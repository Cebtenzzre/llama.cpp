#define LLAMA_API_INTERNAL
#include "llama.h"

#include "ggml.h"

#include "ggml-alloc.h"

#ifdef GGML_USE_CUBLAS
#  include "ggml-cuda.h"
#elif defined(GGML_USE_CLBLAST)
#  include "ggml-opencl.h"
#endif

#ifdef GGML_USE_METAL
#  include "ggml-metal.h"
#endif
#ifdef GGML_USE_MPI
#  include "ggml-mpi.h"
#endif
#ifdef GGML_USE_K_QUANTS
#  ifndef QK_K
#    ifdef GGML_QKK_64
#      define QK_K 64
#    else
#      define QK_K 256
#    endif
#  endif
#endif

#ifdef __has_include
    #if __has_include(<unistd.h>)
        #include <unistd.h>
        #if defined(_POSIX_MAPPED_FILES)
            #include <sys/mman.h>
        #endif
        #if defined(_POSIX_MEMLOCK_RANGE)
            #include <sys/resource.h>
        #endif
    #endif
#endif

#if defined(_WIN32)
    #define WIN32_LEAN_AND_MEAN
    #ifndef NOMINMAX
        #define NOMINMAX
    #endif
    #include <windows.h>
    #include <io.h>
    #include <stdio.h> // for _fseeki64
#endif

#include <algorithm>
#include <array>
#include <cassert>
#include <cinttypes>
#include <climits>
#include <cstdarg>
#include <cstddef>
#include <cstdint>
#include <cstdio>
#include <cstring>
#include <ctime>
#include <fstream>
#include <initializer_list>
#include <map>
#include <memory>
#include <mutex>
#include <numeric>
#include <queue>
#include <random>
#include <regex>
#include <sstream>
#include <thread>
#include <unordered_map>

#if defined(_MSC_VER)
#pragma warning(disable: 4244 4267) // possible loss of data
#endif

#ifdef __GNUC__
#ifdef __MINGW32__
#define LLAMA_ATTRIBUTE_FORMAT(...) __attribute__((format(gnu_printf, __VA_ARGS__)))
#else
#define LLAMA_ATTRIBUTE_FORMAT(...) __attribute__((format(printf, __VA_ARGS__)))
#endif
#else
#define LLAMA_ATTRIBUTE_FORMAT(...)
#endif

//
// logging
//

LLAMA_ATTRIBUTE_FORMAT(2, 3)
static void llama_log_internal        (llama_log_level level, const char* format, ...);
static void llama_log_callback_default(llama_log_level level, const char * text, void * user_data);

#define LLAMA_LOG_INFO(...)  llama_log_internal(LLAMA_LOG_LEVEL_INFO , __VA_ARGS__)
#define LLAMA_LOG_WARN(...)  llama_log_internal(LLAMA_LOG_LEVEL_WARN , __VA_ARGS__)
#define LLAMA_LOG_ERROR(...) llama_log_internal(LLAMA_LOG_LEVEL_ERROR, __VA_ARGS__)

//
// helpers
//

static size_t utf8_len(char src) {
    const size_t lookup[] = { 1, 1, 1, 1, 1, 1, 1, 1, 1, 1, 1, 1, 2, 2, 3, 4 };
    uint8_t highbits = static_cast<uint8_t>(src) >> 4;
    return lookup[highbits];
}

static void replace_all(std::string & s, const std::string & search, const std::string & replace) {
    std::string result;
    for (size_t pos = 0; ; pos += search.length()) {
        auto new_pos = s.find(search, pos);
        if (new_pos == std::string::npos) {
            result += s.substr(pos, s.size() - pos);
            break;
        }
        result += s.substr(pos, new_pos - pos) + replace;
        pos = new_pos;
    }
    s = std::move(result);
}
#ifdef GGML_USE_CPU_HBM
#include <hbwmalloc.h>
#endif

static void zeros(std::ofstream & file, size_t n) {
    char zero = 0;
    for (size_t i = 0; i < n; ++i) {
        file.write(&zero, 1);
    }
}

LLAMA_ATTRIBUTE_FORMAT(1, 2)
static std::string format(const char * fmt, ...) {
    va_list ap;
    va_list ap2;
    va_start(ap, fmt);
    va_copy(ap2, ap);
    int size = vsnprintf(NULL, 0, fmt, ap);
    GGML_ASSERT(size >= 0 && size < INT_MAX); // NOLINT
    std::vector<char> buf(size + 1);
    int size2 = vsnprintf(buf.data(), size + 1, fmt, ap2);
    GGML_ASSERT(size2 == size);
    va_end(ap2);
    va_end(ap);
    return std::string(buf.data(), size);
}

//
// gguf constants (sync with gguf.py)
//

enum llm_arch {
    LLM_ARCH_LLAMA,
    LLM_ARCH_FALCON,
    LLM_ARCH_BAICHUAN,
    LLM_ARCH_GPT2,
    LLM_ARCH_GPTJ,
    LLM_ARCH_GPTNEOX,
    LLM_ARCH_MPT,
    LLM_ARCH_STARCODER,
    LLM_ARCH_UNKNOWN,
};

static std::map<llm_arch, std::string> LLM_ARCH_NAMES = {
    { LLM_ARCH_LLAMA,           "llama"   },
    { LLM_ARCH_FALCON,          "falcon"  },
    { LLM_ARCH_GPT2,            "gpt2"    },
    { LLM_ARCH_GPTJ,            "gptj"    },
    { LLM_ARCH_GPTNEOX,         "gptneox" },
    { LLM_ARCH_MPT,             "mpt"     },
    { LLM_ARCH_BAICHUAN,        "baichuan" },
    { LLM_ARCH_STARCODER,       "starcoder" },
};

enum llm_kv {
    LLM_KV_GENERAL_ARCHITECTURE,
    LLM_KV_GENERAL_QUANTIZATION_VERSION,
    LLM_KV_GENERAL_ALIGNMENT,
    LLM_KV_GENERAL_NAME,
    LLM_KV_GENERAL_AUTHOR,
    LLM_KV_GENERAL_URL,
    LLM_KV_GENERAL_DESCRIPTION,
    LLM_KV_GENERAL_LICENSE,
    LLM_KV_GENERAL_SOURCE_URL,
    LLM_KV_GENERAL_SOURCE_HF_REPO,

    LLM_KV_CONTEXT_LENGTH,
    LLM_KV_EMBEDDING_LENGTH,
    LLM_KV_BLOCK_COUNT,
    LLM_KV_FEED_FORWARD_LENGTH,
    LLM_KV_USE_PARALLEL_RESIDUAL,
    LLM_KV_TENSOR_DATA_LAYOUT,

    LLM_KV_ATTENTION_HEAD_COUNT,
    LLM_KV_ATTENTION_HEAD_COUNT_KV,
    LLM_KV_ATTENTION_MAX_ALIBI_BIAS,
    LLM_KV_ATTENTION_CLAMP_KQV,
    LLM_KV_ATTENTION_LAYERNORM_EPS,
    LLM_KV_ATTENTION_LAYERNORM_RMS_EPS,

    LLM_KV_ROPE_DIMENSION_COUNT,
    LLM_KV_ROPE_FREQ_BASE,
    LLM_KV_ROPE_SCALE_LINEAR,

    LLM_KV_TOKENIZER_MODEL,
    LLM_KV_TOKENIZER_LIST,
    LLM_KV_TOKENIZER_TOKEN_TYPE,
    LLM_KV_TOKENIZER_SCORES,
    LLM_KV_TOKENIZER_MERGES,
    LLM_KV_TOKENIZER_BOS_ID,
    LLM_KV_TOKENIZER_EOS_ID,
    LLM_KV_TOKENIZER_UNK_ID,
    LLM_KV_TOKENIZER_SEP_ID,
    LLM_KV_TOKENIZER_PAD_ID,
    LLM_KV_TOKENIZER_HF_JSON,
    LLM_KV_TOKENIZER_RWKV,
};

static std::map<llm_kv, std::string> LLM_KV_NAMES = {
    { LLM_KV_GENERAL_ARCHITECTURE,          "general.architecture"         },
    { LLM_KV_GENERAL_QUANTIZATION_VERSION,  "general.quantization_version" },
    { LLM_KV_GENERAL_ALIGNMENT,             "general.alignment"            },
    { LLM_KV_GENERAL_NAME,                  "general.name"                 },
    { LLM_KV_GENERAL_AUTHOR,                "general.author"               },
    { LLM_KV_GENERAL_URL,                   "general.url"                  },
    { LLM_KV_GENERAL_DESCRIPTION,           "general.description"          },
    { LLM_KV_GENERAL_LICENSE,               "general.license"              },
    { LLM_KV_GENERAL_SOURCE_URL,            "general.source_url"           },
    { LLM_KV_GENERAL_SOURCE_HF_REPO,        "general.source_hf_repo"       },

    { LLM_KV_CONTEXT_LENGTH,                "%s.context_length"        },
    { LLM_KV_EMBEDDING_LENGTH,              "%s.embedding_length"      },
    { LLM_KV_BLOCK_COUNT,                   "%s.block_count"           },
    { LLM_KV_FEED_FORWARD_LENGTH,           "%s.feed_forward_length"   },
    { LLM_KV_USE_PARALLEL_RESIDUAL,         "%s.use_parallel_residual" },
    { LLM_KV_TENSOR_DATA_LAYOUT,            "%s.tensor_data_layout"    },

    { LLM_KV_ATTENTION_HEAD_COUNT,          "%s.attention.head_count"             },
    { LLM_KV_ATTENTION_HEAD_COUNT_KV,       "%s.attention.head_count_kv"          },
    { LLM_KV_ATTENTION_MAX_ALIBI_BIAS,      "%s.attention.max_alibi_bias"         },
    { LLM_KV_ATTENTION_CLAMP_KQV,           "%s.attention.clamp_kqv"              },
    { LLM_KV_ATTENTION_LAYERNORM_EPS,       "%s.attention.layer_norm_epsilon"     },
    { LLM_KV_ATTENTION_LAYERNORM_RMS_EPS,   "%s.attention.layer_norm_rms_epsilon" },

    { LLM_KV_ROPE_DIMENSION_COUNT,          "%s.rope.dimension_count"  },
    { LLM_KV_ROPE_FREQ_BASE,                "%s.rope.freq_base"        },
    { LLM_KV_ROPE_SCALE_LINEAR,             "%s.rope.scale_linear"     },

    { LLM_KV_TOKENIZER_MODEL,               "tokenizer.ggml.model"              },
    { LLM_KV_TOKENIZER_LIST,                "tokenizer.ggml.tokens"             },
    { LLM_KV_TOKENIZER_TOKEN_TYPE,          "tokenizer.ggml.token_type"         },
    { LLM_KV_TOKENIZER_SCORES,              "tokenizer.ggml.scores"             },
    { LLM_KV_TOKENIZER_MERGES,              "tokenizer.ggml.merges"             },
    { LLM_KV_TOKENIZER_BOS_ID,              "tokenizer.ggml.bos_token_id"       },
    { LLM_KV_TOKENIZER_EOS_ID,              "tokenizer.ggml.eos_token_id"       },
    { LLM_KV_TOKENIZER_UNK_ID,              "tokenizer.ggml.unknown_token_id"   },
    { LLM_KV_TOKENIZER_SEP_ID,              "tokenizer.ggml.seperator_token_id" },
    { LLM_KV_TOKENIZER_PAD_ID,              "tokenizer.ggml.padding_token_id"   },
    { LLM_KV_TOKENIZER_HF_JSON,             "tokenizer.huggingface.json"        },
    { LLM_KV_TOKENIZER_RWKV,                "tokenizer.rwkv.world"              },
};

struct LLM_KV {
    LLM_KV(llm_arch arch) : arch(arch) {}

    llm_arch arch;

    std::string operator()(llm_kv kv) const {
        return ::format(LLM_KV_NAMES[kv].c_str(), LLM_ARCH_NAMES[arch].c_str());
    }
};

enum llm_tensor {
    LLM_TENSOR_TOKEN_EMBD,
    LLM_TENSOR_POS_EMBD,
    LLM_TENSOR_OUTPUT,
    LLM_TENSOR_OUTPUT_NORM,
    LLM_TENSOR_ROPE_FREQS,
    LLM_TENSOR_ATTN_Q,
    LLM_TENSOR_ATTN_K,
    LLM_TENSOR_ATTN_V,
    LLM_TENSOR_ATTN_QKV,
    LLM_TENSOR_ATTN_OUT,
    LLM_TENSOR_ATTN_NORM,
    LLM_TENSOR_ATTN_NORM_2,
    LLM_TENSOR_ATTN_ROT_EMBD,
    LLM_TENSOR_FFN_GATE,
    LLM_TENSOR_FFN_DOWN,
    LLM_TENSOR_FFN_UP,
    LLM_TENSOR_FFN_NORM,
};

static std::map<llm_arch, std::map<llm_tensor, std::string>> LLM_TENSOR_NAMES = {
    {
        LLM_ARCH_LLAMA,
        {
            { LLM_TENSOR_TOKEN_EMBD,      "token_embd" },
            { LLM_TENSOR_OUTPUT_NORM,     "output_norm" },
            { LLM_TENSOR_OUTPUT,          "output" },
            { LLM_TENSOR_ROPE_FREQS,      "rope_freqs" },
            { LLM_TENSOR_ATTN_NORM,       "blk.%d.attn_norm" },
            { LLM_TENSOR_ATTN_Q,          "blk.%d.attn_q" },
            { LLM_TENSOR_ATTN_K,          "blk.%d.attn_k" },
            { LLM_TENSOR_ATTN_V,          "blk.%d.attn_v" },
            { LLM_TENSOR_ATTN_OUT,        "blk.%d.attn_output" },
            { LLM_TENSOR_ATTN_ROT_EMBD,   "blk.%d.attn_rot_embd" },
            { LLM_TENSOR_FFN_NORM,        "blk.%d.ffn_norm" },
            { LLM_TENSOR_FFN_GATE,        "blk.%d.ffn_gate" },
            { LLM_TENSOR_FFN_DOWN,        "blk.%d.ffn_down" },
            { LLM_TENSOR_FFN_UP,          "blk.%d.ffn_up" },
        },
    },
    {
        LLM_ARCH_BAICHUAN,
        {
            { LLM_TENSOR_TOKEN_EMBD,      "token_embd" },
            { LLM_TENSOR_OUTPUT_NORM,     "output_norm" },
            { LLM_TENSOR_OUTPUT,          "output" },
            { LLM_TENSOR_ROPE_FREQS,      "rope_freqs" },
            { LLM_TENSOR_ATTN_NORM,       "blk.%d.attn_norm" },
            { LLM_TENSOR_ATTN_Q,          "blk.%d.attn_q" },
            { LLM_TENSOR_ATTN_K,          "blk.%d.attn_k" },
            { LLM_TENSOR_ATTN_V,          "blk.%d.attn_v" },
            { LLM_TENSOR_ATTN_OUT,        "blk.%d.attn_output" },
            { LLM_TENSOR_ATTN_ROT_EMBD,   "blk.%d.attn_rot_embd" },
            { LLM_TENSOR_FFN_NORM,        "blk.%d.ffn_norm" },
            { LLM_TENSOR_FFN_GATE,        "blk.%d.ffn_gate" },
            { LLM_TENSOR_FFN_DOWN,        "blk.%d.ffn_down" },
            { LLM_TENSOR_FFN_UP,          "blk.%d.ffn_up" },
        },
    },
    {
        LLM_ARCH_FALCON,
        {
            { LLM_TENSOR_TOKEN_EMBD,      "token_embd" },
            { LLM_TENSOR_OUTPUT_NORM,     "output_norm" },
            { LLM_TENSOR_OUTPUT,          "output" },
            { LLM_TENSOR_ATTN_NORM,       "blk.%d.attn_norm" },
            { LLM_TENSOR_ATTN_NORM_2,     "blk.%d.attn_norm_2" },
            { LLM_TENSOR_ATTN_QKV,        "blk.%d.attn_qkv" },
            { LLM_TENSOR_ATTN_OUT,        "blk.%d.attn_output" },
            { LLM_TENSOR_FFN_DOWN,        "blk.%d.ffn_down" },
            { LLM_TENSOR_FFN_UP,          "blk.%d.ffn_up" },
        },
    },
    {
        LLM_ARCH_GPT2,
        {
            { LLM_TENSOR_TOKEN_EMBD,      "token_embd" },
        },
    },
    {
        LLM_ARCH_GPTJ,
        {
            { LLM_TENSOR_TOKEN_EMBD,      "token_embd" },
        },
    },
    {
        LLM_ARCH_GPTNEOX,
        {
            { LLM_TENSOR_TOKEN_EMBD,      "token_embd" },
            { LLM_TENSOR_OUTPUT_NORM,     "output_norm" },
            { LLM_TENSOR_OUTPUT,          "output" },
            { LLM_TENSOR_ATTN_NORM,       "blk.%d.attn_norm" },
            { LLM_TENSOR_ATTN_QKV,        "blk.%d.attn_qkv" },
            { LLM_TENSOR_ATTN_OUT,        "blk.%d.attn_output" },
            { LLM_TENSOR_FFN_NORM,        "blk.%d.ffn_norm" },
            { LLM_TENSOR_FFN_DOWN,        "blk.%d.ffn_down" },
            { LLM_TENSOR_FFN_UP,          "blk.%d.ffn_up" },
        },
    },
    {
        LLM_ARCH_MPT,
        {
            { LLM_TENSOR_TOKEN_EMBD,      "token_embd" },
        },
    },
    {
        LLM_ARCH_STARCODER,
        {
            { LLM_TENSOR_TOKEN_EMBD,      "token_embd" },
            { LLM_TENSOR_POS_EMBD,        "position_embd" },
            { LLM_TENSOR_OUTPUT_NORM,     "output_norm" },
            { LLM_TENSOR_OUTPUT,          "output" },
            { LLM_TENSOR_ATTN_NORM,       "blk.%d.attn_norm" },
            { LLM_TENSOR_ATTN_QKV,        "blk.%d.attn_qkv" },
            { LLM_TENSOR_ATTN_OUT,        "blk.%d.attn_output" },
            { LLM_TENSOR_FFN_NORM,        "blk.%d.ffn_norm" },
            { LLM_TENSOR_FFN_UP,          "blk.%d.ffn_up" },
            { LLM_TENSOR_FFN_DOWN,        "blk.%d.ffn_down" },
        },
    },
    {
        LLM_ARCH_UNKNOWN,
        {
            { LLM_TENSOR_TOKEN_EMBD,      "token_embd" },
        },
    },
};

static llm_arch llm_arch_from_string(const std::string & name) {
    for (const auto & kv : LLM_ARCH_NAMES) { // NOLINT
        if (kv.second == name) {
            return kv.first;
        }
    }

    return LLM_ARCH_UNKNOWN;
}

// helper to handle gguf constants
// usage:
//
//   const auto tn = LLM_TN(LLM_ARCH_LLAMA);
//
//   std::string name = tn(LLM_TENSOR_OUTPUT);                     -> "output"
//   std::string name = tn(LLM_TENSOR_TOKEN_EMBD, "bias");         -> "token_embd.bias"
//   std::string name = tn(LLM_TENSOR_ATTN_NORM, "weight", 3);     -> "blk.3.attn_norm.weight"
//
struct LLM_TN {
    LLM_TN(llm_arch arch) : arch(arch) {}

    llm_arch arch;

    std::string operator()(llm_tensor tensor) const {
        return LLM_TENSOR_NAMES[arch].at(tensor);
    }

    std::string operator()(llm_tensor tensor, const std::string & suffix) const {
        return LLM_TENSOR_NAMES[arch].at(tensor) + "." + suffix;
    }

    std::string operator()(llm_tensor tensor, int bid) const {
        return ::format(LLM_TENSOR_NAMES[arch].at(tensor).c_str(), bid);
    }

    std::string operator()(llm_tensor tensor, const std::string & suffix, int bid) const {
        return ::format(LLM_TENSOR_NAMES[arch].at(tensor).c_str(), bid) + "." + suffix;
    }
};

//
// gguf helpers
//

#define GGUF_GET_KEY(ctx, dst, func, type, req, key) \
{ \
    const std::string skey(key); \
    const int kid = gguf_find_key(ctx, skey.c_str()); \
    if (kid >= 0) { \
        enum gguf_type ktype = gguf_get_kv_type(ctx, kid); \
        if (ktype != (type)) { \
            throw std::runtime_error(format("key %s has wrong type: %s", skey.c_str(), gguf_type_name(ktype))); \
        } \
        (dst) = func(ctx, kid); \
    } else if (req) { \
        throw std::runtime_error(format("key not found in model: %s", skey.c_str())); \
    } \
}

//
// ggml helpers
//

static void ggml_graph_compute_helper(std::vector<uint8_t> & buf, ggml_cgraph * graph, int n_threads) {
    struct ggml_cplan plan = ggml_graph_plan(graph, n_threads);

    if (plan.work_size > 0) {
        buf.resize(plan.work_size);
        plan.work_data = buf.data();
    }

    ggml_graph_compute(graph, &plan);
}

//
// llama helpers
//

#ifdef GGML_USE_CUBLAS
#   define llama_host_malloc(n)  ggml_cuda_host_malloc(n)
#   define llama_host_free(data) ggml_cuda_host_free(data)
#elif GGML_USE_METAL
#   define llama_host_malloc(n)  ggml_metal_host_malloc(n)
#   define llama_host_free(data) ggml_metal_host_free(data)
#elif GGML_USE_CPU_HBM
#   define llama_host_malloc(n)  hbw_malloc(n)
#   define llama_host_free(data) if (data != NULL) hbw_free(data)
#else
#   define llama_host_malloc(n)  malloc(n)
#   define llama_host_free(data) free(data)
#endif

#if defined(_WIN32)
static std::string llama_format_win_err(DWORD err) {
    LPSTR buf;
    size_t size = FormatMessageA(FORMAT_MESSAGE_ALLOCATE_BUFFER | FORMAT_MESSAGE_FROM_SYSTEM | FORMAT_MESSAGE_IGNORE_INSERTS,
                                 NULL, err, MAKELANGID(LANG_NEUTRAL, SUBLANG_DEFAULT), (LPSTR)&buf, 0, NULL);
    if (!size) {
        return "FormatMessageA failed";
    }
    std::string ret(buf, size);
    LocalFree(buf);
    return ret;
}
#endif

struct llama_buffer {
    void * data = NULL;
    size_t size = 0;

    // fallback to malloc / free
    // useful in cases where CUDA can try to allocate PINNED memory
    bool fallback = false;

    void resize(size_t n) {
        llama_host_free(data);

        data = llama_host_malloc(n);
        if (!data) {
            fallback = true;
            data = malloc(n);
        } else {
            fallback = false;
        }

        GGML_ASSERT(data);
        size = n;
    }

    ~llama_buffer() {
        if (data) {
            if (fallback) { // NOLINT
                free(data);
            } else {
                llama_host_free(data);
            }
        }

        data = NULL;
    }
};

struct llama_file {
    // use FILE * so we don't have to re-open the file to mmap
    FILE * fp;
    size_t size;

    llama_file(const char * fname, const char * mode) {
        fp = std::fopen(fname, mode);
        if (fp == NULL) {
            throw std::runtime_error(format("failed to open %s: %s", fname, strerror(errno)));
        }
        seek(0, SEEK_END);
        size = tell();
        seek(0, SEEK_SET);
    }

    size_t tell() const {
#ifdef _WIN32
        __int64 ret = _ftelli64(fp);
#else
        long ret = std::ftell(fp);
#endif
        GGML_ASSERT(ret != -1); // this really shouldn't fail
        return (size_t) ret;
    }

    void seek(size_t offset, int whence) const {
#ifdef _WIN32
        int ret = _fseeki64(fp, (__int64) offset, whence);
#else
        int ret = std::fseek(fp, (long) offset, whence);
#endif
        GGML_ASSERT(ret == 0); // same
    }

    void read_raw(void * ptr, size_t len) const {
        if (len == 0) {
            return;
        }
        errno = 0;
        std::size_t ret = std::fread(ptr, len, 1, fp);
        if (ferror(fp)) {
            throw std::runtime_error(format("read error: %s", strerror(errno)));
        }
        if (ret != 1) {
            throw std::runtime_error(std::string("unexpectedly reached end of file"));
        }
    }

    uint32_t read_u32() const {
        uint32_t ret;
        read_raw(&ret, sizeof(ret));
        return ret;
    }

    void write_raw(const void * ptr, size_t len) const {
        if (len == 0) {
            return;
        }
        errno = 0;
        size_t ret = std::fwrite(ptr, len, 1, fp);
        if (ret != 1) {
            throw std::runtime_error(format("write error: %s", strerror(errno)));
        }
    }

    void write_u32(std::uint32_t val) const {
        write_raw(&val, sizeof(val));
    }

    ~llama_file() {
        if (fp) {
            std::fclose(fp);
        }
    }
};

struct llama_mmap {
    void * addr;
    size_t size;

    llama_mmap(const llama_mmap &) = delete;

#ifdef _POSIX_MAPPED_FILES
    static constexpr bool SUPPORTED = true;

    llama_mmap(struct llama_file * file, size_t prefetch = (size_t) -1 /* -1 = max value */, bool numa = false) {
        size = file->size;
        int fd = fileno(file->fp);
        int flags = MAP_SHARED;
        // prefetch/readahead impairs performance on NUMA systems
        if (numa) { prefetch = 0; }
#ifdef __linux__
        if (prefetch) { flags |= MAP_POPULATE; }
#endif
        addr = mmap(NULL, file->size, PROT_READ, flags, fd, 0);
        if (addr == MAP_FAILED) {
            throw std::runtime_error(format("mmap failed: %s", strerror(errno)));
        }

        if (prefetch > 0) {
            // Advise the kernel to preload the mapped memory
            if (posix_madvise(addr, std::min(file->size, prefetch), POSIX_MADV_WILLNEED)) {
                fprintf(stderr, "warning: posix_madvise(.., POSIX_MADV_WILLNEED) failed: %s\n",
                        strerror(errno));
            }
        }
        if (numa) {
            // advise the kernel not to use readahead
            // (because the next page might not belong on the same node)
            if (posix_madvise(addr, file->size, POSIX_MADV_RANDOM)) {
                fprintf(stderr, "warning: posix_madvise(.., POSIX_MADV_RANDOM) failed: %s\n",
                        strerror(errno));
            }
        }
    }

    ~llama_mmap() {
        munmap(addr, size);
    }
#elif defined(_WIN32)
    static constexpr bool SUPPORTED = true;

    llama_mmap(struct llama_file * file, bool prefetch = true, bool numa = false) {
        (void) numa;

        size = file->size;

        HANDLE hFile = (HANDLE) _get_osfhandle(_fileno(file->fp));

        HANDLE hMapping = CreateFileMappingA(hFile, NULL, PAGE_READONLY, 0, 0, NULL);
        DWORD error = GetLastError();

        if (hMapping == NULL) {
            throw std::runtime_error(format("CreateFileMappingA failed: %s", llama_format_win_err(error).c_str()));
        }

        addr = MapViewOfFile(hMapping, FILE_MAP_READ, 0, 0, 0);
        error = GetLastError();
        CloseHandle(hMapping);

        if (addr == NULL) {
            throw std::runtime_error(format("MapViewOfFile failed: %s", llama_format_win_err(error).c_str()));
        }

        if (prefetch) {
            // PrefetchVirtualMemory is only present on Windows 8 and above, so we dynamically load it
            BOOL (WINAPI *pPrefetchVirtualMemory) (HANDLE, ULONG_PTR, PWIN32_MEMORY_RANGE_ENTRY, ULONG);
            HMODULE hKernel32 = GetModuleHandleW(L"kernel32.dll");

            // may fail on pre-Windows 8 systems
            pPrefetchVirtualMemory = reinterpret_cast<decltype(pPrefetchVirtualMemory)> (GetProcAddress(hKernel32, "PrefetchVirtualMemory"));

            if (pPrefetchVirtualMemory) {
                // advise the kernel to preload the mapped memory
                WIN32_MEMORY_RANGE_ENTRY range;
                range.VirtualAddress = addr;
                range.NumberOfBytes = (SIZE_T)size;
                if (!pPrefetchVirtualMemory(GetCurrentProcess(), 1, &range, 0)) {
                    fprintf(stderr, "warning: PrefetchVirtualMemory failed: %s\n",
                            llama_format_win_err(GetLastError()).c_str());
                }
            }
        }
    }

    ~llama_mmap() {
        if (!UnmapViewOfFile(addr)) {
            fprintf(stderr, "warning: UnmapViewOfFile failed: %s\n",
                    llama_format_win_err(GetLastError()).c_str());
        }
    }
#else
    static constexpr bool SUPPORTED = false;

    llama_mmap(struct llama_file * file, bool prefetch = true, bool numa = false) {
        (void) file;
        (void) prefetch;
        (void) numa;

        throw std::runtime_error(std::string("mmap not supported"));
    }
#endif
};

// Represents some region of memory being locked using mlock or VirtualLock;
// will automatically unlock on destruction.
struct llama_mlock {
    void * addr = NULL;
    size_t size = 0;

    bool failed_already = false;

    llama_mlock() {}
    llama_mlock(const llama_mlock &) = delete;

    ~llama_mlock() {
        if (size) {
            raw_unlock(addr, size);
        }
    }

    void init(void * ptr) {
        GGML_ASSERT(addr == NULL && size == 0); // NOLINT
        addr = ptr;
    }

    void grow_to(size_t target_size) {
        GGML_ASSERT(addr);
        if (failed_already) {
            return;
        }
        size_t granularity = lock_granularity();
        target_size = (target_size + granularity - 1) & ~(granularity - 1);
        if (target_size > size) {
            if (raw_lock((uint8_t *) addr + size, target_size - size)) {
                size = target_size;
            } else {
                failed_already = true;
            }
        }
    }

#ifdef _POSIX_MEMLOCK_RANGE
    static constexpr bool SUPPORTED = true;

    static size_t lock_granularity() {
        return (size_t) sysconf(_SC_PAGESIZE);
    }

    #ifdef __APPLE__
        #define MLOCK_SUGGESTION \
            "Try increasing the sysctl values 'vm.user_wire_limit' and 'vm.global_user_wire_limit' and/or " \
            "decreasing 'vm.global_no_user_wire_amount'.  Also try increasing RLIMIT_MLOCK (ulimit -l).\n"
    #else
        #define MLOCK_SUGGESTION \
            "Try increasing RLIMIT_MLOCK ('ulimit -l' as root).\n"
    #endif

    bool raw_lock(const void * addr, size_t size) const {
        if (!mlock(addr, size)) {
            return true;
        }

        char* errmsg = std::strerror(errno);
        bool suggest = (errno == ENOMEM);

        // Check if the resource limit is fine after all
        struct rlimit lock_limit;
        if (suggest && getrlimit(RLIMIT_MEMLOCK, &lock_limit)) {
            suggest = false;
        }
        if (suggest && (lock_limit.rlim_max > lock_limit.rlim_cur + size)) {
            suggest = false;
        }

        fprintf(stderr, "warning: failed to mlock %zu-byte buffer (after previously locking %zu bytes): %s\n%s",
                size, this->size, errmsg, suggest ? MLOCK_SUGGESTION : "");
        return false;
    }

    #undef MLOCK_SUGGESTION

    static void raw_unlock(void * addr, size_t size) {
        if (munlock(addr, size)) {
            fprintf(stderr, "warning: failed to munlock buffer: %s\n", std::strerror(errno));
        }
    }
#elif defined(_WIN32)
    static constexpr bool SUPPORTED = true;

    static size_t lock_granularity() {
        SYSTEM_INFO si;
        GetSystemInfo(&si);
        return (size_t) si.dwPageSize;
    }

    bool raw_lock(void * ptr, size_t len) const {
        for (int tries = 1; ; tries++) {
            if (VirtualLock(ptr, len)) {
                return true;
            }
            if (tries == 2) {
                fprintf(stderr, "warning: failed to VirtualLock %zu-byte buffer (after previously locking %zu bytes): %s\n",
                    len, size, llama_format_win_err(GetLastError()).c_str());
                return false;
            }

            // It failed but this was only the first try; increase the working
            // set size and try again.
            SIZE_T min_ws_size, max_ws_size;
            if (!GetProcessWorkingSetSize(GetCurrentProcess(), &min_ws_size, &max_ws_size)) {
                fprintf(stderr, "warning: GetProcessWorkingSetSize failed: %s\n",
                        llama_format_win_err(GetLastError()).c_str());
                return false;
            }
            // Per MSDN: "The maximum number of pages that a process can lock
            // is equal to the number of pages in its minimum working set minus
            // a small overhead."
            // Hopefully a megabyte is enough overhead:
            size_t increment = len + 1048576;
            // The minimum must be <= the maximum, so we need to increase both:
            min_ws_size += increment;
            max_ws_size += increment;
            if (!SetProcessWorkingSetSize(GetCurrentProcess(), min_ws_size, max_ws_size)) {
                fprintf(stderr, "warning: SetProcessWorkingSetSize failed: %s\n",
                        llama_format_win_err(GetLastError()).c_str());
                return false;
            }
        }
    }

    static void raw_unlock(void * ptr, size_t len) {
        if (!VirtualUnlock(ptr, len)) {
            fprintf(stderr, "warning: failed to VirtualUnlock buffer: %s\n",
                    llama_format_win_err(GetLastError()).c_str());
        }
    }
#else
    static constexpr bool SUPPORTED = false;

    static size_t lock_granularity() {
        return (size_t) 65536;
    }

    bool raw_lock(const void * addr, size_t len) const {
        fprintf(stderr, "warning: mlock not supported on this system\n");
        return false;
    }

    static void raw_unlock(const void * addr, size_t len) {}
#endif
};

typedef void (*offload_func_t)(struct ggml_tensor * tensor);

static void llama_nop(struct ggml_tensor * tensor) { // don't offload by default
    (void) tensor;
}

static std::string llama_token_to_str(const struct llama_context * ctx, llama_token token) {
    std::vector<char> result(8, 0);
    const int n_tokens = llama_token_to_piece(ctx, token, result.data(), result.size());
    if (n_tokens < 0) {
        result.resize(-n_tokens);
        int check = llama_token_to_piece(ctx, token, result.data(), result.size());
        GGML_ASSERT(check == -n_tokens);
    } else {
        result.resize(n_tokens);
    }

    return std::string(result.data(), result.size());
}

//
// globals
//

struct llama_state {
    // We save the log callback globally
    llama_log_callback log_callback = llama_log_callback_default;
    void * log_callback_user_data = nullptr;
};

static llama_state g_state;

// available llama models
enum e_model {
    MODEL_UNKNOWN,
    MODEL_1B,
    MODEL_3B,
    MODEL_7B,
    MODEL_13B,
    MODEL_15B,
    MODEL_30B,
    MODEL_34B,
    MODEL_40B,
    MODEL_65B,
    MODEL_70B,
};

static const size_t kB = 1024;
static const size_t MB = kB*kB;
static const size_t GB = kB*kB*kB;

struct llama_hparams {
<<<<<<< HEAD
    uint32_t n_vocab     = 32000;
    uint32_t n_ctx_train = 2048;  // the context size used during training
    uint32_t n_ctx       = 512;   // the context size used during inference
    uint32_t n_embd      = 4096;
    uint32_t n_head      = 32;
    uint32_t n_head_kv   = 32;
    uint32_t n_layer     = 32;
    uint32_t n_rot       = 64;
    uint32_t n_ff        = 11008;

    float f_norm_eps     = 1e-5;
    float f_norm_rms_eps = 1e-5;

    float rope_freq_base   = 10000.0f;
    float rope_freq_scale  = 1.0f;
    float rope_ext_factor  = 0.0f;
    float rope_attn_factor = 1.0f;
    float rope_beta_fast  = 0.0f;
    float rope_beta_slow  = 0.0f;
=======
    uint32_t n_vocab;
    uint32_t n_ctx_train; // context size the model was trained on
    uint32_t n_ctx;       // context size used during inference
    uint32_t n_embd;
    uint32_t n_head;
    uint32_t n_head_kv;
    uint32_t n_layer;
    uint32_t n_rot;
    uint32_t n_ff;

    float f_norm_eps;
    float f_norm_rms_eps;

    float rope_freq_base;
    float rope_freq_scale;
>>>>>>> 7eb41179

    bool operator!=(const llama_hparams & other) const {
        return static_cast<bool>(memcmp(this, &other, sizeof(llama_hparams))); // NOLINT
    }

    uint32_t n_gqa() const {
        return n_head/n_head_kv;
    }

    uint32_t n_embd_head() const {
        return n_embd/n_head;
    }

    uint32_t n_embd_gqa() const {
        return n_embd/n_gqa();
    }

    size_t kv_size() const {
        size_t result = 2ull;
        result *= (size_t) n_embd_gqa();
        result *= (size_t) n_ctx;
        result *= (size_t) n_layer;
        result *= sizeof(ggml_fp16_t);
        return result;
    }
};

struct llama_layer {
    // normalization
    struct ggml_tensor * attn_norm;
    struct ggml_tensor * attn_norm_b;
    struct ggml_tensor * attn_norm_2;
    struct ggml_tensor * attn_norm_2_b;

    // attention
    struct ggml_tensor * wq;
    struct ggml_tensor * wk;
    struct ggml_tensor * wv;
    struct ggml_tensor * wo;
    struct ggml_tensor * wqkv;

    // attention bias
    struct ggml_tensor * bo;
    struct ggml_tensor * bqkv;

    // normalization
    struct ggml_tensor * ffn_norm;
    struct ggml_tensor * ffn_norm_b;

    // ff
    struct ggml_tensor * w1; // ffn_gate
    struct ggml_tensor * w2; // ffn_down
    struct ggml_tensor * w3; // ffn_up

    // ff bias
    struct ggml_tensor * b2; // ffn_down
    struct ggml_tensor * b3; // ffn_up
};

struct llama_kv_cache {
    struct ggml_tensor * k = NULL;
    struct ggml_tensor * v = NULL;

    struct ggml_context * ctx = NULL;

    llama_buffer buf;

    int n; // number of tokens currently in the cache

    ~llama_kv_cache() {
        if (ctx) {
            ggml_free(ctx);
        }

#ifdef GGML_USE_CUBLAS
        ggml_cuda_free_data(k);
        ggml_cuda_free_data(v);
#endif // GGML_USE_CUBLAS
    }
};

struct llama_vocab {
    using id    = int32_t;
    using token = std::string;
    using ttype = llama_token_type;

    struct token_data {
        token text;
        float score;
        ttype type;
    };

    enum llama_vocab_type type = LLAMA_VOCAB_TYPE_SPM;

    std::unordered_map<token, id> token_to_id;
    std::vector<token_data>       id_to_token;

    std::map<std::pair<std::string, std::string>, int> bpe_ranks;

    // default LLaMA special tokens
    id special_bos_id = 1;
    id special_eos_id = 2;
    id special_unk_id = 0;
    id special_sep_id = -1;
    id special_pad_id = -1;

    id linefeed_id = 13;

    int find_bpe_rank(std::string token_left, std::string token_right) const {
        replace_all(token_left,  " ",  "\u0120");
        replace_all(token_left,  "\n", "\u010A");
        replace_all(token_right, " ",  "\u0120");
        replace_all(token_right, "\n", "\u010A");

        auto it = bpe_ranks.find(std::make_pair(token_left, token_right));
        if (it == bpe_ranks.end()) {
            return -1;
        }

        return it->second;
    }
};

struct llama_model {
    e_model     type  = MODEL_UNKNOWN;
    llm_arch    arch  = LLM_ARCH_UNKNOWN;
    llama_ftype ftype = LLAMA_FTYPE_ALL_F32;

    std::string name = "n/a";

    llama_hparams hparams = {};
    llama_vocab   vocab;

    struct ggml_tensor * tok_embeddings;
    struct ggml_tensor * pos_embeddings;

    struct ggml_tensor * output_norm;
    struct ggml_tensor * output_norm_b;
    struct ggml_tensor * output;

    std::vector<llama_layer> layers;

    int n_gpu_layers;

    // context
    struct ggml_context * ctx = NULL;

    // the model memory buffer
    llama_buffer buf;

    // model memory mapped file
    std::unique_ptr<llama_mmap> mapping;

    // objects representing data potentially being locked in memory
    llama_mlock mlock_buf;
    llama_mlock mlock_mmap;

    // for quantize-stats only
    std::vector<std::pair<std::string, struct ggml_tensor *>> tensors_by_name;

    int64_t t_load_us = 0;
    int64_t t_start_us = 0;

    ~llama_model() {
        if (ctx) {
            ggml_free(ctx);
        }

#ifdef GGML_USE_CUBLAS
        for (size_t i = 0; i < tensors_by_name.size(); ++i) {
            ggml_cuda_free_data(tensors_by_name[i].second);
        }
        ggml_cuda_free_scratch();
#elif defined(GGML_USE_CLBLAST)
        for (size_t i = 0; i < tensors_by_name.size(); ++i) {
            ggml_cl_free_data(tensors_by_name[i].second);
        }
#endif
    }
};

struct llama_context {
    llama_context(const llama_model & model) : model(model), t_load_us(model.t_load_us), t_start_us(model.t_start_us) {}
    ~llama_context() {
        if (model_owner) {
            delete &model;
        }
#ifdef GGML_USE_METAL
        if (ctx_metal) {
            ggml_metal_free(ctx_metal);
        }
#endif
        if (alloc) {
            ggml_allocr_free(alloc);
        }
    }

    std::mt19937 rng;

    bool has_evaluated_once = false;

    int64_t t_sample_us = 0;
    int64_t t_eval_us   = 0;
    int64_t t_p_eval_us = 0;

    int32_t n_sample = 0; // number of tokens sampled
    int32_t n_eval   = 0; // number of eval calls
    int32_t n_p_eval = 0; // number of tokens in eval calls for the prompt (with batch size > 1)

    const llama_model & model;

    bool model_owner = false;

    int64_t t_load_us;
    int64_t t_start_us;

    // key + value cache for the self attention
    struct llama_kv_cache kv_self;

    // decode output (2-dimensional array: [n_tokens][n_vocab])
    std::vector<float> logits;
    bool logits_all = false;

    // input embedding (1-dimensional array: [n_embd])
    std::vector<float> embedding;

    // reusable buffer for `struct ggml_graph_plan.work_data`
    std::vector<uint8_t> work_buffer;

    // memory buffers used to evaluate the model
    llama_buffer buf_compute;

    llama_buffer buf_alloc;
    ggml_allocr * alloc = NULL;

#ifdef GGML_USE_METAL
    ggml_metal_context * ctx_metal = NULL;
#endif

#ifdef GGML_USE_MPI
    ggml_mpi_context * ctx_mpi = NULL;
#endif
};

//
// kv cache helpers
//

static bool llama_kv_cache_init(
        const struct llama_hparams & hparams,
             struct llama_kv_cache & cache,
                         ggml_type   wtype,
                               int   n_ctx,
                               int   n_gpu_layers) {
    const int n_embd  = hparams.n_embd_gqa();
    const int n_layer = hparams.n_layer;

    const int64_t n_mem      = n_layer*n_ctx;
    const int64_t n_elements = n_embd*n_mem;

    cache.buf.resize(2u*n_elements*ggml_type_size(wtype) + 2u*MB);
    cache.n = 0;

    struct ggml_init_params params;
    params.mem_size   = cache.buf.size;
    params.mem_buffer = cache.buf.data;
    params.no_alloc   = false;

    cache.ctx = ggml_init(params);

    if (!cache.ctx) {
        LLAMA_LOG_ERROR("%s: failed to allocate memory for kv cache\n", __func__);
        return false;
    }

    cache.k = ggml_new_tensor_1d(cache.ctx, wtype, n_elements);
    cache.v = ggml_new_tensor_1d(cache.ctx, wtype, n_elements);
    ggml_set_name(cache.k, "cache_k");
    ggml_set_name(cache.v, "cache_v");

    (void) n_gpu_layers;
#ifdef GGML_USE_CUBLAS
    if (n_gpu_layers > n_layer + 1) {
        ggml_cuda_assign_buffers_no_scratch(cache.v);
    }
    if (n_gpu_layers > n_layer + 2) {
        ggml_cuda_assign_buffers_no_scratch(cache.k);
    }
#endif // GGML_USE_CUBLAS

    return true;
}

//
// model loading and saving
//

enum llama_fver {
    GGUF_FILE_VERSION_V1 = 1,
    GGUF_FILE_VERSION_V2 = 2,
};

static const char * llama_file_version_name(llama_fver version) {
    switch (version) {
        case GGUF_FILE_VERSION_V1: return "GGUF V1 (support until nov 2023)";
        case GGUF_FILE_VERSION_V2: return "GGUF V2 (latest)";
    }

    return "unknown";
}

static std::string llama_format_tensor_shape(const std::vector<int64_t> & ne) {
    char buf[256];
    snprintf(buf, sizeof(buf), "%5" PRId64, ne.at(0));
    for (size_t i = 1; i < ne.size(); i++) {
        snprintf(buf + strlen(buf), sizeof(buf) - strlen(buf), ", %5" PRId64, ne.at(i));
    }
    return buf;
}

static std::string llama_format_tensor_shape(const struct ggml_tensor * t) {
    char buf[256];
    snprintf(buf, sizeof(buf), "%5" PRId64, t->ne[0]);
    for (int i = 1; i < GGML_MAX_DIMS; i++) {
        snprintf(buf + strlen(buf), sizeof(buf) - strlen(buf), ", %5" PRId64, t->ne[i]);
    }
    return buf;
}

struct llama_model_loader {
    int n_kv      = 0;
    int n_tensors = 0;
    int n_created = 0;

    int64_t n_elements = 0;
    size_t  n_bytes    = 0;

    bool use_mmap = false;

    llama_file  file;
    llama_ftype ftype;
    llama_fver  fver;

    std::unique_ptr<llama_mmap> mapping;

    struct gguf_context * ctx_gguf = NULL;
    struct ggml_context * ctx_meta = NULL;

    llama_model_loader(const std::string & fname, bool use_mmap) : file(fname.c_str(), "rb") {
        struct gguf_init_params params = {
            /*.no_alloc = */ true,
            /*.ctx      = */ &ctx_meta,
        };

        ctx_gguf = gguf_init_from_file(fname.c_str(), params);
        if (!ctx_gguf) {
            throw std::runtime_error(format("%s: failed to load model from %s\n", __func__, fname.c_str()));
        }

        n_kv      = gguf_get_n_kv(ctx_gguf);
        n_tensors = gguf_get_n_tensors(ctx_gguf);

        fver = (enum llama_fver ) gguf_get_version(ctx_gguf);

        for (int i = 0; i < n_tensors; i++) {
            const char * name = gguf_get_tensor_name(ctx_gguf, i);
            struct ggml_tensor * t = ggml_get_tensor(ctx_meta, name);
            n_elements += ggml_nelements(t);
            n_bytes    += ggml_nbytes(t);
        }

        LLAMA_LOG_INFO("%s: loaded meta data with %d key-value pairs and %d tensors from %s (version %s)\n",
                __func__, n_kv, n_tensors, fname.c_str(), llama_file_version_name(fver));

        // determine file type based on the number of tensors for each quantization and print meta data
        // TODO: make optional
        {
            std::map<enum ggml_type, uint32_t> n_type;

            uint32_t n_type_max = 0;
            enum ggml_type type_max = GGML_TYPE_F32;

            for (int i = 0; i < n_tensors; i++) {
                const char * name = gguf_get_tensor_name(ctx_gguf, i);
                struct ggml_tensor * meta = ggml_get_tensor(ctx_meta, name);

                n_type[meta->type]++;

                if (n_type_max < n_type[meta->type]) {
                    n_type_max = n_type[meta->type];
                    type_max   = meta->type;
                }

                LLAMA_LOG_INFO("%s: - tensor %4d: %32s %-8s [ %s ]\n", __func__, i, name, ggml_type_name(meta->type), llama_format_tensor_shape(meta).c_str());
            }

            switch (type_max) {
                case GGML_TYPE_F32:  ftype = LLAMA_FTYPE_ALL_F32;       break;
                case GGML_TYPE_F16:  ftype = LLAMA_FTYPE_MOSTLY_F16;    break;
                case GGML_TYPE_Q4_0: ftype = LLAMA_FTYPE_MOSTLY_Q4_0;   break;
                case GGML_TYPE_Q4_1: ftype = LLAMA_FTYPE_MOSTLY_Q4_1;   break;
                case GGML_TYPE_Q5_0: ftype = LLAMA_FTYPE_MOSTLY_Q5_0;   break;
                case GGML_TYPE_Q5_1: ftype = LLAMA_FTYPE_MOSTLY_Q5_1;   break;
                case GGML_TYPE_Q8_0: ftype = LLAMA_FTYPE_MOSTLY_Q8_0;   break;
                case GGML_TYPE_Q2_K: ftype = LLAMA_FTYPE_MOSTLY_Q2_K;   break;
                case GGML_TYPE_Q3_K: ftype = LLAMA_FTYPE_MOSTLY_Q3_K_M; break;
                case GGML_TYPE_Q4_K: ftype = LLAMA_FTYPE_MOSTLY_Q4_K_M; break;
                case GGML_TYPE_Q5_K: ftype = LLAMA_FTYPE_MOSTLY_Q5_K_M; break;
                case GGML_TYPE_Q6_K: ftype = LLAMA_FTYPE_MOSTLY_Q6_K;   break;
                default:
                     {
                         LLAMA_LOG_WARN("%s: unknown type %s\n", __func__, ggml_type_name(type_max));
                         ftype = LLAMA_FTYPE_ALL_F32;
                     } break;
            }

            // this is a way to mark that we have "guessed" the file type
            ftype = (llama_ftype) (ftype | LLAMA_FTYPE_GUESSED);

            {
                const int kid = gguf_find_key(ctx_gguf, "general.file_type");
                if (kid >= 0) {
                    ftype = (llama_ftype) gguf_get_val_u32(ctx_gguf, kid);
                }
            }

            for (int i = 0; i < n_kv; i++) {
                const char * name         = gguf_get_key(ctx_gguf, i);
                const enum gguf_type type = gguf_get_kv_type(ctx_gguf, i);

                LLAMA_LOG_INFO("%s: - kv %3d: %42s %-8s\n", __func__, i, name, gguf_type_name(type));
            }

            // print type counts
            for (auto & kv : n_type) {
                if (kv.second == 0) {
                    continue;
                }

                LLAMA_LOG_INFO("%s: - type %4s: %4d tensors\n", __func__, ggml_type_name(kv.first), kv.second);
            }
        }

        if (!llama_mmap::SUPPORTED) {
            LLAMA_LOG_WARN("%s: mmap is not supported on this platform\n", __func__);
            use_mmap = false;
        }

        this->use_mmap = use_mmap;
    }

    ~llama_model_loader() {
        if (ctx_gguf) {
            gguf_free(ctx_gguf);
        }
        if (ctx_meta) {
            ggml_free(ctx_meta);
        }
    }

    std::string get_arch_name() const {
        const auto kv = LLM_KV(LLM_ARCH_UNKNOWN);

        std::string arch_name;
        GGUF_GET_KEY(ctx_gguf, arch_name, gguf_get_val_str, GGUF_TYPE_STRING, false, kv(LLM_KV_GENERAL_ARCHITECTURE));

        return arch_name;
    }

    enum llm_arch get_arch() const {
        const std::string arch_name = get_arch_name();

        return llm_arch_from_string(arch_name);
    }

    const char * get_tensor_name(int i) const {
        return gguf_get_tensor_name(ctx_gguf, i);
    }

    struct ggml_tensor * get_tensor_meta(int i) const {
        return ggml_get_tensor(ctx_meta, get_tensor_name(i));
    }

    void calc_sizes(size_t & ctx_size_p, size_t & mmapped_size_p) const {
        ctx_size_p     = 0;
        mmapped_size_p = 0;

        for (int i = 0; i < n_tensors; i++) {
            struct ggml_tensor * meta = get_tensor_meta(i);
            ctx_size_p += sizeof(struct ggml_tensor) + GGML_OBJECT_SIZE;
            (use_mmap ? mmapped_size_p : ctx_size_p) += ggml_nbytes_pad(meta);
        }
    }

    struct ggml_tensor * create_tensor_for(struct ggml_context * ctx, struct ggml_tensor * meta, ggml_backend backend) {
        if (backend != GGML_BACKEND_CPU) {
            ggml_set_no_alloc(ctx, true);
        }

        struct ggml_tensor * tensor = ggml_dup_tensor(ctx, meta);
        tensor->backend = backend; // TODO: ggml_set_backend
        ggml_set_name(tensor, ggml_get_name(meta));

        if (backend != GGML_BACKEND_CPU) {
            ggml_set_no_alloc(ctx, use_mmap);
        }

        n_created++;

        return tensor;
    }

    struct ggml_tensor * create_tensor(struct ggml_context * ctx, const std::string & name, const std::vector<int64_t> & ne, ggml_backend backend) {
        struct ggml_tensor * cur = ggml_get_tensor(ctx_meta, name.c_str());

        if (cur == NULL) {
            throw std::runtime_error(format("%s: tensor '%s' not found", __func__, name.c_str()));
        }

        {
            bool is_ok = true;
            for (size_t i = 0; i < ne.size(); ++i) {
                if (ne[i] != cur->ne[i]) {
                    is_ok = false;
                    break;
                }
            }
            if (!is_ok) {
                throw std::runtime_error(
                        format("%s: tensor '%s' has wrong shape; expected %s, got %s",
                            __func__, name.c_str(),
                            llama_format_tensor_shape(ne).c_str(),
                            llama_format_tensor_shape(cur).c_str()));
            }
        }

        return create_tensor_for(ctx, cur, backend);
    }

    void done_getting_tensors() const {
        if (n_created != n_tensors) {
            throw std::runtime_error(format("%s: wrong number of tensors; expected %d, got %d", __func__, n_tensors, n_created));
        }
    }

    size_t file_offset(const char * name) const {
        const int idx = gguf_find_tensor(ctx_gguf, name);

        if (idx < 0) {
            throw std::runtime_error(format("%s: tensor '%s' not found in the file", __func__, name));
        }

        return gguf_get_data_offset(ctx_gguf) + gguf_get_tensor_offset(ctx_gguf, idx);
    }

    void load_data_for(struct ggml_tensor * cur) const {
        const size_t offs = file_offset(ggml_get_name(cur));

        if (use_mmap) {
            cur->data = (uint8_t *) mapping->addr + offs;
        } else {
            file.seek(offs, SEEK_SET);
            file.read_raw(cur->data, ggml_nbytes(cur));
        }
    }

    void load_all_data(struct ggml_context * ctx, llama_progress_callback progress_callback, void * progress_callback_user_data, llama_mlock * lmlock) {
        size_t size_data = 0;
        size_t size_lock = 0;
        size_t size_pref = 0; // prefetch

        for (int i = 0; i < gguf_get_n_tensors(ctx_gguf); i++) {
            struct ggml_tensor * cur = ggml_get_tensor(ctx, gguf_get_tensor_name(ctx_gguf, i));
            size_data += ggml_nbytes(cur);
            if (cur->backend == GGML_BACKEND_CPU) {
                size_pref += ggml_nbytes(cur);
            }
        }

        if (use_mmap) {
            mapping.reset(new llama_mmap(&file, size_pref, ggml_is_numa()));
            if (lmlock) {
                lmlock->init(mapping->addr);
            }
        }

        size_t done_size = 0;
        for (int i = 0; i < gguf_get_n_tensors(ctx_gguf); i++) {
            struct ggml_tensor * cur = ggml_get_tensor(ctx, gguf_get_tensor_name(ctx_gguf, i));
            GGML_ASSERT(cur); // unused tensors should have been caught by load_data already

            if (progress_callback) {
                progress_callback((float) done_size / size_data, progress_callback_user_data);
            }

            // allocate temp buffer if not using mmap
            if (!use_mmap && cur->data == NULL) {
                GGML_ASSERT(cur->backend != GGML_BACKEND_CPU);
                #ifdef GGML_USE_CPU_HBM
                cur->data = (uint8_t*)hbw_malloc(ggml_nbytes(cur));
                #else
                cur->data = (uint8_t*)malloc(ggml_nbytes(cur));
                #endif
            }

            load_data_for(cur);

            switch (cur->backend) {
                case GGML_BACKEND_CPU:
                    if (use_mmap && lmlock) {
                        size_lock += ggml_nbytes(cur);
                        lmlock->grow_to(size_lock);
                    }
                    break;
#if defined(GGML_USE_CUBLAS)
                case GGML_BACKEND_GPU:
                case GGML_BACKEND_GPU_SPLIT:
                    // old code:
                    //ggml_cuda_transform_tensor(lt.data, lt.ggml_tensor);

                    // TODO: test if this works !!
                    ggml_cuda_transform_tensor(cur->data, cur);
                    if (!use_mmap) {
                        free(cur->data);
                    }
                    break;
#elif defined(GGML_USE_CLBLAST)
                case GGML_BACKEND_GPU:
                    ggml_cl_transform_tensor(cur->data, cur);
                    if (!use_mmap) {
                        free(cur->data);
                    }
                    break;
#endif
                default:
                    continue;
            }

            done_size += ggml_nbytes(cur);
        }
    }
};

//
// load LLaMA models
//

static std::string llama_model_ftype_name(enum llama_ftype ftype) {
    if (ftype & LLAMA_FTYPE_GUESSED) {
        return llama_model_ftype_name((enum llama_ftype) (ftype & ~LLAMA_FTYPE_GUESSED)) + " (guessed)";
    }

    switch (ftype) {
        case LLAMA_FTYPE_ALL_F32:     return "all F32";
        case LLAMA_FTYPE_MOSTLY_F16:  return "mostly F16";
        case LLAMA_FTYPE_MOSTLY_Q4_0: return "mostly Q4_0";
        case LLAMA_FTYPE_MOSTLY_Q4_1: return "mostly Q4_1";
        case LLAMA_FTYPE_MOSTLY_Q4_1_SOME_F16:
                                      return "mostly Q4_1, some F16";
        case LLAMA_FTYPE_MOSTLY_Q5_0: return "mostly Q5_0";
        case LLAMA_FTYPE_MOSTLY_Q5_1: return "mostly Q5_1";
        case LLAMA_FTYPE_MOSTLY_Q8_0: return "mostly Q8_0";

        // K-quants
        case LLAMA_FTYPE_MOSTLY_Q2_K:   return "mostly Q2_K";
        case LLAMA_FTYPE_MOSTLY_Q3_K_S: return "mostly Q3_K - Small";
        case LLAMA_FTYPE_MOSTLY_Q3_K_M: return "mostly Q3_K - Medium";
        case LLAMA_FTYPE_MOSTLY_Q3_K_L: return "mostly Q3_K - Large";
        case LLAMA_FTYPE_MOSTLY_Q4_K_S: return "mostly Q4_K - Small";
        case LLAMA_FTYPE_MOSTLY_Q4_K_M: return "mostly Q4_K - Medium";
        case LLAMA_FTYPE_MOSTLY_Q5_K_S: return "mostly Q5_K - Small";
        case LLAMA_FTYPE_MOSTLY_Q5_K_M: return "mostly Q5_K - Medium";
        case LLAMA_FTYPE_MOSTLY_Q6_K:   return "mostly Q6_K";

        default: return "unknown, may not work";
    }
}

static const char * llama_model_type_name(e_model type) {
    switch (type) {
        case MODEL_1B:  return "1B";
        case MODEL_3B:  return "3B";
        case MODEL_7B:  return "7B";
        case MODEL_13B: return "13B";
        case MODEL_15B: return "15B";
        case MODEL_30B: return "30B";
        case MODEL_34B: return "34B";
        case MODEL_40B: return "40B";
        case MODEL_65B: return "65B";
        case MODEL_70B: return "70B";
        default:        return "?B";
    }
}

static void llm_load_arch(llama_model_loader & ml, llama_model & model) {
    model.arch = ml.get_arch();
    if (model.arch == LLM_ARCH_UNKNOWN) {
        throw std::runtime_error("unknown model architecture: '" + ml.get_arch_name() + "'");
    }
}

static void llm_load_hparams(
        llama_model_loader & ml,
        llama_model & model,
        int n_ctx,
        float rope_freq_base,
        float rope_freq_scale,
        float rope_ext_factor,
        float rope_attn_factor,
        float rope_beta_fast,
        float rope_beta_slow) {
    struct gguf_context * ctx = ml.ctx_gguf;

    const auto kv = LLM_KV(model.arch);

    auto & hparams = model.hparams;

    // get general kv
    GGUF_GET_KEY(ctx, model.name, gguf_get_val_str, GGUF_TYPE_STRING, false, kv(LLM_KV_GENERAL_NAME));

    // get hparams kv
    GGUF_GET_KEY(ctx, hparams.n_vocab,        gguf_get_arr_n,   GGUF_TYPE_ARRAY,   true, kv(LLM_KV_TOKENIZER_LIST));
    GGUF_GET_KEY(ctx, hparams.n_ctx_train,    gguf_get_val_u32, GGUF_TYPE_UINT32,  true, kv(LLM_KV_CONTEXT_LENGTH));
    GGUF_GET_KEY(ctx, hparams.n_embd,         gguf_get_val_u32, GGUF_TYPE_UINT32,  true, kv(LLM_KV_EMBEDDING_LENGTH));
    GGUF_GET_KEY(ctx, hparams.n_ff,           gguf_get_val_u32, GGUF_TYPE_UINT32,  true, kv(LLM_KV_FEED_FORWARD_LENGTH));
    GGUF_GET_KEY(ctx, hparams.n_head,         gguf_get_val_u32, GGUF_TYPE_UINT32,  true, kv(LLM_KV_ATTENTION_HEAD_COUNT));
    GGUF_GET_KEY(ctx, hparams.n_layer,        gguf_get_val_u32, GGUF_TYPE_UINT32,  true, kv(LLM_KV_BLOCK_COUNT));

    // n_head_kv is optional, default to n_head
    hparams.n_head_kv = hparams.n_head;
    GGUF_GET_KEY(ctx, hparams.n_head_kv, gguf_get_val_u32, GGUF_TYPE_UINT32, false, kv(LLM_KV_ATTENTION_HEAD_COUNT_KV));

    // rope_freq_base (optional)
    if (rope_freq_base == 0.0f) {
        rope_freq_base = 10000.0f;
        GGUF_GET_KEY(ctx, rope_freq_base, gguf_get_val_f32, GGUF_TYPE_FLOAT32, false, kv(LLM_KV_ROPE_FREQ_BASE));
    }

    // rope_freq_scale (inverse of the kv) is optional
    if (rope_freq_scale == 0.0f) {
        float ropescale = 1.0f;
        GGUF_GET_KEY(ctx, ropescale, gguf_get_val_f32, GGUF_TYPE_FLOAT32, false, kv(LLM_KV_ROPE_SCALE_LINEAR));
        rope_freq_scale = 1.0f/ropescale;
    }

    // sanity check for n_rot (optional)
    {
        hparams.n_rot = hparams.n_embd / hparams.n_head;

        GGUF_GET_KEY(ctx, hparams.n_rot, gguf_get_val_u32, GGUF_TYPE_UINT32, false, kv(LLM_KV_ROPE_DIMENSION_COUNT));

        if (model.arch == LLM_ARCH_LLAMA || model.arch == LLM_ARCH_FALCON) {
            if (hparams.n_rot != hparams.n_embd / hparams.n_head) {
                throw std::runtime_error(format("invalid n_rot: %u, expected %u", hparams.n_rot, hparams.n_embd / hparams.n_head));
            }
        }
        // gpt-neox n_rot = rotary_pct * (n_embd / n_head)
        // gpt-j n_rot = rotary_dim
    }

    // arch-specific KVs
    switch (model.arch) {
        case LLM_ARCH_LLAMA:
            {
                GGUF_GET_KEY(ctx, hparams.f_norm_rms_eps, gguf_get_val_f32, GGUF_TYPE_FLOAT32, true, kv(LLM_KV_ATTENTION_LAYERNORM_RMS_EPS));

                switch (hparams.n_layer) {
                    case 26: model.type = e_model::MODEL_3B; break;
                    case 32: model.type = e_model::MODEL_7B; break;
                    case 40: model.type = e_model::MODEL_13B; break;
                    case 48: model.type = e_model::MODEL_34B; break;
                    case 60: model.type = e_model::MODEL_30B; break;
                    case 80: model.type = hparams.n_head == hparams.n_head_kv ? e_model::MODEL_65B : e_model::MODEL_70B; break;
                    default: model.type = e_model::MODEL_UNKNOWN;
                }
            } break;
        case LLM_ARCH_FALCON:
            {
                GGUF_GET_KEY(ctx, hparams.f_norm_eps, gguf_get_val_f32, GGUF_TYPE_FLOAT32, true, kv(LLM_KV_ATTENTION_LAYERNORM_EPS));

                switch (hparams.n_layer) {
                    case 32: model.type = e_model::MODEL_7B; break;
                    case 60: model.type = e_model::MODEL_40B; break;
                    default: model.type = e_model::MODEL_UNKNOWN;
                }
            } break;
        case LLM_ARCH_BAICHUAN:
            {
                GGUF_GET_KEY(ctx, hparams.f_norm_rms_eps, gguf_get_val_f32, GGUF_TYPE_FLOAT32, true, kv(LLM_KV_ATTENTION_LAYERNORM_RMS_EPS));
                switch (hparams.n_layer) {
                    case 32: model.type = e_model::MODEL_7B; break;
                    case 40: model.type = e_model::MODEL_13B; break;
                    default: model.type = e_model::MODEL_UNKNOWN;
                }
            } break;
        case LLM_ARCH_STARCODER:
            {
                GGUF_GET_KEY(ctx, hparams.f_norm_eps, gguf_get_val_f32, GGUF_TYPE_FLOAT32, true, kv(LLM_KV_ATTENTION_LAYERNORM_EPS));
                switch (hparams.n_layer) {
                    case 24: model.type = e_model::MODEL_1B; break;
                    case 36: model.type = e_model::MODEL_3B; break;
                    case 42: model.type = e_model::MODEL_7B; break;
                    case 40: model.type = e_model::MODEL_15B; break;
                    default: model.type = e_model::MODEL_UNKNOWN;
                }
            } break;
        default: (void)0;
    };

    model.ftype = ml.ftype;

    hparams.n_ctx            = n_ctx;
    hparams.rope_freq_base   = rope_freq_base;
    hparams.rope_freq_scale  = rope_freq_scale;
    hparams.rope_ext_factor  = rope_ext_factor;
    hparams.rope_attn_factor = rope_attn_factor;
    hparams.rope_beta_fast   = rope_beta_fast;
    hparams.rope_beta_slow   = rope_beta_slow;
}

// TODO: This should probably be in llama.h
static std::vector<llama_vocab::id> llama_tokenize_internal(const llama_vocab & vocab, std::string raw_text, bool bos);
static llama_token llama_byte_to_token(const llama_vocab & vocab, uint8_t ch);

static void llm_load_vocab(
        llama_model_loader & ml,
        llama_model & model) {
    auto & vocab = model.vocab;

    struct gguf_context * ctx = ml.ctx_gguf;

    const auto kv = LLM_KV(model.arch);

    const int token_idx = gguf_find_key(ctx, kv(LLM_KV_TOKENIZER_LIST).c_str());
    if (token_idx == -1) {
        throw std::runtime_error("cannot find tokenizer vocab in model file\n");
    }

    const int score_idx = gguf_find_key(ctx, kv(LLM_KV_TOKENIZER_SCORES).c_str());
    if (score_idx == -1) {
        throw std::runtime_error("cannot find tokenizer scores in model file\n");
    }

    const float * scores = (const float * ) gguf_get_arr_data(ctx, score_idx);

    const int toktype_idx = gguf_find_key(ctx, kv(LLM_KV_TOKENIZER_TOKEN_TYPE).c_str());
    if (toktype_idx == -1) {
        throw std::runtime_error("cannot find token type list in GGUF file\n");
    }

    const int * toktypes = (const int * ) gguf_get_arr_data(ctx, toktype_idx);

    // determine vocab type
    {
        std::string tokenizer_name;

        GGUF_GET_KEY(ctx, tokenizer_name, gguf_get_val_str, GGUF_TYPE_STRING, true, kv(LLM_KV_TOKENIZER_MODEL));

        if (tokenizer_name == "llama") {
            vocab.type = LLAMA_VOCAB_TYPE_SPM;

            // default special tokens
            vocab.special_bos_id = 1;
            vocab.special_eos_id = 2;
            vocab.special_unk_id = 0;
            vocab.special_sep_id = -1;
            vocab.special_pad_id = -1;
        } else if (tokenizer_name == "gpt2") {
            vocab.type = LLAMA_VOCAB_TYPE_BPE;

            // read bpe merges and populate bpe ranks
            const int merges_keyidx = gguf_find_key(ctx, kv(LLM_KV_TOKENIZER_MERGES).c_str());
            if (merges_keyidx == -1) {
                throw std::runtime_error("cannot find tokenizer merges in model file\n");
            }

            const int n_merges = gguf_get_arr_n(ctx, merges_keyidx);

            for (int i = 0; i < n_merges; i++) {
                const std::string word = gguf_get_arr_str(ctx, merges_keyidx, i);

                std::string first;
                std::string second;

                const size_t pos = word.find(' ', 1);

                if (pos != std::string::npos) {
                    first  = word.substr(0, pos);
                    second = word.substr(pos + 1);
                }

                vocab.bpe_ranks.emplace(std::make_pair(first, second), i);
            }

            // default special tokens
            vocab.special_bos_id = 11;
            vocab.special_eos_id = 11;
            vocab.special_unk_id = -1;
            vocab.special_sep_id = -1;
            vocab.special_pad_id = -1;
        } else {
            LLAMA_LOG_WARN("%s: unknown tokenizer: '%s'", __func__, tokenizer_name.c_str());
            LLAMA_LOG_WARN("%s: using default tokenizer: 'llama'", __func__);

            vocab.type = LLAMA_VOCAB_TYPE_SPM;
        }
    }

    const uint32_t n_vocab = gguf_get_arr_n(ctx, token_idx);

    vocab.id_to_token.resize(n_vocab);

    for (uint32_t i = 0; i < n_vocab; i++) {
        std::string word = gguf_get_arr_str(ctx, token_idx, i);

        vocab.token_to_id[word] = i;

        auto & token_data = vocab.id_to_token[i];
        token_data.text  = std::move(word);
        token_data.score = scores[i];
        token_data.type  = (llama_token_type) toktypes[i];
    }

    // determine the newline token: LLaMA "<0x0A>" == 10 == '\n', Falcon 193 == '\n'
    if (vocab.type == LLAMA_VOCAB_TYPE_SPM) {
        vocab.linefeed_id = llama_byte_to_token(vocab, '\n');
    } else {
        vocab.linefeed_id = llama_tokenize_internal(vocab, "\n", false)[0];
    }

    // special tokens
    GGUF_GET_KEY(ctx, vocab.special_bos_id, gguf_get_val_u32, GGUF_TYPE_UINT32, false, kv(LLM_KV_TOKENIZER_BOS_ID));
    GGUF_GET_KEY(ctx, vocab.special_eos_id, gguf_get_val_u32, GGUF_TYPE_UINT32, false, kv(LLM_KV_TOKENIZER_EOS_ID));
    GGUF_GET_KEY(ctx, vocab.special_unk_id, gguf_get_val_u32, GGUF_TYPE_UINT32, false, kv(LLM_KV_TOKENIZER_UNK_ID));
    GGUF_GET_KEY(ctx, vocab.special_sep_id, gguf_get_val_u32, GGUF_TYPE_UINT32, false, kv(LLM_KV_TOKENIZER_SEP_ID));
    GGUF_GET_KEY(ctx, vocab.special_pad_id, gguf_get_val_u32, GGUF_TYPE_UINT32, false, kv(LLM_KV_TOKENIZER_PAD_ID));
}

static void llm_load_print_meta(llama_model_loader & ml, llama_model & model) {
    const auto & hparams = model.hparams;
    const auto & vocab   = model.vocab;

    // hparams
    LLAMA_LOG_INFO("%s: format         = %s\n",     __func__, llama_file_version_name(ml.fver));
    LLAMA_LOG_INFO("%s: arch           = %s\n",     __func__, LLM_ARCH_NAMES.at(model.arch).c_str());
    LLAMA_LOG_INFO("%s: vocab type     = %s\n",     __func__, vocab.type == LLAMA_VOCAB_TYPE_SPM ? "SPM" : "BPE"); // TODO: fix
    LLAMA_LOG_INFO("%s: n_vocab        = %u\n",     __func__, hparams.n_vocab);
    LLAMA_LOG_INFO("%s: n_merges       = %u\n",     __func__, (int) vocab.bpe_ranks.size());
    LLAMA_LOG_INFO("%s: n_ctx_train    = %u\n",     __func__, hparams.n_ctx_train);
    LLAMA_LOG_INFO("%s: n_ctx          = %u\n",     __func__, hparams.n_ctx);
    LLAMA_LOG_INFO("%s: n_embd         = %u\n",     __func__, hparams.n_embd);
    LLAMA_LOG_INFO("%s: n_head         = %u\n",     __func__, hparams.n_head);
    LLAMA_LOG_INFO("%s: n_head_kv      = %u\n",     __func__, hparams.n_head_kv);
    LLAMA_LOG_INFO("%s: n_layer        = %u\n",     __func__, hparams.n_layer);
    LLAMA_LOG_INFO("%s: n_rot          = %u\n",     __func__, hparams.n_rot); // a.k.a. n_embd_head, n_head_dim
    LLAMA_LOG_INFO("%s: n_gqa          = %u\n",     __func__, hparams.n_gqa());
    LLAMA_LOG_INFO("%s: f_norm_eps     = %.1e\n",   __func__, hparams.f_norm_eps);
    LLAMA_LOG_INFO("%s: f_norm_rms_eps = %.1e\n",   __func__, hparams.f_norm_rms_eps);
    LLAMA_LOG_INFO("%s: n_ff           = %u\n",     __func__, hparams.n_ff);
    LLAMA_LOG_INFO("%s: freq_base      = %.1f\n",   __func__, hparams.rope_freq_base);
    LLAMA_LOG_INFO("%s: freq_scale     = %g\n",     __func__, hparams.rope_freq_scale);
    LLAMA_LOG_INFO("%s: model type     = %s\n",     __func__, llama_model_type_name(model.type));
    LLAMA_LOG_INFO("%s: model ftype    = %s\n",     __func__, llama_model_ftype_name(model.ftype).c_str());
    LLAMA_LOG_INFO("%s: model params   = %.2f B\n", __func__, ml.n_elements*1e-9);
    if (ml.n_bytes < GB) {
        LLAMA_LOG_INFO("%s: model size     = %.2f MiB (%.2f BPW) \n", __func__, ml.n_bytes/1024.0/1024.0, ml.n_bytes*8.0/ml.n_elements);
    } else {
        LLAMA_LOG_INFO("%s: model size     = %.2f GiB (%.2f BPW) \n", __func__, ml.n_bytes/1024.0/1024.0/1024.0, ml.n_bytes*8.0/ml.n_elements);
    }

    // general kv
    LLAMA_LOG_INFO("%s: general.name   = %s\n",    __func__, model.name.c_str());

    // special tokens
    if (vocab.special_bos_id != -1) { LLAMA_LOG_INFO( "%s: BOS token = %d '%s'\n", __func__, vocab.special_bos_id, vocab.id_to_token[vocab.special_bos_id].text.c_str() ); }
    if (vocab.special_eos_id != -1) { LLAMA_LOG_INFO( "%s: EOS token = %d '%s'\n", __func__, vocab.special_eos_id, vocab.id_to_token[vocab.special_eos_id].text.c_str() ); }
    if (vocab.special_unk_id != -1) { LLAMA_LOG_INFO( "%s: UNK token = %d '%s'\n", __func__, vocab.special_unk_id, vocab.id_to_token[vocab.special_unk_id].text.c_str() ); }
    if (vocab.special_sep_id != -1) { LLAMA_LOG_INFO( "%s: SEP token = %d '%s'\n", __func__, vocab.special_sep_id, vocab.id_to_token[vocab.special_sep_id].text.c_str() ); }
    if (vocab.special_pad_id != -1) { LLAMA_LOG_INFO( "%s: PAD token = %d '%s'\n", __func__, vocab.special_pad_id, vocab.id_to_token[vocab.special_pad_id].text.c_str() ); }
    if (vocab.linefeed_id    != -1) { LLAMA_LOG_INFO( "%s: LF token  = %d '%s'\n", __func__, vocab.linefeed_id,    vocab.id_to_token[vocab.linefeed_id].text.c_str() );    }
}

static void llm_load_tensors(
        llama_model_loader & ml,
        llama_model & model,
        int n_batch,
        int n_gpu_layers,
        int main_gpu,
        const float * tensor_split,
        const bool mul_mat_q,
        bool low_vram,
        ggml_type memory_type,
        bool use_mlock,
        llama_progress_callback progress_callback,
        void * progress_callback_user_data) {
    model.t_start_us = ggml_time_us();

    auto & ctx     = model.ctx;
    auto & hparams = model.hparams;

    model.n_gpu_layers = n_gpu_layers;

    size_t ctx_size;
    size_t mmapped_size;

    ml.calc_sizes(ctx_size, mmapped_size);

    LLAMA_LOG_INFO("%s: ggml ctx size = %7.2f MB\n", __func__, ctx_size/1024.0/1024.0);

    // create the ggml context
    {
        model.buf.resize(ctx_size);
        if (use_mlock) {
            model.mlock_buf.init   (model.buf.data);
            model.mlock_buf.grow_to(model.buf.size);
        }

        struct ggml_init_params params = {
            /*.mem_size   =*/ model.buf.size,
            /*.mem_buffer =*/ model.buf.data,
            /*.no_alloc   =*/ ml.use_mmap,
        };

        model.ctx = ggml_init(params);
        if (!model.ctx) {
            throw std::runtime_error(format("ggml_init() failed"));
        }
    }

    (void) main_gpu;
    (void) mul_mat_q;
#if defined(GGML_USE_CUBLAS)
    LLAMA_LOG_INFO("%s: using " GGML_CUDA_NAME " for GPU acceleration\n", __func__);
    ggml_cuda_set_main_device(main_gpu);
    ggml_cuda_set_mul_mat_q(mul_mat_q);
#define LLAMA_BACKEND_OFFLOAD       GGML_BACKEND_GPU
#define LLAMA_BACKEND_OFFLOAD_SPLIT GGML_BACKEND_GPU_SPLIT
#elif defined(GGML_USE_CLBLAST)
    LLAMA_LOG_INFO("%s: using OpenCL for GPU acceleration\n", __func__);
#define LLAMA_BACKEND_OFFLOAD       GGML_BACKEND_GPU
#define LLAMA_BACKEND_OFFLOAD_SPLIT GGML_BACKEND_GPU
#else
#define LLAMA_BACKEND_OFFLOAD       GGML_BACKEND_CPU
#define LLAMA_BACKEND_OFFLOAD_SPLIT GGML_BACKEND_CPU
#endif

    // prepare memory for the weights
    size_t vram_weights = 0;
    {
        const int64_t n_embd     = hparams.n_embd;
        const int64_t n_embd_gqa = hparams.n_embd_gqa();
        const int64_t n_layer    = hparams.n_layer;
        const int64_t n_vocab    = hparams.n_vocab;

        const auto tn = LLM_TN(model.arch);
        switch (model.arch) {
            case LLM_ARCH_LLAMA:
                {
                    model.tok_embeddings = ml.create_tensor(ctx, tn(LLM_TENSOR_TOKEN_EMBD, "weight"), {n_embd, n_vocab}, GGML_BACKEND_CPU);

                    // output
                    {
                        ggml_backend backend_norm;
                        ggml_backend backend_output;

                        if (n_gpu_layers > int(n_layer)) {
                            // norm is not performance relevant on its own but keeping it in VRAM reduces data copying
                            // on Windows however this is detrimental unless everything is on the GPU
#ifndef _WIN32
                            backend_norm = low_vram ? GGML_BACKEND_CPU : LLAMA_BACKEND_OFFLOAD;
#else
                            backend_norm = low_vram || n_gpu_layers <= (int) n_layer + 2 ? GGML_BACKEND_CPU : LLAMA_BACKEND_OFFLOAD;
#endif // _WIN32

                            backend_output = LLAMA_BACKEND_OFFLOAD_SPLIT;
                        } else {
                            backend_norm   = GGML_BACKEND_CPU;
                            backend_output = GGML_BACKEND_CPU;
                        }

                        model.output_norm = ml.create_tensor(ctx, tn(LLM_TENSOR_OUTPUT_NORM, "weight"), {n_embd},          backend_norm);
                        model.output      = ml.create_tensor(ctx, tn(LLM_TENSOR_OUTPUT,      "weight"), {n_embd, n_vocab}, backend_output);

                        if (backend_norm == GGML_BACKEND_GPU) {
                            vram_weights += ggml_nbytes(model.output_norm);
                        }
                        if (backend_output == GGML_BACKEND_GPU_SPLIT) {
                            vram_weights += ggml_nbytes(model.output);
                        }
                    }

                    const uint32_t n_ff = hparams.n_ff;

                    const int i_gpu_start = n_layer - n_gpu_layers;

                    model.layers.resize(n_layer);

                    for (uint32_t i = 0; i < n_layer; ++i) {
                        const ggml_backend backend = int(i) < i_gpu_start ? GGML_BACKEND_CPU : LLAMA_BACKEND_OFFLOAD; // NOLINT
                        const ggml_backend backend_split = int(i) < i_gpu_start ? GGML_BACKEND_CPU : LLAMA_BACKEND_OFFLOAD_SPLIT; // NOLINT

                        auto & layer = model.layers[i];

                        layer.attn_norm = ml.create_tensor(ctx, tn(LLM_TENSOR_ATTN_NORM, "weight", i), {n_embd}, backend);

                        layer.wq = ml.create_tensor(ctx, tn(LLM_TENSOR_ATTN_Q,   "weight", i), {n_embd, n_embd},     backend_split);
                        layer.wk = ml.create_tensor(ctx, tn(LLM_TENSOR_ATTN_K,   "weight", i), {n_embd, n_embd_gqa}, backend_split);
                        layer.wv = ml.create_tensor(ctx, tn(LLM_TENSOR_ATTN_V,   "weight", i), {n_embd, n_embd_gqa}, backend_split);
                        layer.wo = ml.create_tensor(ctx, tn(LLM_TENSOR_ATTN_OUT, "weight", i), {n_embd, n_embd},     backend_split);

                        layer.ffn_norm = ml.create_tensor(ctx, tn(LLM_TENSOR_FFN_NORM, "weight", i), {n_embd}, backend);

                        layer.w1 = ml.create_tensor(ctx, tn(LLM_TENSOR_FFN_GATE, "weight", i), {n_embd,   n_ff}, backend_split);
                        layer.w2 = ml.create_tensor(ctx, tn(LLM_TENSOR_FFN_DOWN, "weight", i), {  n_ff, n_embd}, backend_split);
                        layer.w3 = ml.create_tensor(ctx, tn(LLM_TENSOR_FFN_UP,   "weight", i), {n_embd,   n_ff}, backend_split);

                        if (backend == GGML_BACKEND_GPU) {
                            vram_weights +=
                                ggml_nbytes(layer.attn_norm) + ggml_nbytes(layer.wq) + ggml_nbytes(layer.wk)       +
                                ggml_nbytes(layer.wv)        + ggml_nbytes(layer.wo) + ggml_nbytes(layer.ffn_norm) +
                                ggml_nbytes(layer.w1)        + ggml_nbytes(layer.w2) + ggml_nbytes(layer.w3);
                        }
                    }
                } break;
            case LLM_ARCH_BAICHUAN:
                {
                    model.tok_embeddings = ml.create_tensor(ctx, tn(LLM_TENSOR_TOKEN_EMBD, "weight"), {n_embd, n_vocab}, GGML_BACKEND_CPU);
                    {
                        ggml_backend backend_norm;
                        ggml_backend backend_output;

                        if (n_gpu_layers > int(n_layer)) {
                            // norm is not performance relevant on its own but keeping it in VRAM reduces data copying
                            // on Windows however this is detrimental unless everything is on the GPU
#ifndef _WIN32
                            backend_norm = low_vram ? GGML_BACKEND_CPU : LLAMA_BACKEND_OFFLOAD;
#else
                            backend_norm = low_vram || n_gpu_layers <= (int) n_layer + 2 ? GGML_BACKEND_CPU : LLAMA_BACKEND_OFFLOAD;
#endif // _WIN32

                            backend_output = LLAMA_BACKEND_OFFLOAD_SPLIT;
                        } else {
                            backend_norm   = GGML_BACKEND_CPU;
                            backend_output = GGML_BACKEND_CPU;
                        }

                        model.output_norm = ml.create_tensor(ctx, tn(LLM_TENSOR_OUTPUT_NORM, "weight"), {n_embd},          backend_norm);
                        model.output      = ml.create_tensor(ctx, tn(LLM_TENSOR_OUTPUT,      "weight"), {n_embd, n_vocab}, backend_output);

                        if (backend_norm == GGML_BACKEND_GPU) {
                            vram_weights += ggml_nbytes(model.output_norm);
                        }
                        if (backend_output == GGML_BACKEND_GPU_SPLIT) {
                            vram_weights += ggml_nbytes(model.output);
                        }
                    }

                    const uint32_t n_ff = hparams.n_ff;

                    const int i_gpu_start = n_layer - n_gpu_layers;

                    model.layers.resize(n_layer);

                    for (uint32_t i = 0; i < n_layer; ++i) {
                        const ggml_backend backend = int(i) < i_gpu_start ? GGML_BACKEND_CPU : LLAMA_BACKEND_OFFLOAD; // NOLINT
                        const ggml_backend backend_split = int(i) < i_gpu_start ? GGML_BACKEND_CPU : LLAMA_BACKEND_OFFLOAD_SPLIT; // NOLINT

                        auto & layer = model.layers[i];

                        layer.attn_norm = ml.create_tensor(ctx, tn(LLM_TENSOR_ATTN_NORM, "weight", i), {n_embd}, backend);

                        layer.wq = ml.create_tensor(ctx, tn(LLM_TENSOR_ATTN_Q,   "weight", i), {n_embd, n_embd},     backend_split);
                        layer.wk = ml.create_tensor(ctx, tn(LLM_TENSOR_ATTN_K,   "weight", i), {n_embd, n_embd_gqa}, backend_split);
                        layer.wv = ml.create_tensor(ctx, tn(LLM_TENSOR_ATTN_V,   "weight", i), {n_embd, n_embd_gqa}, backend_split);
                        layer.wo = ml.create_tensor(ctx, tn(LLM_TENSOR_ATTN_OUT, "weight", i), {n_embd, n_embd},     backend_split);

                        layer.ffn_norm = ml.create_tensor(ctx, tn(LLM_TENSOR_FFN_NORM, "weight", i), {n_embd}, backend);

                        layer.w1 = ml.create_tensor(ctx, tn(LLM_TENSOR_FFN_GATE, "weight", i), {n_embd,   n_ff}, backend_split);
                        layer.w2 = ml.create_tensor(ctx, tn(LLM_TENSOR_FFN_DOWN, "weight", i), {  n_ff, n_embd}, backend_split);
                        layer.w3 = ml.create_tensor(ctx, tn(LLM_TENSOR_FFN_UP,   "weight", i), {n_embd,   n_ff}, backend_split);

                        if (backend == GGML_BACKEND_GPU) {
                            vram_weights +=
                                ggml_nbytes(layer.attn_norm) + ggml_nbytes(layer.wq) + ggml_nbytes(layer.wk)       +
                                ggml_nbytes(layer.wv)        + ggml_nbytes(layer.wo) + ggml_nbytes(layer.ffn_norm) +
                                ggml_nbytes(layer.w1)        + ggml_nbytes(layer.w2) + ggml_nbytes(layer.w3);
                        }
                    }
                } break;
            case LLM_ARCH_FALCON:
                {
                    // TODO: CPU-only for now

                    model.tok_embeddings = ml.create_tensor(ctx, tn(LLM_TENSOR_TOKEN_EMBD, "weight"), {n_embd, n_vocab}, GGML_BACKEND_CPU);

                    // output
                    {
                        ggml_backend backend_norm;
                        ggml_backend backend_output;

                        if (n_gpu_layers > int(n_layer)) {
                            // norm is not performance relevant on its own but keeping it in VRAM reduces data copying
                            // on Windows however this is detrimental unless everything is on the GPU
#ifndef _WIN32
                            backend_norm = low_vram ? GGML_BACKEND_CPU : LLAMA_BACKEND_OFFLOAD;
#else
                            backend_norm = low_vram || n_gpu_layers <= (int) n_layer + 2 ? GGML_BACKEND_CPU : LLAMA_BACKEND_OFFLOAD;
#endif // _WIN32

                            backend_output = LLAMA_BACKEND_OFFLOAD_SPLIT;
                        } else {
                            backend_norm   = GGML_BACKEND_CPU;
                            backend_output = GGML_BACKEND_CPU;
                        }

                        model.output_norm   = ml.create_tensor(ctx, tn(LLM_TENSOR_OUTPUT_NORM, "weight"), {n_embd},          backend_norm);
                        model.output_norm_b = ml.create_tensor(ctx, tn(LLM_TENSOR_OUTPUT_NORM, "bias"),   {n_embd},          backend_norm);
                        model.output        = ml.create_tensor(ctx, tn(LLM_TENSOR_OUTPUT,      "weight"), {n_embd, n_vocab}, backend_output);

                        if (backend_norm == GGML_BACKEND_GPU) {
                            vram_weights += ggml_nbytes(model.output_norm);
                            vram_weights += ggml_nbytes(model.output_norm_b);
                        }
                        if (backend_output == GGML_BACKEND_GPU_SPLIT) {
                            vram_weights += ggml_nbytes(model.output);
                        }
                    }

                    const uint32_t n_ff = hparams.n_ff;

                    const int i_gpu_start = n_layer - n_gpu_layers;

                    model.layers.resize(n_layer);

                    for (uint32_t i = 0; i < n_layer; ++i) {
                        const ggml_backend backend       = int(i) < i_gpu_start ? GGML_BACKEND_CPU : LLAMA_BACKEND_OFFLOAD; // NOLINT
                        const ggml_backend backend_split = int(i) < i_gpu_start ? GGML_BACKEND_CPU : LLAMA_BACKEND_OFFLOAD_SPLIT; // NOLINT

                        auto & layer = model.layers[i];

                        layer.attn_norm   = ml.create_tensor(ctx, tn(LLM_TENSOR_ATTN_NORM,   "weight", i), {n_embd}, backend);
                        layer.attn_norm_b = ml.create_tensor(ctx, tn(LLM_TENSOR_ATTN_NORM,   "bias", i),   {n_embd}, backend);

                        if (gguf_find_tensor(ml.ctx_gguf, tn(LLM_TENSOR_ATTN_NORM_2, "weight", i).c_str()) >= 0) {
                            layer.attn_norm_2   = ml.create_tensor(ctx, tn(LLM_TENSOR_ATTN_NORM_2, "weight", i), {n_embd}, backend);
                            layer.attn_norm_2_b = ml.create_tensor(ctx, tn(LLM_TENSOR_ATTN_NORM_2, "bias", i),   {n_embd}, backend);

                            if (backend == GGML_BACKEND_GPU) {
                                vram_weights += ggml_nbytes(layer.attn_norm_2);
                                vram_weights += ggml_nbytes(layer.attn_norm_2_b);
                            }
                        }

                        layer.wqkv = ml.create_tensor(ctx, tn(LLM_TENSOR_ATTN_QKV, "weight", i), {n_embd, n_embd + 2*n_embd_gqa}, backend_split);
                        layer.wo   = ml.create_tensor(ctx, tn(LLM_TENSOR_ATTN_OUT, "weight", i), {n_embd, n_embd},                backend_split);

                        layer.w2 = ml.create_tensor(ctx, tn(LLM_TENSOR_FFN_DOWN, "weight", i), {  n_ff, n_embd}, backend_split);
                        layer.w3 = ml.create_tensor(ctx, tn(LLM_TENSOR_FFN_UP,   "weight", i), {n_embd,   n_ff}, backend_split);

                        if (backend == GGML_BACKEND_GPU) {
                            vram_weights +=
                                ggml_nbytes(layer.attn_norm) + ggml_nbytes(layer.attn_norm_b) +
                                ggml_nbytes(layer.wqkv)      + ggml_nbytes(layer.wo)          +
                                ggml_nbytes(layer.w2)        + ggml_nbytes(layer.w3);
                        }
                    }
                } break;
            case LLM_ARCH_STARCODER:
                {
                    model.tok_embeddings = ml.create_tensor(ctx, tn(LLM_TENSOR_TOKEN_EMBD, "weight"), {n_embd, n_vocab}, GGML_BACKEND_CPU);
                    model.pos_embeddings = ml.create_tensor(ctx, tn(LLM_TENSOR_POS_EMBD, "weight"), {n_embd, hparams.n_ctx_train}, GGML_BACKEND_CPU);

                    // output
                    {
                        ggml_backend backend_norm;
                        ggml_backend backend_output;

                        if (n_gpu_layers > int(n_layer)) {
                            // norm is not performance relevant on its own but keeping it in VRAM reduces data copying
                            // on Windows however this is detrimental unless everything is on the GPU
#ifndef _WIN32
                            backend_norm = low_vram ? GGML_BACKEND_CPU : LLAMA_BACKEND_OFFLOAD;
#else
                            backend_norm = low_vram || n_gpu_layers <= (int) n_layer + 2 ? GGML_BACKEND_CPU : LLAMA_BACKEND_OFFLOAD;
#endif // _WIN32

                            backend_output = LLAMA_BACKEND_OFFLOAD_SPLIT;
                        } else {
                            backend_norm   = GGML_BACKEND_CPU;
                            backend_output = GGML_BACKEND_CPU;
                        }

                        model.output_norm   = ml.create_tensor(ctx, tn(LLM_TENSOR_OUTPUT_NORM, "weight"), {n_embd},          backend_norm);
                        model.output_norm_b = ml.create_tensor(ctx, tn(LLM_TENSOR_OUTPUT_NORM, "bias"),   {n_embd},          backend_norm);
                        model.output        = ml.create_tensor(ctx, tn(LLM_TENSOR_OUTPUT,      "weight"), {n_embd, n_vocab}, backend_output);

                        if (backend_norm == GGML_BACKEND_GPU) {
                            vram_weights += ggml_nbytes(model.output_norm);
                            vram_weights += ggml_nbytes(model.output_norm_b);
                        }
                        if (backend_output == GGML_BACKEND_GPU_SPLIT) {
                            vram_weights += ggml_nbytes(model.output);
                        }
                    }

                    const uint32_t n_ff = hparams.n_ff;

                    const int i_gpu_start = n_layer - n_gpu_layers;

                    model.layers.resize(n_layer);

                    for (uint32_t i = 0; i < n_layer; ++i) {
                        const ggml_backend backend       = int(i) < i_gpu_start ? GGML_BACKEND_CPU : LLAMA_BACKEND_OFFLOAD; // NOLINT
                        const ggml_backend backend_split = int(i) < i_gpu_start ? GGML_BACKEND_CPU : LLAMA_BACKEND_OFFLOAD_SPLIT; // NOLINT

                        auto & layer = model.layers[i];

                        layer.attn_norm   = ml.create_tensor(ctx, tn(LLM_TENSOR_ATTN_NORM,   "weight", i), {n_embd}, backend);
                        layer.attn_norm_b = ml.create_tensor(ctx, tn(LLM_TENSOR_ATTN_NORM,   "bias", i),   {n_embd}, backend);

                        layer.wqkv = ml.create_tensor(ctx, tn(LLM_TENSOR_ATTN_QKV, "weight", i), {n_embd, n_embd + 2*n_embd_gqa}, backend_split);
                        layer.bqkv = ml.create_tensor(ctx, tn(LLM_TENSOR_ATTN_QKV, "bias", i),   {n_embd + 2*n_embd_gqa},         backend_split);

                        layer.wo   = ml.create_tensor(ctx, tn(LLM_TENSOR_ATTN_OUT, "weight", i), {n_embd, n_embd},   backend_split);
                        layer.bo   = ml.create_tensor(ctx, tn(LLM_TENSOR_ATTN_OUT, "bias", i),   {n_embd},           backend_split);

                        layer.ffn_norm   = ml.create_tensor(ctx, tn(LLM_TENSOR_FFN_NORM, "weight", i), {n_embd}, backend);
                        layer.ffn_norm_b = ml.create_tensor(ctx, tn(LLM_TENSOR_FFN_NORM, "bias", i),   {n_embd}, backend);

                        layer.w2 = ml.create_tensor(ctx, tn(LLM_TENSOR_FFN_DOWN, "weight", i), {n_ff, n_embd}, backend_split);
                        layer.b2 = ml.create_tensor(ctx, tn(LLM_TENSOR_FFN_DOWN, "bias", i),   {n_embd},       backend_split);

                        layer.w3 = ml.create_tensor(ctx, tn(LLM_TENSOR_FFN_UP,   "weight", i), {n_embd,   n_ff}, backend_split);
                        layer.b3 = ml.create_tensor(ctx, tn(LLM_TENSOR_FFN_UP,   "bias", i),   {n_ff},           backend_split);

                        if (backend == GGML_BACKEND_GPU) {
                            vram_weights +=
                                ggml_nbytes(layer.attn_norm) + ggml_nbytes(layer.attn_norm_b) +
                                ggml_nbytes(layer.wqkv)      + ggml_nbytes(layer.bqkv)        +
                                ggml_nbytes(layer.wo)        + ggml_nbytes(layer.bo)          +
                                ggml_nbytes(layer.ffn_norm)  + ggml_nbytes(layer.ffn_norm_b)  +
                                ggml_nbytes(layer.w2)        + ggml_nbytes(layer.b2)          +
                                ggml_nbytes(layer.w3)        + ggml_nbytes(layer.b3);
                        }
                    }
                } break;
            default:
                throw std::runtime_error("unknown architecture");
        };
    }

    ml.done_getting_tensors();

    // print memory requirements
    {
        const size_t scale = memory_type == GGML_TYPE_F32 ? 2 : 1;

        // this is the total memory required to run the inference
        size_t mem_required =
            ctx_size +
            mmapped_size - vram_weights; // weights in VRAM not in memory

        // this is the memory required by one llama_state
        const size_t mem_required_state = scale*hparams.kv_size();

        LLAMA_LOG_INFO("%s: mem required  = %7.2f MB (+ %7.2f MB per state)\n", __func__,
                mem_required / 1024.0 / 1024.0, mem_required_state / 1024.0 / 1024.0);

        (void) n_batch;

#if defined(GGML_USE_CUBLAS) || defined(GGML_USE_CLBLAST)
        const int n_gpu = std::min(n_gpu_layers, int(hparams.n_layer));

        LLAMA_LOG_INFO("%s: offloading %d repeating layers to GPU\n", __func__, n_gpu);
        if (n_gpu_layers > (int) hparams.n_layer) {
            LLAMA_LOG_INFO("%s: offloading non-repeating layers to GPU\n", __func__);
        }
        size_t vram_kv_cache = 0;

#ifdef GGML_USE_CUBLAS
        const int max_backend_supported_layers = hparams.n_layer + 3;
        const int max_offloadable_layers = low_vram ? hparams.n_layer + 1 : hparams.n_layer + 3;
        if (n_gpu_layers > (int) hparams.n_layer + 1) {
            if (low_vram) {
                LLAMA_LOG_INFO("%s: cannot offload v cache to GPU due to low VRAM option\n", __func__);
            } else {
                LLAMA_LOG_INFO("%s: offloading v cache to GPU\n", __func__);
                vram_kv_cache += hparams.kv_size() / 2;
            }
        }
        if (n_gpu_layers > (int) hparams.n_layer + 2) {
            if (low_vram) {
                LLAMA_LOG_WARN("%s: cannot offload k cache to GPU due to low VRAM option\n", __func__);
            } else {
                LLAMA_LOG_INFO("%s: offloading k cache to GPU\n", __func__);
                vram_kv_cache += hparams.kv_size() / 2;
            }
        }
#elif defined(GGML_USE_CLBLAST)
        const int max_backend_supported_layers = hparams.n_layer + 1;
        const int max_offloadable_layers = hparams.n_layer + 1;
#endif // GGML_USE_CUBLAS

        LLAMA_LOG_INFO("%s: offloaded %d/%d layers to GPU\n",
                __func__, std::min(n_gpu_layers, max_offloadable_layers), max_backend_supported_layers);
        LLAMA_LOG_INFO("%s: VRAM used: %zu MB\n",
                __func__, (vram_weights + vram_kv_cache + MB - 1) / MB); // round up
#else
        (void) n_gpu_layers;
#endif // defined(GGML_USE_CUBLAS) || defined(GGML_USE_CLBLAST)
    }

    // populate `tensors_by_name`
    for (int i = 0; i < ml.n_tensors; ++i) {
        struct ggml_tensor * cur = ggml_get_tensor(ctx, ml.get_tensor_name(i));
        model.tensors_by_name.emplace_back(ggml_get_name(cur), cur);
    }

    (void) tensor_split;
#if defined(GGML_USE_CUBLAS)
    {
        ggml_cuda_set_tensor_split(tensor_split);
    }
#endif

    ml.load_all_data(ctx, progress_callback, progress_callback_user_data, use_mlock ? &model.mlock_mmap : NULL);

    if (progress_callback) {
        progress_callback(1.0f, progress_callback_user_data);
    }

    model.mapping = std::move(ml.mapping);

    // loading time will be recalculate after the first eval, so
    // we take page faults deferred by mmap() into consideration
    model.t_load_us = ggml_time_us() - model.t_start_us;
}

static bool llama_model_load(
        const std::string & fname,
        llama_model & model,
        int n_ctx,
        int n_batch,
        int n_gpu_layers,
        int main_gpu,
        const float * tensor_split,
        const bool mul_mat_q,
        float rope_freq_base,
        float rope_freq_scale,
        float rope_ext_factor,
        float rope_attn_factor,
        float rope_beta_fast,
        float rope_beta_slow,
        bool low_vram,
        ggml_type memory_type,
        bool use_mmap,
        bool use_mlock,
        bool vocab_only,
        llama_progress_callback progress_callback,
        void *progress_callback_user_data) {
    try {
        std::unique_ptr<llama_model_loader> ml(new llama_model_loader(fname, use_mmap));

        llm_load_arch(*ml, model);
        llm_load_hparams(
            *ml, model, n_ctx, rope_freq_base, rope_freq_scale, rope_ext_factor, rope_attn_factor, rope_beta_fast,
            rope_beta_slow
        );
        llm_load_vocab(*ml, model);

        llm_load_print_meta(*ml, model);

        if (model.hparams.n_vocab != model.vocab.id_to_token.size()) {
            throw std::runtime_error("vocab size mismatch");
        }

        if (vocab_only) {
            LLAMA_LOG_INFO("%s: vocab only - skipping tensors\n", __func__);
            return true;
        }

        llm_load_tensors(
                *ml, model, n_batch, n_gpu_layers,
                main_gpu, tensor_split, mul_mat_q, low_vram, memory_type,
                use_mlock, progress_callback, progress_callback_user_data);
    } catch (const std::exception & err) {
        LLAMA_LOG_ERROR("error loading model: %s\n", err.what());
        return false;
    }

    return true;
}

static struct ggml_cgraph * llm_build_llama(
         llama_context & lctx,
     const llama_token * tokens,
           const float * embd,
                   int   n_tokens,
                   int   n_past) {

    GGML_ASSERT((!tokens && embd) || (tokens && !embd)); // NOLINT

    const int N = n_tokens;

    const auto & model   = lctx.model;
    const auto & hparams = model.hparams;

    const auto & kv_self = lctx.kv_self;

    GGML_ASSERT(!!kv_self.ctx);

    const int64_t n_embd      = hparams.n_embd;
    const int64_t n_layer     = hparams.n_layer;
    const int64_t n_ctx       = hparams.n_ctx;
    const int64_t n_head      = hparams.n_head;
    const int64_t n_head_kv   = hparams.n_head_kv;
    const int64_t n_embd_head = hparams.n_embd_head();
    const int64_t n_embd_gqa  = hparams.n_embd_gqa();

    GGML_ASSERT(n_embd_head == hparams.n_rot);

    const float freq_base    = hparams.rope_freq_base;
    const float freq_scale   = hparams.rope_freq_scale;
    const float ext_factor   = hparams.rope_ext_factor;
    const float attn_factor  = hparams.rope_attn_factor;
    const float beta_fast    = hparams.rope_beta_fast;
    const float beta_slow    = hparams.rope_beta_slow;
    const float norm_rms_eps = hparams.f_norm_eps;

    const int n_gpu_layers = model.n_gpu_layers;

    auto & buf_compute = lctx.buf_compute;

    struct ggml_init_params params = {
        /*.mem_size   =*/ buf_compute.size,
        /*.mem_buffer =*/ buf_compute.data,
        /*.no_alloc   =*/ false,
    };

    params.no_alloc = true;

    struct ggml_context * ctx0 = ggml_init(params);

    ggml_cgraph * gf = ggml_new_graph(ctx0);

    struct ggml_tensor * cur;
    struct ggml_tensor * inpL;

    if (tokens) {
        struct ggml_tensor * inp_tokens = ggml_new_tensor_1d(ctx0, GGML_TYPE_I32, N);

        ggml_allocr_alloc(lctx.alloc, inp_tokens);
        if (!ggml_allocr_is_measure(lctx.alloc)) {
            memcpy(inp_tokens->data, tokens, N*ggml_element_size(inp_tokens));
        }
        ggml_set_name(inp_tokens, "inp_tokens");

        inpL = ggml_get_rows(ctx0, model.tok_embeddings, inp_tokens);
    } else {
#ifdef GGML_USE_MPI
        GGML_ASSERT(false && "not implemented");
#endif

        inpL = ggml_new_tensor_2d(ctx0, GGML_TYPE_F32, n_embd, N);

        ggml_allocr_alloc(lctx.alloc, inpL);
        if (!ggml_allocr_is_measure(lctx.alloc)) {
            memcpy(inpL->data, embd, N * n_embd * ggml_element_size(inpL));
        }
    }

    const int i_gpu_start = n_layer - n_gpu_layers;
    (void) i_gpu_start;

    // offload functions set the tensor output backend to GPU
    // tensors are GPU-accelerated if any input or the output has been offloaded
    //
    // with the low VRAM option VRAM scratch is disabled in llama_load_model_internal
    // in that case ggml_cuda_assign_buffers has no effect
    offload_func_t offload_func_nr = llama_nop; // nr = non-repeating
    offload_func_t offload_func_kq = llama_nop;
    offload_func_t offload_func_v  = llama_nop;

#ifdef GGML_USE_CUBLAS
    if (n_gpu_layers > n_layer) {
        offload_func_nr = ggml_cuda_assign_buffers_no_alloc;
    }
    if (n_gpu_layers > n_layer + 1) {
        offload_func_v  = ggml_cuda_assign_buffers_no_alloc;
    }
    if (n_gpu_layers > n_layer + 2) {
        offload_func_kq = ggml_cuda_assign_buffers_no_alloc;
    }
#endif // GGML_USE_CUBLAS

    struct ggml_tensor * KQ_scale = ggml_new_tensor_1d(ctx0, GGML_TYPE_F32, 1);
    ggml_allocr_alloc(lctx.alloc, KQ_scale);
    if (!ggml_allocr_is_measure(lctx.alloc)) {
        ggml_set_f32(KQ_scale, 1.0f/sqrtf(float(n_embd)/n_head));
    }
    ggml_set_name(KQ_scale, "1/sqrt(n_embd_head)");

    for (int il = 0; il < n_layer; ++il) {
        ggml_format_name(inpL, "layer_inp_%d", il);

        offload_func_t offload_func = llama_nop;

#ifdef GGML_USE_CUBLAS
        if (il >= i_gpu_start) {
            offload_func = ggml_cuda_assign_buffers_no_alloc;
        }
#endif // GGML_USE_CUBLAS

        struct ggml_tensor * inpSA = inpL;

        // norm
        {
            cur = ggml_rms_norm(ctx0, inpL, norm_rms_eps);
            offload_func(cur);
            ggml_set_name(cur, "rms_norm_0");

            // cur = cur*attn_norm(broadcasted)
            cur = ggml_mul(ctx0, cur, model.layers[il].attn_norm);
            offload_func(cur);
            ggml_set_name(cur, "attention_norm_0");
        }

        // self-attention
        {
            // compute Q and K and RoPE them
            struct ggml_tensor * tmpk = ggml_mul_mat(ctx0, model.layers[il].wk, cur);
            offload_func_kq(tmpk);
            ggml_set_name(tmpk, "tmpk");

            struct ggml_tensor * tmpq = ggml_mul_mat(ctx0, model.layers[il].wq, cur);
            offload_func_kq(tmpq);
            ggml_set_name(tmpq, "tmpq");

            struct ggml_tensor * Kcur = ggml_rope_custom_inplace(
                ctx0, ggml_reshape_3d(ctx0, tmpk, n_embd_head, n_head_kv, N), n_past, n_embd_head, 0, 0, freq_base,
                freq_scale, ext_factor, attn_factor, beta_fast, beta_slow
            );
            offload_func_kq(Kcur);
            ggml_set_name(Kcur, "Kcur");

            struct ggml_tensor * Qcur = ggml_rope_custom_inplace(
                ctx0, ggml_reshape_3d(ctx0, tmpq, n_embd_head, n_head, N),    n_past, n_embd_head, 0, 0, freq_base,
                freq_scale, ext_factor, attn_factor, beta_fast, beta_slow
            );
            offload_func_kq(Qcur);
            ggml_set_name(Qcur, "Qcur");

            // store key and value to memory
            {
                // compute the transposed [N, n_embd] V matrix

                struct ggml_tensor * tmpv = ggml_mul_mat(ctx0, model.layers[il].wv, cur);
                offload_func_v(tmpv);
                ggml_set_name(tmpv, "tmpv");

                struct ggml_tensor * Vcur = ggml_transpose(ctx0, ggml_reshape_2d(ctx0, tmpv, n_embd_gqa, N));
                offload_func_v(Vcur);
                ggml_set_name(Vcur, "Vcur");

                struct ggml_tensor * k = ggml_view_1d(ctx0, kv_self.k, N*n_embd_gqa, (ggml_element_size(kv_self.k)*n_embd_gqa)*(il*n_ctx + n_past));
                offload_func_kq(k);
                ggml_set_name(k, "k");

                struct ggml_tensor * v = ggml_view_2d(ctx0, kv_self.v, N, n_embd_gqa,
                        (   n_ctx)*ggml_element_size(kv_self.v),
                        (il*n_ctx)*ggml_element_size(kv_self.v)*n_embd_gqa + n_past*ggml_element_size(kv_self.v));
                offload_func_v(v);
                ggml_set_name(v, "v");

                // important: storing RoPE-ed version of K in the KV cache!
                ggml_build_forward_expand(gf, ggml_cpy(ctx0, Kcur, k));
                ggml_build_forward_expand(gf, ggml_cpy(ctx0, Vcur, v));
            }

            struct ggml_tensor * Q = ggml_permute(ctx0, Qcur, 0, 2, 1, 3);
            offload_func_kq(Q);
            ggml_set_name(Q, "Q");

            struct ggml_tensor * K =
                ggml_view_3d(ctx0, kv_self.k,
                        n_embd_head, n_past + N, n_head_kv,
                        ggml_element_size(kv_self.k)*n_embd_gqa,
                        ggml_element_size(kv_self.k)*n_embd_head,
                        ggml_element_size(kv_self.k)*n_embd_gqa*n_ctx*il);
            offload_func_kq(K);
            ggml_set_name(K, "K");

            // K * Q
            struct ggml_tensor * KQ = ggml_mul_mat(ctx0, K, Q);
            offload_func_kq(KQ);
            ggml_set_name(KQ, "KQ");

            // KQ_scaled = KQ / sqrt(n_embd_head)
            // KQ_scaled shape [n_past + N, N, n_head, 1]
            struct ggml_tensor * KQ_scaled = ggml_scale_inplace(ctx0, KQ, KQ_scale);
            offload_func_kq(KQ_scaled);
            ggml_set_name(KQ_scaled, "KQ_scaled");

            // KQ_masked = mask_past(KQ_scaled)
            struct ggml_tensor * KQ_masked = ggml_diag_mask_inf_inplace(ctx0, KQ_scaled, n_past);
            offload_func_kq(KQ_masked);
            ggml_set_name(KQ_masked, "KQ_masked");

            // KQ = soft_max(KQ_masked)
            struct ggml_tensor * KQ_soft_max = ggml_soft_max_inplace(ctx0, KQ_masked);
            offload_func_v(KQ_soft_max);
            ggml_set_name(KQ_soft_max, "KQ_soft_max");

            // split cached V into n_head heads
            struct ggml_tensor * V =
                ggml_view_3d(ctx0, kv_self.v,
                        n_past + N, n_embd_head, n_head_kv,
                        ggml_element_size(kv_self.v)*n_ctx,
                        ggml_element_size(kv_self.v)*n_ctx*n_embd_head,
                        ggml_element_size(kv_self.v)*n_ctx*n_embd_gqa*il);
            offload_func_v(V);
            ggml_set_name(V, "V");

#if 1
            struct ggml_tensor * KQV = ggml_mul_mat(ctx0, V, KQ_soft_max);
            offload_func_v(KQV);
            ggml_set_name(KQV, "KQV");
#else
            // make V contiguous in memory to speed up the matmul, however we waste time on the copy
            // on M1 this is faster for the perplexity computation, but ~5% slower for the single-token generation
            // is there a better way?
            struct ggml_tensor * V_cont = ggml_cpy(ctx0, V, ggml_new_tensor_3d(ctx0, kv_self.v->type, n_past + N, n_embd_head, n_head));
            struct ggml_tensor * KQV = ggml_mul_mat(ctx0, V_cont, KQ_soft_max);
#endif

            // KQV_merged = KQV.permute(0, 2, 1, 3)
            struct ggml_tensor * KQV_merged = ggml_permute(ctx0, KQV, 0, 2, 1, 3);
            offload_func_v(KQV_merged);
            ggml_set_name(KQV_merged, "KQV_merged");

            // cur = KQV_merged.contiguous().view(n_embd, N)
            cur = ggml_cpy(ctx0,
                    KQV_merged,
                    ggml_new_tensor_2d(ctx0, GGML_TYPE_F32, n_embd, N));
            offload_func_v(cur);
            ggml_set_name(cur, "KQV_merged_contiguous");

            // projection (no bias)
            cur = ggml_mul_mat(ctx0,
                    model.layers[il].wo,
                    cur);
            offload_func(cur);
            ggml_set_name(cur, "result_wo");
        }

        struct ggml_tensor * inpFF = ggml_add(ctx0, cur, inpSA);
        offload_func(inpFF);
        ggml_set_name(inpFF, "inpFF");

        // feed-forward network
        {
            // norm
            {
                cur = ggml_rms_norm(ctx0, inpFF, norm_rms_eps);
                offload_func(cur);
                ggml_set_name(cur, "rms_norm_1");

                // cur = cur*ffn_norm(broadcasted)
                cur = ggml_mul(ctx0, cur, model.layers[il].ffn_norm);
                offload_func(cur);
                ggml_set_name(cur, "ffn_norm");
            }

            struct ggml_tensor * tmp = ggml_mul_mat(ctx0,
                    model.layers[il].w3,
                    cur);
            offload_func(tmp);
            ggml_set_name(tmp, "result_w3");

            cur = ggml_mul_mat(ctx0,
                    model.layers[il].w1,
                    cur);
            offload_func(cur);
            ggml_set_name(cur, "result_w1");

            // SILU activation
            cur = ggml_silu(ctx0, cur);
            offload_func(cur);
            ggml_set_name(cur, "silu");

            cur = ggml_mul(ctx0, cur, tmp);
            offload_func(cur);
            ggml_set_name(cur, "silu_x_result_w3");

            cur = ggml_mul_mat(ctx0,
                    model.layers[il].w2,
                    cur);
            offload_func(cur);
            ggml_set_name(cur, "result_w2");
        }

        cur = ggml_add(ctx0, cur, inpFF);
        offload_func(cur);
        ggml_set_name(cur, "inpFF_+_result_w2");

        // input for next layer
        inpL = cur;
    }

    cur = inpL;

    // norm
    {
        cur = ggml_rms_norm(ctx0, cur, norm_rms_eps);
        offload_func_nr(cur);
        ggml_set_name(cur, "rms_norm_2");

        // cur = cur*norm(broadcasted)
        cur = ggml_mul(ctx0, cur, model.output_norm);
        // offload_func_nr(cur); // TODO CPU + GPU mirrored backend
        ggml_set_name(cur, "result_norm");
    }

    // lm_head
    cur = ggml_mul_mat(ctx0, model.output, cur);
    ggml_set_name(cur, "result_output");

    ggml_build_forward_expand(gf, cur);

    ggml_free(ctx0);

    return gf;
}


static struct ggml_cgraph * llm_build_baichaun(
         llama_context & lctx,
     const llama_token * tokens,
           const float * embd,
                   int   n_tokens,
                   int   n_past) {

    GGML_ASSERT((!tokens && embd) || (tokens && !embd)); // NOLINT

    const int N = n_tokens;

    const auto & model   = lctx.model;
    const auto & hparams = model.hparams;

    const auto & kv_self = lctx.kv_self;

    GGML_ASSERT(!!kv_self.ctx);

    const int64_t n_embd      = hparams.n_embd;
    const int64_t n_layer     = hparams.n_layer;
    const int64_t n_ctx       = hparams.n_ctx;
    const int64_t n_head      = hparams.n_head;
    const int64_t n_head_kv   = hparams.n_head_kv;
    const int64_t n_embd_head = hparams.n_embd_head();
    const int64_t n_embd_gqa  = hparams.n_embd_gqa();

    GGML_ASSERT(n_embd_head == hparams.n_rot);

    const float freq_base    = hparams.rope_freq_base;
    const float freq_scale   = hparams.rope_freq_scale;
    const float norm_rms_eps = hparams.f_norm_rms_eps;

    const int n_gpu_layers = model.n_gpu_layers;

    auto & buf_compute = lctx.buf_compute;

    struct ggml_init_params params = {
        /*.mem_size   =*/ buf_compute.size,
        /*.mem_buffer =*/ buf_compute.data,
        /*.no_alloc   =*/ false,
    };

    params.no_alloc = true;

    struct ggml_context * ctx0 = ggml_init(params);

    ggml_cgraph * gf = ggml_new_graph(ctx0);

    struct ggml_tensor * cur;
    struct ggml_tensor * inpL;

    if (tokens) {
        struct ggml_tensor * inp_tokens = ggml_new_tensor_1d(ctx0, GGML_TYPE_I32, N);

        ggml_allocr_alloc(lctx.alloc, inp_tokens);
        if (!ggml_allocr_is_measure(lctx.alloc)) {
            memcpy(inp_tokens->data, tokens, N*ggml_element_size(inp_tokens));
        }
        ggml_set_name(inp_tokens, "inp_tokens");

        inpL = ggml_get_rows(ctx0, model.tok_embeddings, inp_tokens);
    } else {
#ifdef GGML_USE_MPI
        GGML_ASSERT(false && "not implemented");
#endif

        inpL = ggml_new_tensor_2d(ctx0, GGML_TYPE_F32, n_embd, N);

        ggml_allocr_alloc(lctx.alloc, inpL);
        if (!ggml_allocr_is_measure(lctx.alloc)) {
            memcpy(inpL->data, embd, N * n_embd * ggml_element_size(inpL));
        }
    }

    const int i_gpu_start = n_layer - n_gpu_layers;
    (void) i_gpu_start;

    // offload functions set the tensor output backend to GPU
    // tensors are GPU-accelerated if any input or the output has been offloaded
    //
    // with the low VRAM option VRAM scratch is disabled in llama_load_model_internal
    // in that case ggml_cuda_assign_buffers has no effect
    offload_func_t offload_func_nr = llama_nop; // nr = non-repeating
    offload_func_t offload_func_kq = llama_nop;
    offload_func_t offload_func_v  = llama_nop;

#ifdef GGML_USE_CUBLAS
    if (n_gpu_layers > n_layer) {
        offload_func_nr = ggml_cuda_assign_buffers_no_alloc;
    }
    if (n_gpu_layers > n_layer + 1) {
        offload_func_v  = ggml_cuda_assign_buffers_no_alloc;
    }
    if (n_gpu_layers > n_layer + 2) {
        offload_func_kq = ggml_cuda_assign_buffers_no_alloc;
    }
#endif // GGML_USE_CUBLAS

    struct ggml_tensor * KQ_scale = ggml_new_tensor_1d(ctx0, GGML_TYPE_F32, 1);
    ggml_allocr_alloc(lctx.alloc, KQ_scale);
    if (!ggml_allocr_is_measure(lctx.alloc)) {
        ggml_set_f32(KQ_scale, 1.0f/sqrtf(float(n_embd)/n_head));
    }
    ggml_set_name(KQ_scale, "1/sqrt(n_embd_head)");

    for (int il = 0; il < n_layer; ++il) {
        ggml_format_name(inpL, "layer_inp_%d", il);

        offload_func_t offload_func = llama_nop;

#ifdef GGML_USE_CUBLAS
        if (il >= i_gpu_start) {
            offload_func = ggml_cuda_assign_buffers_no_alloc;
        }
#endif // GGML_USE_CUBLAS

        struct ggml_tensor * inpSA = inpL;

        // norm
        {
            cur = ggml_rms_norm(ctx0, inpL, norm_rms_eps);
            offload_func(cur);
            ggml_set_name(cur, "rms_norm_0");

            // cur = cur*attn_norm(broadcasted)
            cur = ggml_mul(ctx0, cur, model.layers[il].attn_norm);
            offload_func(cur);
            ggml_set_name(cur, "attention_norm_0");
        }

        // self-attention
        {
            // compute Q and K and RoPE them
            struct ggml_tensor * tmpk = ggml_mul_mat(ctx0, model.layers[il].wk, cur);
            offload_func_kq(tmpk);
            ggml_set_name(tmpk, "tmpk");

            struct ggml_tensor * tmpq = ggml_mul_mat(ctx0, model.layers[il].wq, cur);
            offload_func_kq(tmpq);
            ggml_set_name(tmpq, "tmpq");

            struct ggml_tensor * Kcur;
            struct ggml_tensor * Qcur;
            switch (model.type) {
                case MODEL_7B:
                    Kcur = ggml_rope_custom_inplace(ctx0, ggml_reshape_3d(ctx0, tmpk, n_embd_head, n_head_kv, N), n_past, n_embd_head, 0, 0, freq_base, freq_scale);
                    Qcur = ggml_rope_custom_inplace(ctx0, ggml_reshape_3d(ctx0, tmpq, n_embd_head, n_head, N),    n_past, n_embd_head, 0, 0, freq_base, freq_scale);
                    break;
                case MODEL_13B:
                    Kcur  = ggml_reshape_3d(ctx0, tmpk, n_embd/n_head, n_head, N);
                    Qcur = ggml_reshape_3d(ctx0, tmpq, n_embd/n_head, n_head, N);
                    break;
                default:
                    GGML_ASSERT(false);
            }

            offload_func_kq(Kcur);
            ggml_set_name(Kcur, "Kcur");

            offload_func_kq(Qcur);
            ggml_set_name(Qcur, "Qcur");

            // store key and value to memory
            {
                // compute the transposed [N, n_embd] V matrix

                struct ggml_tensor * tmpv = ggml_mul_mat(ctx0, model.layers[il].wv, cur);
                offload_func_v(tmpv);
                ggml_set_name(tmpv, "tmpv");

                struct ggml_tensor * Vcur = ggml_transpose(ctx0, ggml_reshape_2d(ctx0, tmpv, n_embd_gqa, N));
                offload_func_v(Vcur);
                ggml_set_name(Vcur, "Vcur");

                struct ggml_tensor * k = ggml_view_1d(ctx0, kv_self.k, N*n_embd_gqa, (ggml_element_size(kv_self.k)*n_embd_gqa)*(il*n_ctx + n_past));
                offload_func_kq(k);
                ggml_set_name(k, "k");

                struct ggml_tensor * v = ggml_view_2d(ctx0, kv_self.v, N, n_embd_gqa,
                        (   n_ctx)*ggml_element_size(kv_self.v),
                        (il*n_ctx)*ggml_element_size(kv_self.v)*n_embd_gqa + n_past*ggml_element_size(kv_self.v));
                offload_func_v(v);
                ggml_set_name(v, "v");

                // important: storing RoPE-ed version of K in the KV cache!
                ggml_build_forward_expand(gf, ggml_cpy(ctx0, Kcur, k));
                ggml_build_forward_expand(gf, ggml_cpy(ctx0, Vcur, v));
            }

            struct ggml_tensor * Q = ggml_permute(ctx0, Qcur, 0, 2, 1, 3);
            offload_func_kq(Q);
            ggml_set_name(Q, "Q");

            struct ggml_tensor * K =
                ggml_view_3d(ctx0, kv_self.k,
                        n_embd_head, n_past + N, n_head_kv,
                        ggml_element_size(kv_self.k)*n_embd_gqa,
                        ggml_element_size(kv_self.k)*n_embd_head,
                        ggml_element_size(kv_self.k)*n_embd_gqa*n_ctx*il);
            offload_func_kq(K);
            ggml_set_name(K, "K");

            // K * Q
            struct ggml_tensor * KQ = ggml_mul_mat(ctx0, K, Q);
            offload_func_kq(KQ);
            ggml_set_name(KQ, "KQ");

            // KQ_scaled = KQ / sqrt(n_embd_head)
            // KQ_scaled shape [n_past + N, N, n_head, 1]
            struct ggml_tensor * KQ_scaled = ggml_scale_inplace(ctx0, KQ, KQ_scale);
            offload_func_kq(KQ_scaled);
            ggml_set_name(KQ_scaled, "KQ_scaled");

            struct ggml_tensor * KQ_masked;
            struct ggml_tensor * KQ_scaled_alibi;

            switch (model.type) {
                case MODEL_7B:
                    KQ_masked = ggml_diag_mask_inf_inplace(ctx0, KQ_scaled, n_past);
                    break;
                case MODEL_13B:
                    KQ_scaled_alibi =ggml_alibi(ctx0, KQ_scaled, n_past, n_head, 8);
                    ggml_set_name(KQ_scaled_alibi, "KQ_scaled_alibi");
                    KQ_masked = ggml_diag_mask_inf(ctx0, KQ_scaled_alibi, n_past);
                    break;
                default:
                    GGML_ASSERT(false);
            }
            // KQ_masked = mask_past(KQ_scaled)
            // struct ggml_tensor * KQ_masked = ggml_diag_mask_inf_inplace(ctx0, KQ_scaled, n_past);
            // struct ggml_tensor * KQ_masked = ggml_diag_mask_inf(ctx0, KQ_scaled_alibi, n_past);
            // offload_func_kq(KQ_masked);
            // ggml_set_name(KQ_masked, "KQ_masked");

            // KQ = soft_max(KQ_masked)
            struct ggml_tensor * KQ_soft_max = ggml_soft_max_inplace(ctx0, KQ_masked);
            offload_func_v(KQ_soft_max);
            ggml_set_name(KQ_soft_max, "KQ_soft_max");

            // split cached V into n_head heads
            struct ggml_tensor * V =
                ggml_view_3d(ctx0, kv_self.v,
                        n_past + N, n_embd_head, n_head_kv,
                        ggml_element_size(kv_self.v)*n_ctx,
                        ggml_element_size(kv_self.v)*n_ctx*n_embd_head,
                        ggml_element_size(kv_self.v)*n_ctx*n_embd_gqa*il);
            offload_func_v(V);
            ggml_set_name(V, "V");

#if 1
            struct ggml_tensor * KQV = ggml_mul_mat(ctx0, V, KQ_soft_max);
            offload_func_v(KQV);
            ggml_set_name(KQV, "KQV");
#else
            // make V contiguous in memory to speed up the matmul, however we waste time on the copy
            // on M1 this is faster for the perplexity computation, but ~5% slower for the single-token generation
            // is there a better way?
            struct ggml_tensor * V_cont = ggml_cpy(ctx0, V, ggml_new_tensor_3d(ctx0, kv_self.v->type, n_past + N, n_embd_head, n_head));
            struct ggml_tensor * KQV = ggml_mul_mat(ctx0, V_cont, KQ_soft_max);
#endif

            // KQV_merged = KQV.permute(0, 2, 1, 3)
            struct ggml_tensor * KQV_merged = ggml_permute(ctx0, KQV, 0, 2, 1, 3);
            offload_func_v(KQV_merged);
            ggml_set_name(KQV_merged, "KQV_merged");

            // cur = KQV_merged.contiguous().view(n_embd, N)
            cur = ggml_cpy(ctx0,
                    KQV_merged,
                    ggml_new_tensor_2d(ctx0, GGML_TYPE_F32, n_embd, N));
            offload_func_v(cur);
            ggml_set_name(cur, "KQV_merged_contiguous");

            // projection (no bias)
            cur = ggml_mul_mat(ctx0,
                    model.layers[il].wo,
                    cur);
            offload_func(cur);
            ggml_set_name(cur, "result_wo");
        }

        struct ggml_tensor * inpFF = ggml_add(ctx0, cur, inpSA);
        offload_func(inpFF);
        ggml_set_name(inpFF, "inpFF");

        // feed-forward network
        {
            // norm
            {
                cur = ggml_rms_norm(ctx0, inpFF, norm_rms_eps);
                offload_func(cur);
                ggml_set_name(cur, "rms_norm_1");

                // cur = cur*ffn_norm(broadcasted)
                cur = ggml_mul(ctx0, cur, model.layers[il].ffn_norm);
                offload_func(cur);
                ggml_set_name(cur, "ffn_norm");
            }

            struct ggml_tensor * tmp = ggml_mul_mat(ctx0,
                    model.layers[il].w3,
                    cur);
            offload_func(tmp);
            ggml_set_name(tmp, "result_w3");

            cur = ggml_mul_mat(ctx0,
                    model.layers[il].w1,
                    cur);
            offload_func(cur);
            ggml_set_name(cur, "result_w1");

            // SILU activation
            cur = ggml_silu(ctx0, cur);
            offload_func(cur);
            ggml_set_name(cur, "silu");

            cur = ggml_mul(ctx0, cur, tmp);
            offload_func(cur);
            ggml_set_name(cur, "silu_x_result_w3");

            cur = ggml_mul_mat(ctx0,
                    model.layers[il].w2,
                    cur);
            offload_func(cur);
            ggml_set_name(cur, "result_w2");
        }

        cur = ggml_add(ctx0, cur, inpFF);
        offload_func(cur);
        ggml_set_name(cur, "inpFF_+_result_w2");

        // input for next layer
        inpL = cur;
    }

    cur = inpL;

    // norm
    {
        cur = ggml_rms_norm(ctx0, cur, norm_rms_eps);
        offload_func_nr(cur);
        ggml_set_name(cur, "rms_norm_2");

        // cur = cur*norm(broadcasted)
        cur = ggml_mul(ctx0, cur, model.output_norm);
        // offload_func_nr(cur); // TODO CPU + GPU mirrored backend
        ggml_set_name(cur, "result_norm");
    }

    // lm_head
    cur = ggml_mul_mat(ctx0, model.output, cur);
    ggml_set_name(cur, "result_output");

    ggml_build_forward_expand(gf, cur);

    ggml_free(ctx0);

    return gf;
}

static struct ggml_cgraph * llm_build_falcon(
         llama_context & lctx,
     const llama_token * tokens,
           const float * embd,
                   int   n_tokens,
                   int   n_past) {

    GGML_ASSERT((!tokens && embd) || (tokens && !embd)); // NOLINT

    const int N = n_tokens;

    const auto & model   = lctx.model;
    const auto & hparams = model.hparams;

    const auto & kv_self = lctx.kv_self;

    GGML_ASSERT(!!kv_self.ctx);

    const int64_t n_embd      = hparams.n_embd;
    const int64_t n_layer     = hparams.n_layer;
    const int64_t n_ctx       = hparams.n_ctx;
    const int64_t n_head      = hparams.n_head;
    const int64_t n_head_kv   = hparams.n_head_kv;
    const int64_t n_embd_head = hparams.n_embd_head();
    const int64_t n_embd_gqa  = hparams.n_embd_gqa();

    GGML_ASSERT(n_embd_head == hparams.n_rot);

    const float freq_base  = hparams.rope_freq_base;
    const float freq_scale = hparams.rope_freq_scale;
    const float norm_eps   = hparams.f_norm_eps;

    const int n_gpu_layers = model.n_gpu_layers;

    auto & buf_compute = lctx.buf_compute;

    struct ggml_init_params params = {
        /*.mem_size   =*/ buf_compute.size,
        /*.mem_buffer =*/ buf_compute.data,
        /*.no_alloc   =*/ false,
    };

    params.no_alloc = true;

    struct ggml_context * ctx0 = ggml_init(params);

    ggml_cgraph * gf = ggml_new_graph(ctx0);

    struct ggml_tensor * cur;
    struct ggml_tensor * inpL;

    if (tokens) {
        struct ggml_tensor * inp_tokens = ggml_new_tensor_1d(ctx0, GGML_TYPE_I32, N);

        ggml_allocr_alloc(lctx.alloc, inp_tokens);
        if (!ggml_allocr_is_measure(lctx.alloc)) {
            memcpy(inp_tokens->data, tokens, N*ggml_element_size(inp_tokens));
        }
        ggml_set_name(inp_tokens, "inp_tokens");

        inpL = ggml_get_rows(ctx0, model.tok_embeddings, inp_tokens);
    } else {
#ifdef GGML_USE_MPI
        GGML_ASSERT(false && "not implemented");
#endif

        inpL = ggml_new_tensor_2d(ctx0, GGML_TYPE_F32, n_embd, N);

        ggml_allocr_alloc(lctx.alloc, inpL);
        if (!ggml_allocr_is_measure(lctx.alloc)) {
            memcpy(inpL->data, embd, N * n_embd * ggml_element_size(inpL));
        }
    }

    const int i_gpu_start = n_layer - n_gpu_layers;
    (void) i_gpu_start;

    // offload functions set the tensor output backend to GPU
    // tensors are GPU-accelerated if any input or the output has been offloaded
    //
    // with the low VRAM option VRAM scratch is disabled in llama_load_model_internal
    // in that case ggml_cuda_assign_buffers has no effect
    offload_func_t offload_func_nr = llama_nop; // nr = non-repeating
    offload_func_t offload_func_kq = llama_nop;
    offload_func_t offload_func_v  = llama_nop;

#ifdef GGML_USE_CUBLAS
    if (n_gpu_layers > n_layer) {
        offload_func_nr = ggml_cuda_assign_buffers_no_alloc;
    }
    if (n_gpu_layers > n_layer + 1) {
        offload_func_v  = ggml_cuda_assign_buffers_no_alloc;
    }
    if (n_gpu_layers > n_layer + 2) {
        offload_func_kq = ggml_cuda_assign_buffers_no_alloc;
    }
#endif // GGML_USE_CUBLAS

    struct ggml_tensor * KQ_scale = ggml_new_tensor_1d(ctx0, GGML_TYPE_F32, 1);
    ggml_allocr_alloc(lctx.alloc, KQ_scale);
    if (!ggml_allocr_is_measure(lctx.alloc)) {
        ggml_set_f32(KQ_scale, 1.0f/sqrtf(float(n_embd)/n_head));
    }
    ggml_set_name(KQ_scale, "1/sqrt(n_embd_head)");

    for (int il = 0; il < n_layer; ++il) {
        struct ggml_tensor * attn_norm;

        offload_func_t offload_func = llama_nop;

#ifdef GGML_USE_CUBLAS
        if (il >= i_gpu_start) {
            offload_func = ggml_cuda_assign_buffers_no_alloc;
        }
#endif // GGML_USE_CUBLAS

        // self-attention
        // TODO: refactor into common function (shared with LLaMA)
        {
            attn_norm = ggml_norm(ctx0, inpL, norm_eps);
            offload_func(attn_norm);

            attn_norm = ggml_add(ctx0,
                    ggml_mul(ctx0, attn_norm, model.layers[il].attn_norm),
                    model.layers[il].attn_norm_b);
            offload_func(attn_norm->src[0]);
            offload_func(attn_norm);

            if (model.layers[il].attn_norm_2) { // Falcon-40B
                cur = ggml_norm(ctx0, inpL, norm_eps);
                offload_func(cur);

                cur = ggml_add(ctx0,
                        ggml_mul(ctx0, cur, model.layers[il].attn_norm_2),
                        model.layers[il].attn_norm_2_b);
                offload_func(cur->src[0]);
                offload_func(cur);
            } else { // Falcon 7B
                cur = attn_norm;
            }

            // compute QKV

            cur = ggml_mul_mat(ctx0, model.layers[il].wqkv, cur);
            offload_func_kq(cur);

            // Note that the strides for Kcur, Vcur are set up so that the
            // resulting views are misaligned with the tensor's storage
            // (by applying the K/V offset we shift the tensor's original
            // view to stick out behind the viewed QKV tensor's allocated
            // memory, so to say). This is ok because no actual accesses
            // happen to that out-of-range memory, but it can require some
            // trickery when trying to accurately dump these views for
            // debugging.

            const size_t wsize = ggml_type_size(cur->type);

            // TODO: these 2 ggml_conts are technically not needed, but we add them until CUDA support for
            //       non-contiguous views is added for the rope operator
            struct ggml_tensor * tmpq = ggml_cont(ctx0, ggml_view_3d(
                ctx0, cur, n_embd_head, n_head, N,
                wsize * n_embd_head,
                wsize * n_embd_head * (n_head + 2 * n_head_kv),
                0));
            offload_func_kq(tmpq);

            struct ggml_tensor * tmpk = ggml_cont(ctx0, ggml_view_3d(
                ctx0, cur, n_embd_head, n_head_kv, N,
                wsize * n_embd_head,
                wsize * n_embd_head * (n_head + 2 * n_head_kv),
                wsize * n_embd_head *  n_head));
            offload_func_kq(tmpk);

            struct ggml_tensor * tmpv = ggml_view_3d(
                ctx0, cur, n_embd_head, n_head_kv, N,
                wsize * n_embd_head,
                wsize * n_embd_head * (n_head + 2 * n_head_kv),
                wsize * n_embd_head * (n_head +     n_head_kv));
            offload_func_v(tmpv);

            // using mode = 2 for neox mode
            struct ggml_tensor * Qcur = ggml_rope_custom_inplace(ctx0, tmpq, n_past, n_embd_head, 2, 0, freq_base, freq_scale);
            offload_func_kq(Qcur);
            struct ggml_tensor * Kcur = ggml_rope_custom_inplace(ctx0, tmpk, n_past, n_embd_head, 2, 0, freq_base, freq_scale);
            offload_func_kq(Kcur);

            {
                struct ggml_tensor * Vcur = ggml_transpose(ctx0, ggml_reshape_2d(ctx0, ggml_cont(ctx0, tmpv), n_embd_gqa, N));
                offload_func_v(Vcur);
                offload_func_v(Vcur->src[0]->src[0]);
                ggml_set_name(Vcur, "Vcur");

                struct ggml_tensor * k = ggml_view_1d(ctx0, kv_self.k, N*n_embd_gqa, (ggml_element_size(kv_self.k)*n_embd_gqa)*(il*n_ctx + n_past));
                offload_func_kq(k);
                ggml_set_name(k, "k");

                struct ggml_tensor * v = ggml_view_2d(ctx0, kv_self.v, N, n_embd_gqa,
                        (   n_ctx)*ggml_element_size(kv_self.v),
                        (il*n_ctx)*ggml_element_size(kv_self.v)*n_embd_gqa + n_past*ggml_element_size(kv_self.v));
                offload_func_v(v);

                ggml_build_forward_expand(gf, ggml_cpy(ctx0, Kcur, k));
                ggml_build_forward_expand(gf, ggml_cpy(ctx0, Vcur, v));
            }

            struct ggml_tensor * Q = ggml_permute(ctx0, Qcur, 0, 2, 1, 3);
            offload_func_kq(Q);
            ggml_set_name(Q, "Q");

            struct ggml_tensor * K =
                ggml_view_3d(ctx0, kv_self.k,
                        n_embd_head, n_past + N, n_head_kv,
                        ggml_element_size(kv_self.k)*n_embd_gqa,
                        ggml_element_size(kv_self.k)*n_embd_head,
                        ggml_element_size(kv_self.k)*n_embd_gqa*n_ctx*il);
            offload_func_kq(K);
            ggml_set_name(K, "K");

            struct ggml_tensor * KQ = ggml_mul_mat(ctx0, K, Q);
            offload_func_kq(KQ);
            ggml_set_name(KQ, "KQ");

            struct ggml_tensor * KQ_scaled = ggml_scale_inplace(ctx0, KQ, KQ_scale);
            offload_func_kq(KQ_scaled);
            ggml_set_name(KQ_scaled, "KQ_scaled");

            struct ggml_tensor * KQ_masked = ggml_diag_mask_inf_inplace(ctx0, KQ_scaled, n_past);
            offload_func_kq(KQ_masked);
            ggml_set_name(KQ_masked, "KQ_masked");

            struct ggml_tensor * KQ_soft_max = ggml_soft_max_inplace(ctx0, KQ_masked);
            offload_func_v(KQ_soft_max);
            ggml_set_name(KQ_soft_max, "KQ_soft_max");

            struct ggml_tensor * V =
                ggml_view_3d(ctx0, kv_self.v,
                        n_past + N, n_embd_head, n_head_kv,
                        ggml_element_size(kv_self.v)*n_ctx,
                        ggml_element_size(kv_self.v)*n_ctx*n_embd_head,
                        ggml_element_size(kv_self.v)*n_ctx*n_embd_gqa*il);
            offload_func_v(V);
            ggml_set_name(V, "V");

            struct ggml_tensor * KQV = ggml_mul_mat(ctx0, V, KQ_soft_max);
            offload_func_v(KQV);
            ggml_set_name(KQV, "KQV");

            struct ggml_tensor * KQV_merged = ggml_permute(ctx0, KQV, 0, 2, 1, 3);
            offload_func_v(KQV_merged);
            ggml_set_name(KQV_merged, "KQV_merged");

            cur = ggml_cpy(ctx0, KQV_merged, ggml_new_tensor_2d(ctx0, GGML_TYPE_F32, n_embd, N));
            offload_func_v(cur);
            ggml_set_name(cur, "KQV_merged_contiguous");

            cur = ggml_mul_mat(ctx0, model.layers[il].wo, cur);
            offload_func(cur);
            ggml_set_name(cur, "result_wo");
        }

        struct ggml_tensor * attn_out = cur;

        // feed forward
        {
            struct ggml_tensor * inpFF = attn_norm;

            cur = ggml_mul_mat(ctx0, model.layers[il].w3, inpFF);
            offload_func(cur);

            cur = ggml_gelu(ctx0, cur);
            offload_func(cur);
            cur = ggml_mul_mat(ctx0, model.layers[il].w2, cur);
            offload_func(cur);
        }

        cur = ggml_add(ctx0, cur, attn_out);
        offload_func(cur);
        cur = ggml_add(ctx0, cur, inpL);
        offload_func(cur);

        // input for next layer
        inpL = cur;
    }

    cur = inpL;

    // norm
    {
        cur = ggml_norm(ctx0, cur, norm_eps);
        offload_func_nr(cur);

        cur = ggml_add(ctx0,
                ggml_mul(ctx0, cur, model.output_norm),
                model.output_norm_b);
        ggml_set_name(cur, "result_norm");
    }

    cur = ggml_mul_mat(ctx0, model.output, cur);
    ggml_set_name(cur, "result_output");

    ggml_build_forward_expand(gf, cur);

    ggml_free(ctx0);

    return gf;
}

static struct ggml_cgraph * llm_build_starcoder(
         llama_context & lctx,
     const llama_token * tokens,
           const float * embd,
                   int   n_tokens,
                   int   n_past) {

    GGML_ASSERT((!tokens && embd) || (tokens && !embd)); // NOLINT

    const int N = n_tokens;

    const auto & model   = lctx.model;
    const auto & hparams = model.hparams;

    const auto & kv_self = lctx.kv_self;

    GGML_ASSERT(!!kv_self.ctx);

    const int64_t n_embd      = hparams.n_embd;
    const int64_t n_layer     = hparams.n_layer;
    const int64_t n_ctx       = hparams.n_ctx;
    const int64_t n_head      = hparams.n_head;
    const int64_t n_head_kv   = hparams.n_head_kv;
    const int64_t n_embd_head = hparams.n_embd_head();
    const int64_t n_embd_gqa  = hparams.n_embd_gqa();

    GGML_ASSERT(n_embd_head == hparams.n_rot);

<<<<<<< HEAD
    const float freq_base   = hparams.rope_freq_base;
    const float freq_scale  = hparams.rope_freq_scale;
    const float ext_factor  = hparams.rope_ext_factor;
    const float attn_factor = hparams.rope_attn_factor;
    const float beta_fast   = hparams.rope_beta_fast;
    const float beta_slow   = hparams.rope_beta_slow;
    const float norm_eps    = hparams.f_norm_eps;
=======
    const float norm_eps   = hparams.f_norm_eps;
>>>>>>> 7eb41179

    auto & buf_compute = lctx.buf_compute;

    struct ggml_init_params params = {
        /*.mem_size   =*/ buf_compute.size,
        /*.mem_buffer =*/ buf_compute.data,
        /*.no_alloc   =*/ false,
    };

    params.no_alloc = true;

    struct ggml_context * ctx0 = ggml_init(params);

    ggml_cgraph * gf = ggml_new_graph(ctx0);

    struct ggml_tensor * cur;
    struct ggml_tensor * token;
    struct ggml_tensor * position;
    struct ggml_tensor * inpL;

    if (tokens) {
        struct ggml_tensor * inp_tokens = ggml_new_tensor_1d(ctx0, GGML_TYPE_I32, N);

        ggml_allocr_alloc(lctx.alloc, inp_tokens);
        if (!ggml_allocr_is_measure(lctx.alloc)) {
            memcpy(inp_tokens->data, tokens, N*ggml_element_size(inp_tokens));
        }
        ggml_set_name(inp_tokens, "inp_tokens");

        token = ggml_get_rows(ctx0, model.tok_embeddings, inp_tokens);
    } else {
#ifdef GGML_USE_MPI
        GGML_ASSERT(false && "not implemented");
#endif

        token = ggml_new_tensor_2d(ctx0, GGML_TYPE_F32, n_embd, N);

        ggml_allocr_alloc(lctx.alloc, token);
        if (!ggml_allocr_is_measure(lctx.alloc)) {
            memcpy(token->data, embd, N * n_embd * ggml_element_size(token));
        }
    }

    {
        // Compute position embeddings.
        struct ggml_tensor * inp_positions = ggml_new_tensor_1d(ctx0, GGML_TYPE_I32, N);
        ggml_allocr_alloc(lctx.alloc, inp_positions);
        if (!ggml_allocr_is_measure(lctx.alloc)) {
            for (int i = 0; i < N; ++i) {
                ((int32_t *) inp_positions->data)[i] = n_past + i;
            }
        }
        ggml_set_name(inp_positions, "inp_positions");

        position = ggml_get_rows(ctx0, model.pos_embeddings, inp_positions);
    }

    struct ggml_tensor * KQ_scale = ggml_new_tensor_1d(ctx0, GGML_TYPE_F32, 1);
    ggml_allocr_alloc(lctx.alloc, KQ_scale);
    if (!ggml_allocr_is_measure(lctx.alloc)) {
        ggml_set_f32(KQ_scale, 1.0f/sqrtf(float(n_embd)/n_head));
    }
    ggml_set_name(KQ_scale, "1/sqrt(n_embd_head)");

    inpL = ggml_add(ctx0, token, position);
    ggml_set_name(inpL, "inpL");

    for (int il = 0; il < n_layer; ++il) {
        {
            // Norm
            cur = ggml_norm(ctx0, inpL, norm_eps);
            cur = ggml_add(ctx0, ggml_mul(ctx0, cur, model.layers[il].attn_norm), model.layers[il].attn_norm_b);
        }

        {
            // Self Attention
            cur = ggml_add(ctx0, ggml_mul_mat(ctx0, model.layers[il].wqkv, cur), model.layers[il].bqkv);

            struct ggml_tensor * tmpq = ggml_view_2d(ctx0, cur, n_embd, N, cur->nb[1], 0*sizeof(float)*n_embd);
            struct ggml_tensor * tmpk = ggml_view_2d(ctx0, cur, n_embd_gqa, N, cur->nb[1], sizeof(float)*n_embd);
            struct ggml_tensor * tmpv = ggml_view_2d(ctx0, cur, n_embd_gqa, N, cur->nb[1], sizeof(float)*(n_embd + n_embd_gqa));

<<<<<<< HEAD
            // using mode = 2 for neox mode
            struct ggml_tensor * Qcur = ggml_rope_custom_inplace(
                ctx0, tmpq, n_past, n_embd_head, 2, 0, freq_base, freq_scale, ext_factor, attn_factor, beta_fast, beta_slow
            );
            offload_func_kq(Qcur);
            struct ggml_tensor * Kcur = ggml_rope_custom_inplace(
                ctx0, tmpk, n_past, n_embd_head, 2, 0, freq_base, freq_scale, ext_factor, attn_factor, beta_fast, beta_slow
            );
            offload_func_kq(Kcur);
=======
            struct ggml_tensor * Qcur = tmpq;
            struct ggml_tensor * Kcur = tmpk;
>>>>>>> 7eb41179

            {
                struct ggml_tensor * Vcur = ggml_transpose(ctx0, ggml_reshape_2d(ctx0, ggml_cont(ctx0, tmpv), n_embd_gqa, N));
                ggml_set_name(Vcur, "Vcur");

                struct ggml_tensor * k = ggml_view_1d(ctx0, kv_self.k, N*n_embd_gqa, (ggml_element_size(kv_self.k)*n_embd_gqa)*(il*n_ctx + n_past));
                ggml_set_name(k, "k");

                struct ggml_tensor * v = ggml_view_2d(ctx0, kv_self.v, N, n_embd_gqa,
                        (   n_ctx)*ggml_element_size(kv_self.v),
                        (il*n_ctx)*ggml_element_size(kv_self.v)*n_embd_gqa + n_past*ggml_element_size(kv_self.v));

                ggml_build_forward_expand(gf, ggml_cpy(ctx0, Kcur, k));
                ggml_build_forward_expand(gf, ggml_cpy(ctx0, Vcur, v));
            }

            struct ggml_tensor * Q =
                ggml_permute(ctx0,
                        ggml_cpy(ctx0,
                            Qcur,
                            ggml_new_tensor_3d(ctx0, GGML_TYPE_F32, n_embd_head, n_head, N)),
                        0, 2, 1, 3);
            ggml_set_name(Q, "Q");

            struct ggml_tensor * K =
                ggml_view_3d(ctx0, kv_self.k,
                        n_embd_head, n_past + N, n_head_kv,
                        ggml_element_size(kv_self.k)*n_embd_gqa,
                        ggml_element_size(kv_self.k)*n_embd_head,
                        ggml_element_size(kv_self.k)*n_embd_gqa*n_ctx*il);
            ggml_set_name(K, "K");

            // K * Q
            struct ggml_tensor * KQ = ggml_mul_mat(ctx0, K, Q);
            ggml_set_name(KQ, "KQ");

            // KQ_scaled = KQ / sqrt(n_embd_head)
            // KQ_scaled shape [n_past + N, N, n_head, 1]
            struct ggml_tensor * KQ_scaled = ggml_scale_inplace(ctx0, KQ, KQ_scale);
            ggml_set_name(KQ_scaled, "KQ_scaled");

            // KQ_masked = mask_past(KQ_scaled)
            struct ggml_tensor * KQ_masked = ggml_diag_mask_inf_inplace(ctx0, KQ_scaled, n_past);
            ggml_set_name(KQ_masked, "KQ_masked");

            // KQ = soft_max(KQ_masked)
            struct ggml_tensor * KQ_soft_max = ggml_soft_max_inplace(ctx0, KQ_masked);
            ggml_set_name(KQ_soft_max, "KQ_soft_max");

            // split cached V into n_head heads
            struct ggml_tensor * V =
                ggml_view_3d(ctx0, kv_self.v,
                        n_past + N, n_embd_head, n_head_kv,
                        ggml_element_size(kv_self.v)*n_ctx,
                        ggml_element_size(kv_self.v)*n_ctx*n_embd_head,
                        ggml_element_size(kv_self.v)*n_ctx*n_embd_gqa*il);
            ggml_set_name(V, "V");

            struct ggml_tensor * KQV = ggml_mul_mat(ctx0, V, KQ_soft_max);
            ggml_set_name(KQV, "KQV");

            // KQV_merged = KQV.permute(0, 2, 1, 3)
            struct ggml_tensor * KQV_merged = ggml_permute(ctx0, KQV, 0, 2, 1, 3);
            ggml_set_name(KQV_merged, "KQV_merged");

            // cur = KQV_merged.contiguous().view(n_embd, N)
            cur = ggml_cpy(ctx0,
                    KQV_merged,
                    ggml_new_tensor_2d(ctx0, GGML_TYPE_F32, n_embd, N));
            ggml_set_name(cur, "KQV_merged_contiguous");
        }

        // Projection
        cur = ggml_add(ctx0, ggml_mul_mat(ctx0, model.layers[il].wo, cur), model.layers[il].bo);

        // Add the input
        cur = ggml_add(ctx0, cur, inpL);

        struct ggml_tensor * inpFF = cur;

        // FF
        {
            // Norm
            {
                cur = ggml_norm(ctx0, inpFF, norm_eps);
                cur = ggml_add(ctx0, ggml_mul(ctx0, cur, model.layers[il].ffn_norm), model.layers[il].ffn_norm_b);
            }

            cur = ggml_add(ctx0, ggml_mul_mat(ctx0, model.layers[il].w3, cur), model.layers[il].b3);

            // GELU activation
            cur = ggml_gelu(ctx0, cur);

            // Projection
            cur = ggml_add(ctx0, ggml_mul_mat(ctx0, model.layers[il].w2, cur), model.layers[il].b2);
        }

        inpL = ggml_add(ctx0, cur, inpFF);
    }

    // Output Norm
    {
        cur = ggml_norm(ctx0, inpL, norm_eps);
        cur = ggml_add(ctx0, ggml_mul(ctx0, cur, model.output_norm), model.output_norm_b);
    }
    ggml_set_name(cur, "result_norm");

    cur = ggml_mul_mat(ctx0, model.output, cur);
    ggml_set_name(cur, "result_output");

    ggml_build_forward_expand(gf, cur);
    ggml_free(ctx0);

    return gf;
}

static struct ggml_cgraph * llama_build_graph(
         llama_context & lctx,
     const llama_token * tokens,
           const float * embd,
                   int   n_tokens,
                   int   n_past) {
    const auto & model = lctx.model;

    struct ggml_cgraph * result = NULL;

    switch (model.arch) {
        case LLM_ARCH_LLAMA:
            {
                result = llm_build_llama(lctx, tokens, embd, n_tokens, n_past);
            } break;
        case LLM_ARCH_BAICHUAN:
            {
                result = llm_build_baichaun(lctx, tokens, embd, n_tokens, n_past);
            } break;
        case LLM_ARCH_FALCON:
            {
                result = llm_build_falcon(lctx, tokens, embd, n_tokens, n_past);
            } break;
        case LLM_ARCH_STARCODER:
            {
                result = llm_build_starcoder(lctx, tokens, embd, n_tokens, n_past);
            } break;
        default:
            GGML_ASSERT(false);
    };

    return result;
}

// evaluate the transformer
//
//   - lctx:      llama context
//   - tokens:    new batch of tokens to process
//   - embd       embeddings input
//   - n_tokens   number of tokens
//   - n_past:    the context size so far
//   - n_threads: number of threads to use
//
static bool llama_eval_internal(
         llama_context & lctx,
     const llama_token * tokens,
           const float * embd,
                   int   n_tokens,
                   int   n_past,
                   int   n_threads,
            const char * cgraph_fname) {

    GGML_ASSERT((!tokens && embd) || (tokens && !embd)); // NOLINT

    GGML_ASSERT(n_tokens > 0);
    GGML_ASSERT(n_past >= 0);
    // TODO: keep the values of n_batch and n_ctx
    // GGML_ASSERT(n_tokens <= n_batch);
    // GGML_ASSERT(n_past + n_tokens <= n_ctx);

    const int64_t t_start_us = ggml_time_us();

#ifdef GGML_USE_MPI
    ggml_mpi_eval_init(lctx.ctx_mpi, &n_tokens, &n_past, &n_threads);
#endif

    GGML_ASSERT(n_threads > 0);

    const int N = n_tokens;

    const auto & model   = lctx.model;
    const auto & hparams = model.hparams;

    const auto & kv_self = lctx.kv_self;

    GGML_ASSERT(!!kv_self.ctx);

    const int64_t n_embd  = hparams.n_embd;
    const int64_t n_vocab = hparams.n_vocab;

    ggml_allocr_reset(lctx.alloc);

    ggml_cgraph * gf = llama_build_graph(lctx, tokens, embd, n_tokens, n_past);

    ggml_allocr_alloc_graph(lctx.alloc, gf);

#ifdef GGML_USE_CUBLAS
    for (int i = 0; i < gf->n_leafs; i++) {
        ggml_tensor * node = gf->leafs[i];
        if (node->backend == GGML_BACKEND_GPU && node->extra == NULL) {
            ggml_cuda_assign_scratch_offset(node, (char*)node->data - (char *) lctx.buf_alloc.data);
        }
    }

    for (int i = 0; i < gf->n_nodes; i++) {
        ggml_tensor * node = gf->nodes[i];
        if (node->backend == GGML_BACKEND_GPU && node->extra == NULL) {
            ggml_cuda_assign_scratch_offset(node, (char*)node->data - (char *) lctx.buf_alloc.data);
        }
    }
#endif

    // LLAMA_LOG_INFO("graph build time: %.3f ms (%d nodes, %d leafs)\n", (ggml_time_us() - t_start_us)/1000.0, gf->n_nodes, gf->n_leafs);

    // for big prompts, if BLAS is enabled, it is better to use only one thread
    // otherwise, the threads are spin-lock waiting for the BLAS calls and are degrading the performance
    // TODO: this is mostly important for Apple Silicon where CBLAS is still performing very well
    //       we still need some threads to process all non-mul_mat ops, but not too much to avoid interfering
    //       with the BLAS calls. need a better solution
    if (N >= 32 && ggml_cpu_has_blas() && !ggml_cpu_has_gpublas()) {
        n_threads = std::min(4, n_threads);
    }

    struct ggml_tensor * res        = gf->nodes[gf->n_nodes - 1];
    struct ggml_tensor * embeddings = gf->nodes[gf->n_nodes - 2];

    GGML_ASSERT(strcmp(res->name,        "result_output") == 0);
    GGML_ASSERT(strcmp(embeddings->name, "result_norm")   == 0);

#if GGML_USE_MPI
    const int64_t n_layer = hparams.n_layer;
    ggml_mpi_graph_compute_pre(lctx.ctx_mpi, gf, n_layer);
#endif

#ifdef GGML_USE_METAL
    if (lctx.ctx_metal) {
        ggml_metal_set_n_cb     (lctx.ctx_metal, n_threads);
        ggml_metal_graph_compute(lctx.ctx_metal, gf);
    } else {
        ggml_graph_compute_helper(lctx.work_buffer, gf, n_threads);
    }
#else
    ggml_graph_compute_helper(lctx.work_buffer, gf, n_threads);
#endif

#if GGML_USE_MPI
    ggml_mpi_graph_compute_post(lctx.ctx_mpi, gf, n_layer);
#endif

    // update kv token count
    lctx.kv_self.n = n_past + N;

    if (cgraph_fname) {
        ggml_graph_export(gf, cgraph_fname);
    }

#ifdef GGML_PERF
    // print timing information per ggml operation (for debugging purposes)
    // requires GGML_PERF to be defined
    ggml_graph_print(gf);
#endif

    // plot the computation graph in dot format (for debugging purposes)
    //if (n_past%100 == 0) {
    //    ggml_graph_dump_dot(gf, NULL, "llama.dot");
    //}

    // extract logits
    {
        auto & logits_out = lctx.logits;

        if (lctx.logits_all) {
            logits_out.resize(n_vocab * N);
            memcpy(logits_out.data(), (float *) ggml_get_data(res), sizeof(float)*n_vocab*N);
        } else {
            // return result for just the last token
            logits_out.resize(n_vocab);
            memcpy(logits_out.data(), (float *) ggml_get_data(res) + (n_vocab*(N-1)), sizeof(float)*n_vocab);
        }
    }

    // extract embeddings
    if (!lctx.embedding.empty()) {
        auto & embedding_out = lctx.embedding;

        embedding_out.resize(n_embd);
        memcpy(embedding_out.data(), (float *) ggml_get_data(embeddings) + (n_embd*(N - 1)), sizeof(float)*n_embd);
    }

    // measure the performance only for the single-token evals
    if (N == 1) {
        lctx.t_eval_us += ggml_time_us() - t_start_us;
        lctx.n_eval++;
    }
    else if (N > 1) {
        lctx.t_p_eval_us += ggml_time_us() - t_start_us;
        lctx.n_p_eval += N;
    }

    return true;
}

//
// tokenizer
//

static enum llama_vocab_type llama_vocab_get_type(const llama_vocab & vocab) {
    return vocab.type;
}

static bool llama_is_normal_token(const llama_vocab & vocab, llama_token id) {
    return vocab.id_to_token[id].type == LLAMA_TOKEN_TYPE_NORMAL;
}

static bool llama_is_unknown_token(const llama_vocab & vocab, llama_token id) {
    return vocab.id_to_token[id].type == LLAMA_TOKEN_TYPE_UNKNOWN;
}

static bool llama_is_control_token(const llama_vocab & vocab, llama_token id) {
    return vocab.id_to_token[id].type == LLAMA_TOKEN_TYPE_CONTROL;
}

static bool llama_is_byte_token(const llama_vocab & vocab, llama_token id) {
    return vocab.id_to_token[id].type == LLAMA_TOKEN_TYPE_BYTE;
}

static uint8_t llama_token_to_byte(const llama_vocab & vocab, llama_token id) {
    GGML_ASSERT(llama_is_byte_token(vocab, id));
    const auto& token_data = vocab.id_to_token.at(id);
    auto buf = token_data.text.substr(3, 2);
    return strtol(buf.c_str(), NULL, 16);
}

static llama_token llama_byte_to_token(const llama_vocab & vocab, uint8_t ch) {
    char buf[7];
    int result = snprintf(buf, sizeof(buf), "<0x%02X>", ch);
    GGML_ASSERT(0 <= result && result < 7);
    return vocab.token_to_id.at(buf);
}

static void llama_escape_whitespace(std::string & text) {
    replace_all(text, " ", "\xe2\x96\x81");
}

static void llama_unescape_whitespace(std::string & word) {
    replace_all(word, "\xe2\x96\x81", " ");
}

struct llm_symbol {
    using index = int;
    index prev;
    index next;
    const char * text;
    size_t n;
};

static_assert(std::is_trivially_copyable<llm_symbol>::value, "llm_symbol is not trivially copyable");

// SPM tokenizer
// original implementation:
// https://github.com/ggerganov/llama.cpp/commit/074bea2eb1f1349a0118239c4152914aecaa1be4

struct llm_bigram_spm {
    struct comparator {
        bool operator()(llm_bigram_spm & l, llm_bigram_spm & r) {
            return (l.score < r.score) || (l.score == r.score && l.left > r.left);
        }
    };
    using queue_storage = std::vector<llm_bigram_spm>;
    using queue = std::priority_queue<llm_bigram_spm, queue_storage, comparator>;
    llm_symbol::index left;
    llm_symbol::index right;
    float score;
    size_t size;
};

struct llm_tokenizer_spm {
    llm_tokenizer_spm(const llama_vocab & vocab): vocab(vocab) {}

    void tokenize(const std::string & text, std::vector<llama_vocab::id> & output) {
        // split string into utf8 chars
        int index = 0;
        size_t offs = 0;
        while (offs < text.size()) {
            llm_symbol sym;
            size_t len = utf8_len(text[offs]);
            sym.text = text.c_str() + offs;
            sym.n = std::min(len, text.size() - offs);
            offs += sym.n;
            sym.prev = index - 1;
            sym.next = offs == text.size() ? -1 : index + 1;
            index++;
            symbols.emplace_back(sym);
        }

        // seed the work queue with all possible 2-character tokens.
        for (size_t i = 1; i < symbols.size(); ++i) {
            try_add_bigram(i - 1, i);
        }

        // keep substituting the highest frequency pairs for as long as we can.
        while (!work_queue.empty()) {
            auto bigram = work_queue.top();
            work_queue.pop();

            auto & left_sym = symbols[bigram.left];
            auto & right_sym = symbols[bigram.right];

            // if one of the symbols already got merged, skip it.
            if (left_sym.n == 0 || right_sym.n == 0 ||
                left_sym.n + right_sym.n != bigram.size) {
                continue;
            }

            // merge the right sym into the left one
            left_sym.n += right_sym.n;
            right_sym.n = 0;

            //LLAMA_LOG_INFO("left = '%*s' size = %zu\n", (int) left_sym.n, left_sym.text, bigram.size);

            // remove the right sym from the chain
            left_sym.next = right_sym.next;
            if (right_sym.next >= 0) {
                symbols[right_sym.next].prev = bigram.left;
            }

            // find more substitutions
            try_add_bigram(left_sym.prev, bigram.left);
            try_add_bigram(bigram.left, left_sym.next);
        }

        for (int i = 0; i != -1; i = symbols[i].next) {
            auto & symbol = symbols[i];
            resegment(symbol, output);
        }
    }

private:
    void resegment(llm_symbol & symbol, std::vector<llama_vocab::id> & output) {
        auto text = std::string(symbol.text, symbol.n);
        auto token = vocab.token_to_id.find(text);

        // Do we need to support is_unused?
        if (token != vocab.token_to_id.end()) {
            output.push_back((*token).second);
            return;
        }

        const auto p = rev_merge.find(text);

        if (p == rev_merge.end()) {
            // output any symbols that did not form tokens as bytes.
            for (int j = 0; j < (int)symbol.n; ++j) {
                llama_vocab::id token_id = llama_byte_to_token(vocab, symbol.text[j]);
                output.push_back(token_id);
            }
            return;
        }

        resegment(symbols[p->second.first],  output);
        resegment(symbols[p->second.second], output);
    }

    void try_add_bigram(int left, int right) {
        if (left == -1 || right == -1) {
            return;
        }

        const std::string text = std::string(symbols[left].text, symbols[left].n + symbols[right].n);
        auto token = vocab.token_to_id.find(text);

        if (token == vocab.token_to_id.end()) {
            return;
        }

        if (static_cast<size_t>((*token).second) >= vocab.id_to_token.size()) {
            return;
        }

        const auto & tok_data = vocab.id_to_token[(*token).second];

        llm_bigram_spm bigram;
        bigram.left  = left;
        bigram.right = right;
        bigram.score = tok_data.score;
        bigram.size  = text.size();

        work_queue.push(bigram);

        // Do we need to support is_unused?
        rev_merge[text] = std::make_pair(left, right);
    }

    const llama_vocab & vocab;

    std::vector<llm_symbol> symbols;
    llm_bigram_spm::queue work_queue;

    std::map<std::string, std::pair<int, int>> rev_merge;
};

// BPE tokenizer
// adapted from https://github.com/cmp-nct/ggllm.cpp [MIT License]
// tried to simplify unicode stuff, so most likely does not work 100% correctly!

// TODO: there are a lot of common parts between spm and bpe tokenizers, should be refactored and reused

struct llm_bigram_bpe {
    struct comparator {
        bool operator()(const llm_bigram_bpe & l, const llm_bigram_bpe & r) const {
            return l.rank > r.rank || (l.rank == r.rank && l.left > r.left);
        }
    };

    using queue_storage = std::vector<llm_bigram_bpe>;
    using queue = std::priority_queue<llm_bigram_bpe, queue_storage, comparator>;
    llm_symbol::index left;
    llm_symbol::index right;
    std::string text;
    int rank;
    size_t size;
};

struct llm_tokenizer_bpe {
    llm_tokenizer_bpe(const llama_vocab & vocab): vocab(vocab) {}

    void tokenize(const std::string & text, std::vector<llama_vocab::id> & output) {
        int final_prev_index = -1;
        auto word_collection = bpe_gpt2_preprocess(text);

        symbols_final.clear();

        for (auto & word : word_collection) {
            work_queue = llm_bigram_bpe::queue();
            symbols.clear();

            int index = 0;
            size_t offset = 0;

            while (offset < word.size()) {
                llm_symbol sym;
                size_t char_len = std::min(word.size() - offset, (size_t) ::utf8_len(word[offset]));
                sym.text = word.c_str() + offset;
                sym.n = 1;
                sym.n = char_len;
                offset += sym.n;
                sym.prev = index - 1;
                sym.next = offset == word.size() ? -1 : index + 1;
                index++;
                symbols.emplace_back(sym);
            }
            for (size_t i = 1; i < symbols.size(); ++i) {
                add_new_bigram(i - 1, i);
            }

            // build token(s)
            while (!work_queue.empty()) {
                auto bigram = work_queue.top();
                work_queue.pop();

                auto & left_symbol = symbols[bigram.left];
                auto & right_symbol = symbols[bigram.right];

                if (left_symbol.n == 0 || right_symbol.n == 0) {
                    continue;
                }
                std::string left_token = std::string(left_symbol.text, left_symbol.n);
                std::string right_token = std::string(right_symbol.text, right_symbol.n);
                if (left_token + right_token != bigram.text) {
                    continue;  // Skip this bigram if it's outdated
                }

                // merge the right sym into the left one
                left_symbol.n += right_symbol.n;
                right_symbol.n = 0;

                // remove the right sym from the chain
                left_symbol.next = right_symbol.next;
                if (right_symbol.next >= 0) {
                    symbols[right_symbol.next].prev = bigram.left;
                }

                add_new_bigram(left_symbol.prev, bigram.left);  // left side of current symbol
                add_new_bigram(bigram.left, left_symbol.next);  // right side of current symbol
            }

            // add the fnished tokens to the final list keeping correct order for next and prev
            for (auto & sym : symbols) {
                if (sym.n > 0) {
                    sym.prev = final_prev_index;
                    sym.next = -1;
                    if (final_prev_index != -1) {
                        symbols_final[final_prev_index].next = symbols_final.size();
                    }
                    symbols_final.emplace_back(sym);
                    final_prev_index = symbols_final.size() - 1;
                }
            }
        }

        symbols = symbols_final;

        if (!symbols.empty()) {
            for (int i = 0; i != -1; i = symbols[i].next) {
                auto & symbol = symbols[i];
                if (symbol.n == 0) {
                    continue;
                }

                const std::string str = std::string(symbol.text, symbol.n);
                const auto token = vocab.token_to_id.find(str);

                if (token == vocab.token_to_id.end()) {
                    for (auto j = str.begin(); j != str.end(); ++j) {
                        std::string byte_str(1, *j);
                        auto token_multibyte = vocab.token_to_id.find(byte_str);
                        if (token_multibyte == vocab.token_to_id.end()) {
                            try {
                                llama_token token_byte = llama_byte_to_token(vocab, *j);
                                output.push_back(token_byte);
                            } catch (const std::out_of_range & err) {
                                fprintf(stderr,"ERROR: byte not found in vocab: '%s'\n", byte_str.c_str());
                            }
                        } else {
                            output.push_back((*token_multibyte).second);
                        }
                    }
                } else {
                    output.push_back((*token).second);
                }
            }
        }
    }

private:
    void add_new_bigram(int left, int right) {
        if (left == -1 || right == -1) {
            return;
        }

        std::string left_token  = std::string(symbols[left].text,  symbols[left].n);
        std::string right_token = std::string(symbols[right].text, symbols[right].n);

        int rank_found = -1;

        rank_found = vocab.find_bpe_rank(left_token, right_token);

        if (rank_found < 0) {
            return;
        }

        llm_bigram_bpe bigram;

        bigram.left  = left;
        bigram.right = right;
        bigram.text  = left_token + right_token;
        bigram.size  = left_token.size() + right_token.size();
        bigram.rank  = rank_found;

        work_queue.push(bigram);
    }

    // probably not 100% correct
    static std::vector<std::string> bpe_gpt2_preprocess(const std::string & text) {
        std::vector<std::string> words;

        // ref: https://github.com/openai/gpt-2/blob/a74da5d99abaaba920de8131d64da2862a8f213b/src/encoder.py#L53
        const std::string pattern = R"('s|'t|'re|'ve|'m|'ll|'d| ?[[:alpha:]]+| ?[[:digit:]]+| ?[^\s[:alpha:][:digit:]]+|\s+(?!\S)|\s+)";
        const std::regex re(pattern);

        auto words_begin = std::sregex_iterator(text.begin(), text.end(), re);
        auto words_end = std::sregex_iterator();
        auto n_words = std::distance(words_begin, words_end);
        words.reserve(n_words);
        for (auto it = words_begin; it != words_end; ++it) {
            words.push_back(it->str());
        }
        return words;

    }

    const llama_vocab & vocab;

    std::vector<llm_symbol> symbols;
    std::vector<llm_symbol> symbols_final;

    llm_bigram_bpe::queue work_queue;
};

static std::vector<llama_vocab::id> llama_tokenize_internal(const llama_vocab & vocab, std::string raw_text, bool bos) {
    std::vector<llama_vocab::id> output;

    // OG tokenizer behavior:
    //
    // tokenizer.encode('', add_bos=True)  returns [1]
    // tokenizer.encode('', add_bos=False) returns []

    if (bos && vocab.special_bos_id != -1) {
        output.push_back(vocab.special_bos_id);
    }

    if (raw_text.empty()) {
        return output;
    }

    switch (vocab.type) {
        case LLAMA_VOCAB_TYPE_SPM:
            {
                // without adding this leading whitespace, we do not get the same results as the original tokenizer
                raw_text = " " + raw_text;

                llm_tokenizer_spm tokenizer(vocab);
                llama_escape_whitespace(raw_text);
                tokenizer.tokenize(raw_text, output);
            } break;
        case LLAMA_VOCAB_TYPE_BPE:
            {
                llm_tokenizer_bpe tokenizer(vocab);
                tokenizer.tokenize(raw_text, output);
            } break;
    };

    return output;
}

//
// grammar - internal
//

struct llama_partial_utf8 {
    uint32_t value;    // bit value so far (unshifted)
    int      n_remain; // num bytes remaining; -1 indicates invalid sequence
};

struct llama_grammar {
    const std::vector<std::vector<llama_grammar_element>>   rules;
    std::vector<std::vector<const llama_grammar_element *>> stacks;

    // buffer for partially generated UTF-8 sequence from accepted tokens
    llama_partial_utf8                                      partial_utf8;
};

struct llama_grammar_candidate {
    size_t               index;
    const uint32_t     * code_points;
    llama_partial_utf8   partial_utf8;
};

// Decodes a UTF-8 string which may end in an incomplete sequence. Adds a terminating 0 for use as
// pointer. If an invalid sequence is encountered, returns `llama_partial_utf8.n_remain == -1`.
static std::pair<std::vector<uint32_t>, llama_partial_utf8> decode_utf8(
        const char         * src,
        llama_partial_utf8   partial_start) {
    static const int      lookup[] = { 1, 1, 1, 1, 1, 1, 1, 1, 0, 0, 0, 0, 2, 2, 3, 4 };
    const char          * pos      = src;
    std::vector<uint32_t> code_points;
    uint32_t              value    = partial_start.value;
    int                   n_remain = partial_start.n_remain;

    // continue previous decode, if applicable
    while (*pos != 0 && n_remain > 0) {
        uint8_t next_byte = static_cast<uint8_t>(*pos);
        if ((next_byte >> 6) != 2) {
            // invalid sequence, abort
            code_points.push_back(0);
            return std::make_pair(std::move(code_points), llama_partial_utf8{ 0, -1 });
        }
        value = (value << 6) + (next_byte & 0x3F);
        ++pos;
        --n_remain;
    }

    if (partial_start.n_remain > 0 && n_remain == 0) {
        code_points.push_back(value);
    }

    // decode any subsequent utf-8 sequences, which may end in an incomplete one
    while (*pos != 0) {
        uint8_t  first_byte = static_cast<uint8_t>(*pos);
        uint8_t  highbits   = first_byte >> 4;
                 n_remain   = lookup[highbits] - 1;

        if (n_remain < 0) {
            // invalid sequence, abort
            code_points.clear();
            code_points.push_back(0);
            return std::make_pair(std::move(code_points), llama_partial_utf8{ 0, n_remain });
        }

        uint8_t  mask       = (1 << (7 - n_remain)) - 1;
                 value      = first_byte & mask;
        ++pos;
        while (*pos != 0 && n_remain > 0) {
            value = (value << 6) + (static_cast<uint8_t>(*pos) & 0x3F);
            ++pos;
            --n_remain;
        }
        if (n_remain == 0) {
            code_points.push_back(value);
        }
    }
    code_points.push_back(0);

    return std::make_pair(std::move(code_points), llama_partial_utf8{ value, n_remain });
}

// returns true iff pos points to the end of one of the definitions of a rule
static bool llama_grammar_is_end_of_sequence(const llama_grammar_element * pos) {
    switch (pos->type) {
        case LLAMA_GRETYPE_END: return true;  // NOLINT
        case LLAMA_GRETYPE_ALT: return true;  // NOLINT
        default:                return false;
    }
}

// returns true iff chr satisfies the char range at pos (regular or inverse range)
// asserts that pos is pointing to a char range element
static std::pair<bool, const llama_grammar_element *> llama_grammar_match_char(
        const llama_grammar_element * pos,
        const uint32_t                chr) {

    bool found            = false;
    bool is_positive_char = pos->type == LLAMA_GRETYPE_CHAR;

    GGML_ASSERT(is_positive_char || pos->type == LLAMA_GRETYPE_CHAR_NOT); // NOLINT

    do {
        if (pos[1].type == LLAMA_GRETYPE_CHAR_RNG_UPPER) {
            // inclusive range, e.g. [a-z]
            found = found || (pos->value <= chr && chr <= pos[1].value);
            pos += 2;
        } else {
            // exact char match, e.g. [a] or "a"
            found = found || pos->value == chr;
            pos += 1;
        }
    } while (pos->type == LLAMA_GRETYPE_CHAR_ALT);

    return std::make_pair(found == is_positive_char, pos);
}

// returns true iff some continuation of the given partial UTF-8 sequence could satisfy the char
// range at pos (regular or inverse range)
// asserts that pos is pointing to a char range element
static bool llama_grammar_match_partial_char(
        const llama_grammar_element * pos,
        const llama_partial_utf8      partial_utf8) {

    bool is_positive_char = pos->type == LLAMA_GRETYPE_CHAR;
    GGML_ASSERT(is_positive_char || pos->type == LLAMA_GRETYPE_CHAR_NOT);

    uint32_t partial_value = partial_utf8.value;
    int      n_remain      = partial_utf8.n_remain;

    // invalid sequence or 7-bit char split across 2 bytes (overlong)
    if (n_remain < 0 || (n_remain == 1 && partial_value < 2)) {
        return false;
    }

    // range of possible code points this partial UTF-8 sequence could complete to
    uint32_t low  = partial_value << (n_remain * 6);
    uint32_t high = low | ((1 << (n_remain * 6)) - 1);

    if (low == 0) {
        if (n_remain == 2) {
            low = 1 << 11;
        } else if (n_remain == 3) {
            low = 1 << 16;
        }
    }

    do {
        if (pos[1].type == LLAMA_GRETYPE_CHAR_RNG_UPPER) {
            // inclusive range, e.g. [a-z]
            if (pos->value <= high && low <= pos[1].value) {
                return is_positive_char;
            }
            pos += 2;
        } else {
            // exact char match, e.g. [a] or "a"
            if (low <= pos->value && pos->value <= high) {
                return is_positive_char;
            }
            pos += 1;
        }
    } while (pos->type == LLAMA_GRETYPE_CHAR_ALT);

    return !is_positive_char;
}


// transforms a grammar pushdown stack into N possible stacks, all ending
// at a character range (terminal element)
static void llama_grammar_advance_stack(
        const std::vector<std::vector<llama_grammar_element>>   & rules,
        const std::vector<const llama_grammar_element *>        & stack,
        std::vector<std::vector<const llama_grammar_element *>> & new_stacks) {

    if (stack.empty()) {
        new_stacks.emplace_back(stack);
        return;
    }

    const llama_grammar_element * pos = stack.back();

    switch (pos->type) {
        case LLAMA_GRETYPE_RULE_REF: {
            const size_t                  rule_id = static_cast<size_t>(pos->value);
            const llama_grammar_element * subpos  = rules[rule_id].data();
            do {
                // init new stack without the top (pos)
                std::vector<const llama_grammar_element *> new_stack(stack.begin(), stack.end() - 1);
                if (!llama_grammar_is_end_of_sequence(pos + 1)) {
                    // if this rule ref is followed by another element, add that to stack
                    new_stack.push_back(pos + 1);
                }
                if (!llama_grammar_is_end_of_sequence(subpos)) {
                    // if alternate is nonempty, add to stack
                    new_stack.push_back(subpos);
                }
                llama_grammar_advance_stack(rules, new_stack, new_stacks);
                while (!llama_grammar_is_end_of_sequence(subpos)) {
                    // scan to end of alternate def
                    subpos++;
                }
                if (subpos->type == LLAMA_GRETYPE_ALT) {
                    // there's another alternate def of this rule to process
                    subpos++;
                } else {
                    break;
                }
            } while (true);
            break;
        }
        case LLAMA_GRETYPE_CHAR:
        case LLAMA_GRETYPE_CHAR_NOT:
            new_stacks.emplace_back(stack);
            break;
        default:
            // end of alternate (LLAMA_GRETYPE_END, LLAMA_GRETYPE_ALT) or middle of char range
            // (LLAMA_GRETYPE_CHAR_ALT, LLAMA_GRETYPE_CHAR_RNG_UPPER); stack should never be left on
            // those
            GGML_ASSERT(false);
    }
}

// takes a set of possible pushdown stacks on a grammar, which are required to
// be positioned at a character range (see `llama_grammar_advance_stack`), and
// produces the N possible stacks if the given char is accepted at those
// positions
static std::vector<std::vector<const llama_grammar_element *>> llama_grammar_accept(
        const std::vector<std::vector<llama_grammar_element>>         & rules,
        const std::vector<std::vector<const llama_grammar_element *>> & stacks,
        const uint32_t                                                  chr) {

    std::vector<std::vector<const llama_grammar_element *>> new_stacks;

    for (const auto & stack : stacks) {
        if (stack.empty()) {
            continue;
        }

        auto match = llama_grammar_match_char(stack.back(), chr);
        if (match.first) {
            const llama_grammar_element * pos = match.second;

            // update top of stack to next element, if any
            std::vector<const llama_grammar_element *> new_stack(stack.begin(), stack.end() - 1);
            if (!llama_grammar_is_end_of_sequence(pos)) {
                new_stack.push_back(pos);
            }
            llama_grammar_advance_stack(rules, new_stack, new_stacks);
        }
    }

    return new_stacks;
}

static std::vector<llama_grammar_candidate> llama_grammar_reject_candidates(
        const std::vector<std::vector<llama_grammar_element>>         & rules,
        const std::vector<std::vector<const llama_grammar_element *>> & stacks,
        const std::vector<llama_grammar_candidate>                    & candidates);

static std::vector<llama_grammar_candidate> llama_grammar_reject_candidates_for_stack(
        const std::vector<std::vector<llama_grammar_element>> & rules,
        const std::vector<const llama_grammar_element *>      & stack,
        const std::vector<llama_grammar_candidate>            & candidates) {

    std::vector<llama_grammar_candidate> rejects;

    if (stack.empty()) {
        for (auto tok : candidates) {
            if (*tok.code_points != 0 || tok.partial_utf8.n_remain != 0) {
                rejects.push_back(tok);
            }
        }
        return rejects;
    }

    const llama_grammar_element * stack_pos = stack.back();

    std::vector<llama_grammar_candidate> next_candidates;
    for (auto tok : candidates) {
        if (*tok.code_points == 0) {
            // reached end of full codepoints in token, reject iff it ended in a partial sequence
            // that cannot satisfy this position in grammar
            if (tok.partial_utf8.n_remain != 0 &&
                    !llama_grammar_match_partial_char(stack_pos, tok.partial_utf8)) {
                rejects.push_back(tok);
            }
        } else if (llama_grammar_match_char(stack_pos, *tok.code_points).first) {
            next_candidates.push_back({ tok.index, tok.code_points + 1, tok.partial_utf8 });
        } else {
            rejects.push_back(tok);
        }
    }

    const auto * stack_pos_after = llama_grammar_match_char(stack_pos, 0).second;

    // update top of stack to next element, if any
    std::vector<const llama_grammar_element *> stack_after(stack.begin(), stack.end() - 1);
    if (!llama_grammar_is_end_of_sequence(stack_pos_after)) {
        stack_after.push_back(stack_pos_after);
    }
    std::vector<std::vector<const llama_grammar_element *>> next_stacks;
    llama_grammar_advance_stack(rules, stack_after, next_stacks);

    auto next_rejects = llama_grammar_reject_candidates(rules, next_stacks, next_candidates);
    for (auto tok : next_rejects) {
        rejects.push_back({ tok.index, tok.code_points - 1, tok.partial_utf8 });
    }

    return rejects;
}

static std::vector<llama_grammar_candidate> llama_grammar_reject_candidates(
        const std::vector<std::vector<llama_grammar_element>>         & rules,
        const std::vector<std::vector<const llama_grammar_element *>> & stacks,
        const std::vector<llama_grammar_candidate>                    & candidates) {
    GGML_ASSERT(!stacks.empty()); // REVIEW

    if (candidates.empty()) {
        return std::vector<llama_grammar_candidate>();
    }

    auto rejects = llama_grammar_reject_candidates_for_stack(rules, stacks.front(), candidates);

    for (size_t i = 1, size = stacks.size(); i < size; ++i) {
        rejects = llama_grammar_reject_candidates_for_stack(rules, stacks[i], rejects);
    }
    return rejects;
}

//
// grammar - external
//

struct llama_grammar * llama_grammar_init(
            const llama_grammar_element ** rules,
                                 size_t    n_rules,
                                 size_t    start_rule_index) {
    const llama_grammar_element * pos;

    // copy rule definitions into vectors
    std::vector<std::vector<llama_grammar_element>> vec_rules(n_rules);
    for (size_t i = 0; i < n_rules; i++) {
        for (pos = rules[i]; pos->type != LLAMA_GRETYPE_END; pos++) {
            vec_rules[i].push_back(*pos);
        }
        vec_rules[i].push_back({LLAMA_GRETYPE_END, 0});
    }

    // loop over alternates of start rule to build initial stacks
    std::vector<std::vector<const llama_grammar_element *>> stacks;
    pos = rules[start_rule_index];
    do {
        std::vector<const llama_grammar_element *> stack;
        if (!llama_grammar_is_end_of_sequence(pos)) {
            // if alternate is nonempty, add to stack
            stack.push_back(pos);
        }
        llama_grammar_advance_stack(vec_rules, stack, stacks);
        while (!llama_grammar_is_end_of_sequence(pos)) {
            // scan to end of alternate def
            pos++;
        }
        if (pos->type == LLAMA_GRETYPE_ALT) {
            // there's another alternate def of this rule to process
            pos++;
        } else {
            break;
        }
    } while (true);

    return new llama_grammar{ std::move(vec_rules), std::move(stacks), {} };
}

void llama_grammar_free(struct llama_grammar * grammar) {
    delete grammar;
}

struct llama_grammar * llama_grammar_copy(const struct llama_grammar * grammar) {
    llama_grammar * result = new llama_grammar{ grammar->rules, grammar->stacks, grammar->partial_utf8 };

    // redirect elements in stacks to point to new rules
    for (size_t is = 0; is < result->stacks.size(); is++) {
        for (size_t ie = 0; ie < result->stacks[is].size(); ie++) {
            for (size_t ir0 = 0; ir0 < grammar->rules.size(); ir0++) {
                for (size_t ir1 = 0; ir1 < grammar->rules[ir0].size(); ir1++) {
                    if (grammar->stacks[is][ie] == &grammar->rules[ir0][ir1]) {
                         result->stacks[is][ie]  =  &result->rules[ir0][ir1];
                    }
                }
            }
        }
    }

    return result;
}

//
// sampling
//

void llama_sample_softmax(struct llama_context * ctx, llama_token_data_array * candidates) {
    GGML_ASSERT(candidates->size > 0);

    const int64_t t_start_sample_us = ggml_time_us();

    // Sort the logits in descending order
    if (!candidates->sorted) {
        std::sort(candidates->data, candidates->data + candidates->size, [](const llama_token_data & a, const llama_token_data & b) {
            return a.logit > b.logit;
        });
        candidates->sorted = true;
    }

    float max_l = candidates->data[0].logit;
    float cum_sum = 0.0f;
    for (size_t i = 0; i < candidates->size; ++i) {
        float p = expf(candidates->data[i].logit - max_l);
        candidates->data[i].p = p;
        cum_sum += p;
    }
    for (size_t i = 0; i < candidates->size; ++i) {
        candidates->data[i].p /= cum_sum;
    }

    if (ctx) {
        ctx->t_sample_us += ggml_time_us() - t_start_sample_us;
    }
}

void llama_sample_top_k(struct llama_context * ctx, llama_token_data_array * candidates, int k, size_t min_keep) {
    const int64_t t_start_sample_us = ggml_time_us();

    k = std::max(k, (int) min_keep);
    k = std::min(k, (int) candidates->size);

    // Sort scores in descending order
    if (!candidates->sorted) {
        auto comp = [](const llama_token_data & a, const llama_token_data & b) {
            return a.logit > b.logit;
        };
        if (k == (int) candidates->size) {
            std::sort(candidates->data, candidates->data + candidates->size, comp);
        } else {
            std::partial_sort(candidates->data, candidates->data + k, candidates->data + candidates->size, comp);
        }
        candidates->sorted = true;
    }
    candidates->size = k;

    if (ctx) {
        ctx->t_sample_us += ggml_time_us() - t_start_sample_us;
    }
}

void llama_sample_top_p(struct llama_context * ctx, llama_token_data_array * candidates, float p, size_t min_keep) {
    if (p >= 1.0f) {
        return;
    }

    llama_sample_softmax(ctx, candidates);

    const int64_t t_start_sample_us = ggml_time_us();

    // Compute the cumulative probabilities
    float cum_sum = 0.0f;
    size_t last_idx = candidates->size;

    for (size_t i = 0; i < candidates->size; ++i) {
        cum_sum += candidates->data[i].p;

        // Check if the running sum is at least p or if we have kept at least min_keep tokens
        // we set the last index to i+1 to indicate that the current iterate should be included in the set
        if (cum_sum >= p && i + 1 >= min_keep) {
            last_idx = i + 1;
            break;
        }
    }

    // Resize the output vector to keep only the top-p tokens
    candidates->size = last_idx;

    if (ctx) {
        ctx->t_sample_us += ggml_time_us() - t_start_sample_us;
    }
}

void llama_sample_tail_free(struct llama_context * ctx, llama_token_data_array * candidates, float z, size_t min_keep) {
    if (z >= 1.0f || candidates->size <= 2) {
        return;
    }

    llama_sample_softmax(nullptr, candidates);
    const int64_t t_start_sample_us = ggml_time_us();

    // Compute the first and second derivatives
    std::vector<float> first_derivatives(candidates->size - 1);
    std::vector<float> second_derivatives(candidates->size - 2);

    for (size_t i = 0; i < first_derivatives.size(); ++i) {
        first_derivatives[i] = candidates->data[i].p - candidates->data[i + 1].p;
    }
    for (size_t i = 0; i < second_derivatives.size(); ++i) {
        second_derivatives[i] = first_derivatives[i] - first_derivatives[i + 1];
    }

    // Calculate absolute value of second derivatives
    for (size_t i = 0; i < second_derivatives.size(); ++i) {
        second_derivatives[i] = std::abs(second_derivatives[i]);
    }

    // Normalize the second derivatives
    {
        const float second_derivatives_sum = std::accumulate(second_derivatives.begin(), second_derivatives.end(), 0.0f);

        if (second_derivatives_sum > 1e-6f) {
            for (float & value : second_derivatives) {
                value /= second_derivatives_sum;
            }
        } else {
            for (float & value : second_derivatives) {
                value = 1.0f / second_derivatives.size();
            }
        }
    }

    float cum_sum = 0.0f;
    size_t last_idx = candidates->size;
    for (size_t i = 0; i < second_derivatives.size(); ++i) {
        cum_sum += second_derivatives[i];

        // Check if the running sum is greater than z or if we have kept at least min_keep tokens
        if (cum_sum > z && i >= min_keep) {
            last_idx = i;
            break;
        }
    }

    // Resize the output vector to keep only the tokens above the tail location
    candidates->size = last_idx;

    if (ctx) {
        ctx->t_sample_us += ggml_time_us() - t_start_sample_us;
    }
}

void llama_sample_typical(struct llama_context * ctx, llama_token_data_array * candidates, float p, size_t min_keep) {
    // Reference implementation:
    // https://github.com/huggingface/transformers/compare/main...cimeister:typical-sampling:typical-pr
    if (p >= 1.0f) {
        return;
    }

    // Compute the softmax of logits and calculate entropy
    llama_sample_softmax(nullptr, candidates);

    const int64_t t_start_sample_us = ggml_time_us();

    float entropy = 0.0f;
    for (size_t i = 0; i < candidates->size; ++i) {
        entropy += -candidates->data[i].p * logf(candidates->data[i].p);
    }

    // Compute the absolute difference between negative log probability and entropy for each candidate
    std::vector<float> shifted_scores;
    for (size_t i = 0; i < candidates->size; ++i) {
        float shifted_score = fabsf(-logf(candidates->data[i].p) - entropy);
        shifted_scores.push_back(shifted_score);
    }

    // Sort tokens based on the shifted_scores and their corresponding indices
    std::vector<size_t> indices(candidates->size);
    std::iota(indices.begin(), indices.end(), 0);

    std::sort(indices.begin(), indices.end(), [&](size_t a, size_t b) {
        return shifted_scores[a] < shifted_scores[b];
    });

    // Compute the cumulative probabilities
    float cum_sum = 0.0f;
    size_t last_idx = indices.size();

    for (size_t i = 0; i < indices.size(); ++i) {
        size_t idx = indices[i];
        cum_sum += candidates->data[idx].p;

        // Check if the running sum is greater than typical or if we have kept at least min_keep tokens
        if (cum_sum > p && i >= min_keep - 1) {
            last_idx = i + 1;
            break;
        }
    }

    // Resize the output vector to keep only the locally typical tokens
    std::vector<llama_token_data> new_candidates;
    for (size_t i = 0; i < last_idx; ++i) {
        size_t idx = indices[i];
        new_candidates.push_back(candidates->data[idx]);
    }

    // Replace the data in candidates with the new_candidates data
    std::copy(new_candidates.begin(), new_candidates.end(), candidates->data);
    candidates->size = new_candidates.size();

    if (ctx) {
        ctx->t_sample_us += ggml_time_us() - t_start_sample_us;
    }
}

void llama_sample_temperature(struct llama_context * ctx, llama_token_data_array * candidates_p, float temp) {
    const int64_t t_start_sample_us = ggml_time_us();

    for (size_t i = 0; i < candidates_p->size; ++i) {
        candidates_p->data[i].logit /= temp;
    }

    if (ctx) {
        ctx->t_sample_us += ggml_time_us() - t_start_sample_us;
    }
}

void llama_sample_repetition_penalty(struct llama_context * ctx, llama_token_data_array * candidates, const llama_token * last_tokens, size_t last_tokens_size, float penalty) {
    if (last_tokens_size == 0 || penalty == 1.0f) {
        return;
    }

    const int64_t t_start_sample_us = ggml_time_us();

    for (size_t i = 0; i < candidates->size; ++i) {
        const auto * token_iter = std::find(last_tokens, last_tokens + last_tokens_size, candidates->data[i].id);
        if (token_iter == last_tokens + last_tokens_size) {
            continue;
        }

        // The academic publication that described this technique actually just only divided, but that would cause tokens with negative logits to become more likely, which is obviously wrong.
        // This is common fix for this problem, which is to multiply by the penalty instead of dividing.
        if (candidates->data[i].logit <= 0) {
            candidates->data[i].logit *= penalty;
        } else {
            candidates->data[i].logit /= penalty;
        }
    }

    candidates->sorted = false;

    if (ctx) {
        ctx->t_sample_us += ggml_time_us() - t_start_sample_us;
    }
}

void llama_sample_frequency_and_presence_penalties(struct llama_context * ctx, llama_token_data_array * candidates, const llama_token * last_tokens_p, size_t last_tokens_size, float alpha_frequency, float alpha_presence) {
    if (last_tokens_size == 0 || (alpha_frequency == 0.0f && alpha_presence == 0.0f)) {
        return;
    }

    const int64_t t_start_sample_us = ggml_time_us();

    // Create a frequency map to count occurrences of each token in last_tokens
    std::unordered_map<llama_token, int> token_count;
    for (size_t i = 0; i < last_tokens_size; ++i) {
        token_count[last_tokens_p[i]]++;
    }

    // Apply frequency and presence penalties to the candidates
    for (size_t i = 0; i < candidates->size; ++i) {
        auto token_iter = token_count.find(candidates->data[i].id);
        if (token_iter == token_count.end()) {
            continue;
        }

        int count = token_iter->second;
        candidates->data[i].logit -= float(count) * alpha_frequency + float(count > 0) * alpha_presence;
    }

    candidates->sorted = false;

    if (ctx) {
        ctx->t_sample_us += ggml_time_us() - t_start_sample_us;
    }
}

void llama_sample_grammar(struct llama_context * ctx, llama_token_data_array * candidates, const struct llama_grammar * grammar) {
    GGML_ASSERT(ctx);
    const int64_t t_start_sample_us = ggml_time_us();

    bool allow_eos = false;
    for (const auto & stack : grammar->stacks) {
        if (stack.empty()) {
            allow_eos = true;
            break;
        }
    }

    const llama_token eos = llama_token_eos(ctx);

    std::vector<std::pair<std::vector<uint32_t>, llama_partial_utf8>> candidates_decoded;
    std::vector<llama_grammar_candidate>                              candidates_grammar;

    for (size_t i = 0; i < candidates->size; ++i) {
        const llama_token id    = candidates->data[i].id;
        const std::string piece = llama_token_to_str(ctx, id);
        if (id == eos) {
            if (!allow_eos) {
                candidates->data[i].logit = -INFINITY;
            }
        } else if (piece.empty() || piece[0] == 0) {
            candidates->data[i].logit = -INFINITY;
        } else {
            candidates_decoded.push_back(decode_utf8(piece.c_str(), grammar->partial_utf8));
            candidates_grammar.push_back({ i, candidates_decoded.back().first.data(), candidates_decoded.back().second });
        }
    }

    const auto rejects = llama_grammar_reject_candidates(grammar->rules, grammar->stacks, candidates_grammar);
    for (const auto & reject : rejects) {
        candidates->data[reject.index].logit = -INFINITY;
    }

    ctx->t_sample_us += ggml_time_us() - t_start_sample_us;
}

static void llama_log_softmax(float * array, size_t size) {
    float max_l = *std::max_element(array, array + size);
    float sum = 0.f;
    for (size_t i = 0; i < size; ++i) {
        float p = expf(array[i] - max_l);
        sum += p;
        array[i] = p;
    }

    for (size_t i = 0; i < size; ++i) {
        array[i] = logf(array[i] / sum);
    }
}

void llama_sample_classifier_free_guidance(
          struct llama_context * ctx,
        llama_token_data_array * candidates,
          struct llama_context * guidance_ctx,
                         float   scale) {
    int64_t t_start_sample_us = ggml_time_us();

    GGML_ASSERT(ctx);

    auto n_vocab = llama_n_vocab(ctx);

    GGML_ASSERT(n_vocab == (int)candidates->size);
    GGML_ASSERT(!candidates->sorted);

    std::vector<float> logits_base;
    logits_base.reserve(candidates->size);
    for (size_t i = 0; i < candidates->size; ++i) {
        logits_base.push_back(candidates->data[i].logit);
    }
    llama_log_softmax(logits_base.data(), candidates->size);

    float* logits_guidance = llama_get_logits(guidance_ctx);
    llama_log_softmax(logits_guidance, n_vocab);

    for (int i = 0; i < n_vocab; ++i) {
        float logit_guidance = logits_guidance[i];
        float logit_base = logits_base[i];
        candidates->data[i].logit = scale * (logit_base - logit_guidance) + logit_guidance;
    }

    if (ctx) {
        ctx->t_sample_us += ggml_time_us() - t_start_sample_us;
    }
}

llama_token llama_sample_token_mirostat(struct llama_context * ctx, llama_token_data_array * candidates, float tau, float eta, int m, float * mu) {
    GGML_ASSERT(ctx);

    auto N = float(llama_n_vocab(ctx));
    int64_t t_start_sample_us;
    t_start_sample_us = ggml_time_us();

    llama_sample_softmax(nullptr, candidates);

    // Estimate s_hat using the most probable m tokens
    float s_hat = 0.0;
    float sum_ti_bi = 0.0;
    float sum_ti_sq = 0.0;
    for (size_t i = 0; i < size_t(m - 1) && i < candidates->size - 1; ++i) {
        float t_i = logf(float(i + 2) / float(i + 1));
        float b_i = logf(candidates->data[i].p / candidates->data[i + 1].p);
        sum_ti_bi += t_i * b_i;
        sum_ti_sq += t_i * t_i;
    }
    s_hat = sum_ti_bi / sum_ti_sq;

    // Compute k from the estimated s_hat and target surprise value
    float epsilon_hat = s_hat - 1;
    float k = powf((epsilon_hat * powf(2, *mu)) / (1 - powf(N, -epsilon_hat)), 1 / s_hat);

    // Sample the next word X using top-k sampling
    llama_sample_top_k(nullptr, candidates, int(k), 1);
    if (ctx) {
        ctx->t_sample_us += ggml_time_us() - t_start_sample_us;
    }
    llama_token X = llama_sample_token(ctx, candidates);
    t_start_sample_us = ggml_time_us();

    // Compute error as the difference between observed surprise and target surprise value
    size_t X_idx = std::distance(candidates->data, std::find_if(candidates->data, candidates->data + candidates->size, [&](const llama_token_data & candidate) {
        return candidate.id == X;
    }));
    float observed_surprise = -log2f(candidates->data[X_idx].p);
    float e = observed_surprise - tau;

    // Update mu using the learning rate and error
    *mu = *mu - eta * e;

    if (ctx) {
        ctx->t_sample_us += ggml_time_us() - t_start_sample_us;
    }
    return X;
}

llama_token llama_sample_token_mirostat_v2(struct llama_context * ctx, llama_token_data_array * candidates, float tau, float eta, float * mu) {
    int64_t t_start_sample_us;
    t_start_sample_us = ggml_time_us();

    llama_sample_softmax(ctx, candidates);

    // Truncate the words with surprise values greater than mu
    candidates->size = std::distance(candidates->data, std::find_if(candidates->data, candidates->data + candidates->size, [&](const llama_token_data & candidate) {
        return -log2f(candidate.p) > *mu;
    }));

    if (candidates->size == 0) {
        candidates->size = 1;
    }

    if (ctx) {
        ctx->t_sample_us += ggml_time_us() - t_start_sample_us;
    }

    // Normalize the probabilities of the remaining words
    llama_sample_softmax(ctx, candidates);

    // Sample the next word X from the remaining words
    llama_token X = llama_sample_token(ctx, candidates);
    t_start_sample_us = ggml_time_us();

    // Compute error as the difference between observed surprise and target surprise value
    size_t X_idx = std::distance(candidates->data, std::find_if(candidates->data, candidates->data + candidates->size, [&](const llama_token_data & candidate) {
        return candidate.id == X;
    }));
    float observed_surprise = -log2f(candidates->data[X_idx].p);
    float e = observed_surprise - tau;

    // Update mu using the learning rate and error
    *mu = *mu - eta * e;

    if (ctx) {
        ctx->t_sample_us += ggml_time_us() - t_start_sample_us;
    }
    return X;
}

llama_token llama_sample_token_greedy(struct llama_context * ctx, llama_token_data_array * candidates) {
    const int64_t t_start_sample_us = ggml_time_us();

    // Find max element
    auto * max_iter = std::max_element(candidates->data, candidates->data + candidates->size, [](const llama_token_data & a, const llama_token_data & b) {
        return a.logit < b.logit;
    });

    llama_token result = max_iter->id;
    if (ctx) {
        ctx->t_sample_us += ggml_time_us() - t_start_sample_us;
        ctx->n_sample++;
    }
    return result;
}

llama_token llama_sample_token(struct llama_context * ctx, llama_token_data_array * candidates) {
    GGML_ASSERT(ctx);

    const int64_t t_start_sample_us = ggml_time_us();
    llama_sample_softmax(nullptr, candidates);

    std::vector<float> probs;
    probs.reserve(candidates->size);
    for (size_t i = 0; i < candidates->size; ++i) {
        probs.push_back(candidates->data[i].p);
    }

    std::discrete_distribution<> dist(probs.begin(), probs.end());
    auto & rng = ctx->rng;
    int idx = dist(rng);

    llama_token result = candidates->data[idx].id;

    ctx->t_sample_us += ggml_time_us() - t_start_sample_us;
    ctx->n_sample++;
    return result;
}

void llama_grammar_accept_token(struct llama_context * ctx, struct llama_grammar * grammar, llama_token token) {
    const int64_t t_start_sample_us = ggml_time_us();

    if (token == llama_token_eos(ctx)) {
        for (const auto & stack : grammar->stacks) {
            if (stack.empty()) {
                return;
            }
        }
        GGML_ASSERT(false);
    }

    const std::string piece = llama_token_to_str(ctx, token);

    // Note terminating 0 in decoded string
    const auto   decoded     = decode_utf8(piece.c_str(), grammar->partial_utf8);
    const auto & code_points = decoded.first;
    for (auto it = code_points.begin(), end = code_points.end() - 1; it != end; ++it) {
        grammar->stacks = llama_grammar_accept(grammar->rules, grammar->stacks, *it);
    }
    grammar->partial_utf8 = decoded.second;
    GGML_ASSERT(!grammar->stacks.empty());

    ctx->t_sample_us += ggml_time_us() - t_start_sample_us;
}

//
// Beam search
//

struct llama_beam {
    std::vector<llama_token> tokens;
    float p;  // Cumulative beam probability (renormalized relative to all beams)
    bool eob; // Initialize end-of-beam to false. Callback sets this to true.
    // Sort beams by probability. In case of ties, prefer beams at eob.
    bool operator<(const llama_beam & rhs) const {
        return std::make_pair(p, eob) < std::make_pair(rhs.p, rhs.eob);
    }
    // Shift off first n tokens and discard them.
    void shift_tokens(const size_t n) {
        if (n) {
            std::copy(tokens.begin() + n, tokens.end(), tokens.begin());
            tokens.resize(tokens.size() - n);
        }
    }
    llama_beam_view view() const { return {tokens.data(), tokens.size(), p, eob}; }
};

// A struct for calculating logit-related info.
struct llama_logit_info {
    const float * const logits;
    const int n_vocab;
    const float max_l;
    const float normalizer;
    struct sum_exp {
        float max_l;
        float operator()(float sum, float l) const { return sum + std::exp(l - max_l); }
    };
    llama_logit_info(llama_context * ctx)
      : logits(llama_get_logits(ctx))
      , n_vocab(llama_n_vocab(ctx))
      , max_l(*std::max_element(logits, logits + n_vocab))
      , normalizer(1.0f / std::accumulate(logits, logits + n_vocab, 0.0f, sum_exp{max_l}))
      { }
    llama_token_data get_token_data(const llama_token token_id) const {
        constexpr auto p = std::numeric_limits<float>::quiet_NaN();  // never used
        return {token_id, logits[token_id], p};
    }
    // Return top k token_data by logit.
    std::vector<llama_token_data> top_k(size_t k) {
        std::vector<llama_token_data> min_heap;  // min-heap by logit
        const llama_token k_min = std::min(static_cast<llama_token>(k), n_vocab);
        min_heap.reserve(k_min);
        for (llama_token token_id = 0 ; token_id < k_min ; ++token_id) {
            min_heap.push_back(get_token_data(token_id));
        }
        auto comp = [](const llama_token_data & a, const llama_token_data & b) { return a.logit > b.logit; };
        std::make_heap(min_heap.begin(), min_heap.end(), comp);
        for (llama_token token_id = k_min ; token_id < n_vocab ; ++token_id) {
            if (min_heap.front().logit < logits[token_id]) {
                std::pop_heap(min_heap.begin(), min_heap.end(), comp);
                min_heap.back().id = token_id;
                min_heap.back().logit = logits[token_id];
                std::push_heap(min_heap.begin(), min_heap.end(), comp);
            }
        }
        return min_heap;
    }
    float probability_from_logit(float logit) const {
        return normalizer * std::exp(logit - max_l);
    }
};

struct llama_beam_search_data {
    llama_context * ctx;
    size_t n_beams;
    int n_past;
    int n_predict;
    int n_threads;
    std::vector<llama_beam> beams;
    std::vector<llama_beam> next_beams;

    // Re-calculated on each loop iteration
    size_t common_prefix_length;

    // Used to communicate to/from callback on beams state.
    std::vector<llama_beam_view> beam_views;

    llama_beam_search_data(llama_context * ctx, size_t n_beams, int n_past, int n_predict, int n_threads)
      : ctx(ctx)
      , n_beams(n_beams)
      , n_past(n_past)
      , n_predict(n_predict)
      , n_threads(n_threads)
      , beam_views(n_beams) {
        beams.reserve(n_beams);
        next_beams.reserve(n_beams);
    }

    // Collapse beams to a single beam given by index.
    void collapse_beams(const size_t beam_idx) {
        if (0u < beam_idx) {
            std::swap(beams[0], beams[beam_idx]);
        }
        beams.resize(1);
    }

    // Min-heaps are used to efficiently collect the top-k elements (k=n_beams).
    // The repetative patterns below reflect the 2 stages of heaps:
    //  * Gather elements until the vector is full, then call std::make_heap() on it.
    //  * If the heap is full and a new element is found that should be included, pop the
    //    least element to the back(), replace it with the new, then push it into the heap.
    void fill_next_beams_by_top_probabilities(llama_beam & beam) {
        // Min-heaps use a greater-than comparator.
        const auto comp = [](const llama_beam & a, const llama_beam & b) { return a.p > b.p; };
        if (beam.eob) {
            // beam is at end-of-sentence, so just copy it to next_beams if its probability is high enough.
            if (next_beams.size() < n_beams) {
                next_beams.push_back(std::move(beam));
                if (next_beams.size() == n_beams) {
                    std::make_heap(next_beams.begin(), next_beams.end(), comp);
                }
            } else if (next_beams.front().p < beam.p) {
                std::pop_heap(next_beams.begin(), next_beams.end(), comp);
                next_beams.back() = std::move(beam);
                std::push_heap(next_beams.begin(), next_beams.end(), comp);
            }
        } else {
            // beam is not at end-of-sentence, so branch with next top_k tokens.
            if (!beam.tokens.empty()) {
                llama_eval(ctx, beam.tokens.data(), beam.tokens.size(), n_past, n_threads);
            }
            llama_logit_info logit_info(ctx);
            std::vector<llama_token_data> next_tokens = logit_info.top_k(n_beams);
            size_t i=0;
            if (next_beams.size() < n_beams) {
                for (; next_beams.size() < n_beams ; ++i) {
                    llama_beam next_beam = beam;
                    next_beam.tokens.push_back(next_tokens[i].id);
                    next_beam.p *= logit_info.probability_from_logit(next_tokens[i].logit);
                    next_beams.push_back(std::move(next_beam));
                }
                std::make_heap(next_beams.begin(), next_beams.end(), comp);
            } else {
                for (; next_beams.front().p == 0.0f ; ++i) {
                    std::pop_heap(next_beams.begin(), next_beams.end(), comp);
                    next_beams.back() = beam;
                    next_beams.back().tokens.push_back(next_tokens[i].id);
                    next_beams.back().p *= logit_info.probability_from_logit(next_tokens[i].logit);
                    std::push_heap(next_beams.begin(), next_beams.end(), comp);
                }
            }
            for (; i < n_beams ; ++i) {
                const float next_p = beam.p * logit_info.probability_from_logit(next_tokens[i].logit);
                if (next_beams.front().p < next_p) {
                    std::pop_heap(next_beams.begin(), next_beams.end(), comp);
                    next_beams.back() = beam;
                    next_beams.back().tokens.push_back(next_tokens[i].id);
                    next_beams.back().p = next_p;
                    std::push_heap(next_beams.begin(), next_beams.end(), comp);
                }
            }
        }
    }

    // Find common_prefix_length based on beams.
    // Requires beams is not empty.
    size_t find_common_prefix_length() {
        size_t common_prefix_length = beams[0].tokens.size();
        for (size_t i = 1 ; i < beams.size() ; ++i) {
            common_prefix_length = std::min(common_prefix_length, beams[i].tokens.size());
            for (size_t j = 0 ; j < common_prefix_length ; ++j) {
                if (beams[0].tokens[j] != beams[i].tokens[j]) {
                    common_prefix_length = j;
                    break;
                }
            }
        }
        return common_prefix_length;
    }

    // Construct beams_state to send back to caller via the callback function.
    // Side effect: set common_prefix_length = find_common_prefix_length();
    llama_beams_state get_beams_state(const bool last_call) {
        for (size_t i = 0 ; i < beams.size() ; ++i) {
            beam_views[i] = beams[i].view();
        }
        common_prefix_length = find_common_prefix_length();
        return {beam_views.data(), beams.size(), common_prefix_length, last_call};
    }

    // Loop:
    //  * while i < n_predict, AND
    //  * any of the beams have not yet reached end-of-beam (eob), AND
    //  * the highest probability beam(s) (plural in case of ties) are not at end-of-sentence
    //    (since all other beam probabilities can only decrease)
    void loop(const llama_beam_search_callback_fn_t callback, void * const callback_data) {
        beams.push_back({{}, 1.0f, false});  // Start with one empty beam w/ probability = 1.0 and !eob.
        const auto not_eob = [](const llama_beam & beam) { return !beam.eob; };
        for (int i = 0 ; i < n_predict && std::any_of(beams.begin(),beams.end(),not_eob) &&
                       !beams[top_beam_index()].eob ; ++i) {
            callback(callback_data, get_beams_state(false));  // Sets common_prefix_length
            update_beams_from_beam_views();   // Update values (p,eob) that callback may have changed.
            if (common_prefix_length) {
                llama_eval(ctx, beams[0].tokens.data(), common_prefix_length, n_past, n_threads);
                n_past += common_prefix_length;
            }
            // Zero-out next_beam probabilities to place them last in following min-heap.
            std::for_each(next_beams.begin(), next_beams.end(), [](llama_beam & beam) { beam.p = 0.0f; });
            for (llama_beam & beam : beams) {
                beam.shift_tokens(common_prefix_length);
                fill_next_beams_by_top_probabilities(beam);
            }
            // next_beams become the beams of next/final iteration. Swap them to re-use memory.
            beams.swap(next_beams);
            renormalize_beam_probabilities(beams);
        }
        collapse_beams(top_beam_index());
        callback(callback_data, get_beams_state(true));
    }

    // As beams grow, the cumulative probabilities decrease.
    // Renormalize them to avoid floating point underflow.
    static void renormalize_beam_probabilities(std::vector<llama_beam> & beams) {
        const auto sum_p = [](float sum, llama_beam & beam) { return sum + beam.p; };
        const float inv_sum = 1.0f / std::accumulate(beams.begin(), beams.end(), 0.0f, sum_p);
        std::for_each(beams.begin(), beams.end(), [=](llama_beam & beam) { beam.p *= inv_sum; });
    }

    // Assumes beams is non-empty.  Uses llama_beam::operator<() for ordering.
    size_t top_beam_index() {
        return std::max_element(beams.begin(), beams.end()) - beams.begin();
    }

    // Copy (p,eob) for each beam which may have been changed by the callback.
    void update_beams_from_beam_views() {
        for (size_t i = 0 ; i < beams.size() ; ++i) {
            beams[i].p = beam_views[i].p;
            beams[i].eob = beam_views[i].eob;
        }
    }
};

void llama_beam_search(llama_context * ctx,
                       llama_beam_search_callback_fn_t callback, void * callback_data,
                       size_t n_beams, int n_past, int n_predict, int n_threads) {
    assert(ctx);
    const int64_t t_start_sample_us = ggml_time_us();

    llama_beam_search_data beam_search_data(ctx, n_beams, n_past, n_predict, n_threads);

    beam_search_data.loop(callback, callback_data);

    ctx->t_sample_us += ggml_time_us() - t_start_sample_us;
    ctx->n_sample++;
}

//
// quantization
//

template <typename T>
struct no_init {
    T value;
    no_init() { /* do nothing */ }
};

static void llama_convert_tensor_internal(
    struct ggml_tensor * tensor, std::vector<no_init<float>> & output, std::vector<std::thread> & workers,
    const size_t nelements, const int nthread
) {
    if (output.size() < nelements) {
        output.resize(nelements);
    }
    float * f32_output = (float *) output.data();

    ggml_type_traits_t qtype;
    if (ggml_is_quantized(tensor->type)) {
        qtype = ggml_internal_get_type_traits(tensor->type);
        if (qtype.to_float == NULL) {
            throw std::runtime_error(format("type %s unsupported for integer quantization: no dequantization available", ggml_type_name(tensor->type)));
        }
    } else if (tensor->type != GGML_TYPE_F16) {
        throw std::runtime_error(format("cannot dequantize/convert tensor type %s", ggml_type_name(tensor->type)));
    }

    if (nthread < 2) {
        if (tensor->type == GGML_TYPE_F16) {
            ggml_fp16_to_fp32_row((ggml_fp16_t *)tensor->data, f32_output, nelements);
        } else if (ggml_is_quantized(tensor->type)) {
            qtype.to_float(tensor->data, f32_output, nelements);
        } else {
            GGML_ASSERT(false); // unreachable
        }
        return;
    }

    auto block_size = tensor->type == GGML_TYPE_F16 ? 1 : (size_t)ggml_blck_size(tensor->type);
    auto block_size_bytes = ggml_type_size(tensor->type);

    GGML_ASSERT(nelements % block_size == 0);
    auto nblocks = nelements / block_size;
    auto blocks_per_thread = nblocks / nthread;
    auto spare_blocks = nblocks - (blocks_per_thread * nthread); // if blocks aren't divisible by thread count

    for (auto tnum = 0, in_buff_offs = 0, out_buff_offs = 0; tnum < nthread; tnum++) {
        auto thr_blocks = blocks_per_thread + (tnum == nthread - 1 ? spare_blocks : 0); // num blocks for this thread
        auto thr_elems = thr_blocks * block_size; // number of elements for this thread
        auto thr_block_bytes = thr_blocks * block_size_bytes; // number of input bytes for this thread

        auto compute = [qtype] (ggml_type typ, uint8_t * inbuf, float * outbuf, int nels) {
            if (typ == GGML_TYPE_F16) {
                ggml_fp16_to_fp32_row((ggml_fp16_t *)inbuf, outbuf, nels);
            } else {
                qtype.to_float(inbuf, outbuf, nels);
            }
        };
        workers.emplace_back(compute, tensor->type, (uint8_t *) tensor->data + in_buff_offs, f32_output + out_buff_offs, thr_elems);
        in_buff_offs += thr_block_bytes;
        out_buff_offs += thr_elems;
    }
    for (auto & w : workers) { w.join(); }
    workers.clear();
}

#ifdef GGML_USE_K_QUANTS
static ggml_type get_k_quant_type(
    ggml_type new_type, const ggml_tensor * tensor, const llama_model & model, llama_ftype ftype, int * i_attention_wv,
    int n_attention_wv, int * i_feed_forward_w2, int n_feed_forward_w2
) {
    const std::string name = ggml_get_name(tensor);
    // TODO: avoid hardcoded tensor names - use the TN_* constants
    const auto tn = LLM_TN(model.arch);

    auto use_more_bits = [](int i_layer, int num_layers) -> bool {
        return i_layer < num_layers/8 || i_layer >= 7*num_layers/8 || (i_layer - num_layers/8)%3 == 2;
    };

    if (name == tn(LLM_TENSOR_OUTPUT, "weight")) {
        int nx = tensor->ne[0];
        if (model.arch == LLM_ARCH_FALCON || nx % QK_K != 0) {
            new_type = GGML_TYPE_Q8_0;
        }
        else if (new_type != GGML_TYPE_Q8_0) {
            new_type = GGML_TYPE_Q6_K;
        }
    } else if (name.find("attn_v.weight") != std::string::npos) {
        if      (ftype == LLAMA_FTYPE_MOSTLY_Q2_K) new_type = GGML_TYPE_Q3_K;
        else if (ftype == LLAMA_FTYPE_MOSTLY_Q3_K_M) {
            new_type = *i_attention_wv < 2 ? GGML_TYPE_Q5_K : GGML_TYPE_Q4_K;
        }
        else if (ftype == LLAMA_FTYPE_MOSTLY_Q3_K_L) new_type = GGML_TYPE_Q5_K;
        else if ((ftype == LLAMA_FTYPE_MOSTLY_Q4_K_M || ftype == LLAMA_FTYPE_MOSTLY_Q5_K_M) &&
                use_more_bits(*i_attention_wv, n_attention_wv)) new_type = GGML_TYPE_Q6_K;
        else if (ftype == LLAMA_FTYPE_MOSTLY_Q4_K_S && *i_attention_wv < 4) new_type = GGML_TYPE_Q5_K;
        else if (QK_K == 64 && (ftype == LLAMA_FTYPE_MOSTLY_Q4_K_S || ftype == LLAMA_FTYPE_MOSTLY_Q3_K_S) &&
                (*i_attention_wv < n_attention_wv/8 || *i_attention_wv >= 7*n_attention_wv/8)) new_type = GGML_TYPE_Q6_K;
        if (model.type == MODEL_70B) {
            // In the 70B model we have 8 heads sharing the same attn_v weights. As a result, the attn_v.weight tensor is
            // 8x smaller compared to attn_q.weight. Hence, we can get a nice boost in quantization accuracy with
            // nearly negligible increase in model size by quantizing this tensor with more bits:
            if (new_type == GGML_TYPE_Q3_K || new_type == GGML_TYPE_Q4_K) new_type = GGML_TYPE_Q5_K;
        }
        ++*i_attention_wv;
    } else if (name.find("ffn_down.weight") != std::string::npos) {
        if      (ftype == LLAMA_FTYPE_MOSTLY_Q2_K) new_type = GGML_TYPE_Q3_K;
        else if (ftype == LLAMA_FTYPE_MOSTLY_Q3_K_M) {
            new_type = *i_feed_forward_w2 < 2 ? GGML_TYPE_Q5_K
                     : model.arch != LLM_ARCH_FALCON || use_more_bits(*i_feed_forward_w2, n_feed_forward_w2) ? GGML_TYPE_Q4_K
                     : GGML_TYPE_Q3_K;
        }
        else if (ftype == LLAMA_FTYPE_MOSTLY_Q3_K_L) {
            new_type = model.arch == LLM_ARCH_FALCON ? GGML_TYPE_Q4_K : GGML_TYPE_Q5_K;
        }
        else if (ftype == LLAMA_FTYPE_MOSTLY_Q4_K_M) {
            if (model.arch == LLM_ARCH_FALCON) {
                new_type = *i_feed_forward_w2 < 2 ? GGML_TYPE_Q6_K :
                           use_more_bits(*i_feed_forward_w2, n_feed_forward_w2) ? GGML_TYPE_Q5_K : GGML_TYPE_Q4_K;
            } else {
                if (use_more_bits(*i_feed_forward_w2, n_feed_forward_w2)) new_type = GGML_TYPE_Q6_K;
            }
        }
        else if (ftype == LLAMA_FTYPE_MOSTLY_Q5_K_M && use_more_bits(*i_feed_forward_w2, n_feed_forward_w2)) new_type = GGML_TYPE_Q6_K;
        else if (ftype == LLAMA_FTYPE_MOSTLY_Q4_K_S && model.arch != LLM_ARCH_FALCON && *i_feed_forward_w2 < 4) {
            new_type = GGML_TYPE_Q5_K;
        }
        ++*i_feed_forward_w2;
    } else if (name.find("attn_output.weight") != std::string::npos) {
        if (model.arch != LLM_ARCH_FALCON) {
            if      (ftype == LLAMA_FTYPE_MOSTLY_Q2_K  ) new_type = GGML_TYPE_Q3_K;
            else if (ftype == LLAMA_FTYPE_MOSTLY_Q3_K_M) new_type = GGML_TYPE_Q4_K;
            else if (ftype == LLAMA_FTYPE_MOSTLY_Q3_K_L) new_type = GGML_TYPE_Q5_K;
        } else {
            if (ftype == LLAMA_FTYPE_MOSTLY_Q3_K_L) new_type = GGML_TYPE_Q4_K;
        }
    }
    else if (name.find("attn_qkv.weight") != std::string::npos) {
        if (ftype == LLAMA_FTYPE_MOSTLY_Q3_K_M || ftype == LLAMA_FTYPE_MOSTLY_Q3_K_L) new_type = GGML_TYPE_Q4_K;
        else if (ftype == LLAMA_FTYPE_MOSTLY_Q4_K_M) new_type = GGML_TYPE_Q5_K;
        else if (ftype == LLAMA_FTYPE_MOSTLY_Q5_K_M) new_type = GGML_TYPE_Q6_K;
    }
    else if (name.find("ffn_gate.weight") != std::string::npos || name.find("ffn_up.weight") != std::string::npos) {
        if (ftype == LLAMA_FTYPE_MOSTLY_Q2_K) new_type = GGML_TYPE_Q3_K;
    }
    // This can be used to reduce the size of the Q5_K_S model.
    // The associated PPL increase is fully in line with the size reduction
    //else {
    //    if (ftype == LLAMA_FTYPE_MOSTLY_Q5_K_S) new_type = GGML_TYPE_Q4_K;
    //}
    bool convert_incompatible_tensor = false;
    if (new_type == GGML_TYPE_Q2_K || new_type == GGML_TYPE_Q3_K || new_type == GGML_TYPE_Q4_K ||
        new_type == GGML_TYPE_Q5_K || new_type == GGML_TYPE_Q6_K) {
        int nx = tensor->ne[0];
        int ny = tensor->ne[1];
        if (nx % QK_K != 0) {
            LLAMA_LOG_WARN("\n\n%s : tensor cols %d x %d are not divisible by %d, required for k-quants\n", __func__, nx, ny, QK_K);
            convert_incompatible_tensor = true;
        }
    }
    if (convert_incompatible_tensor) {
        if (name == tn(LLM_TENSOR_OUTPUT, "weight")) {
            new_type = GGML_TYPE_F16; //fall back to F16 instead of just failing.
            LLAMA_LOG_WARN("F16 will be used for this tensor instead.\n");
        } else if (name == tn(LLM_TENSOR_TOKEN_EMBD, "weight")) {
            new_type = GGML_TYPE_Q4_0; //fall back to Q4_0 instead of just failing.
            LLAMA_LOG_WARN("Q4_0 will be used for this tensor instead.\n");
        } else {
            throw std::runtime_error("Unsupported tensor size encountered\n");
        }
    }

    return new_type;
}
#endif

static void llama_model_quantize_internal(const std::string & fname_inp, const std::string & fname_out, const llama_model_quantize_params * params) {
    ggml_type quantized_type;
    llama_ftype ftype = params->ftype;

    switch (params->ftype) {
        case LLAMA_FTYPE_MOSTLY_Q4_0: quantized_type = GGML_TYPE_Q4_0; break;
        case LLAMA_FTYPE_MOSTLY_Q4_1: quantized_type = GGML_TYPE_Q4_1; break;
        case LLAMA_FTYPE_MOSTLY_Q5_0: quantized_type = GGML_TYPE_Q5_0; break;
        case LLAMA_FTYPE_MOSTLY_Q5_1: quantized_type = GGML_TYPE_Q5_1; break;
        case LLAMA_FTYPE_MOSTLY_Q8_0: quantized_type = GGML_TYPE_Q8_0; break;
        case LLAMA_FTYPE_MOSTLY_F16:  quantized_type = GGML_TYPE_F16;  break;
        case LLAMA_FTYPE_ALL_F32:     quantized_type = GGML_TYPE_F32;  break;

#ifdef GGML_USE_K_QUANTS
        // K-quants
        case LLAMA_FTYPE_MOSTLY_Q2_K:   quantized_type = GGML_TYPE_Q2_K; break;
        case LLAMA_FTYPE_MOSTLY_Q3_K_S:
        case LLAMA_FTYPE_MOSTLY_Q3_K_M:
        case LLAMA_FTYPE_MOSTLY_Q3_K_L: quantized_type = GGML_TYPE_Q3_K; break;
        case LLAMA_FTYPE_MOSTLY_Q4_K_S:
        case LLAMA_FTYPE_MOSTLY_Q4_K_M: quantized_type = GGML_TYPE_Q4_K; break;
        case LLAMA_FTYPE_MOSTLY_Q5_K_S:
        case LLAMA_FTYPE_MOSTLY_Q5_K_M: quantized_type = GGML_TYPE_Q5_K; break;
        case LLAMA_FTYPE_MOSTLY_Q6_K:   quantized_type = GGML_TYPE_Q6_K; break;
#endif
        default: throw std::runtime_error(format("invalid output file type %d\n", ftype));
    }

    int nthread = params->nthread;

    if (nthread <= 0) {
        nthread = std::thread::hardware_concurrency();
    }

    std::unique_ptr<llama_model_loader> ml(new llama_model_loader(fname_inp, /*use_mmap*/ false));

    llama_model model;
    llm_load_arch(*ml, model);
    llm_load_hparams(*ml, model, 0, 0.0f, 0.0f, 0.0f, 1.0f, 0.0f, 0.0f);

    if (params->only_copy) {
        ftype = model.ftype;
    }

    const size_t align = GGUF_DEFAULT_ALIGNMENT;
    struct gguf_context * ctx_out = gguf_init_empty();

    // copy the KV pairs from the input file
    gguf_set_kv     (ctx_out, ml->ctx_gguf);
    gguf_set_val_u32(ctx_out, "general.quantization_version", GGML_QNT_VERSION);
    gguf_set_val_u32(ctx_out, "general.file_type", ftype);

#ifdef GGML_USE_K_QUANTS
    int n_attention_wv    = 0;
    int n_feed_forward_w2 = 0;

    for (int i = 0; i < ml->n_tensors; ++i) {
        struct ggml_tensor * meta = ml->get_tensor_meta(i);

        const std::string name = ggml_get_name(meta);

        // TODO: avoid hardcoded tensor names - use the TN_* constants
        if (name.find("attn_v.weight") != std::string::npos) {
            ++n_attention_wv;
        }
        else if (name.find("ffn_down.weight") != std::string::npos) {
            ++n_feed_forward_w2;
        }
    }
    if (n_attention_wv != n_feed_forward_w2 || (uint32_t)n_attention_wv != model.hparams.n_layer) {
        LLAMA_LOG_WARN("%s ============ Strange model: n_attention_wv = %d, n_feed_forward_w2 = %d, hparams.n_layer = %d\n",
                __func__, n_attention_wv, n_feed_forward_w2, model.hparams.n_layer);
    }

    int i_attention_wv = 0;
    int i_feed_forward_w2 = 0;
#endif

    size_t total_size_org = 0;
    size_t total_size_new = 0;
    std::vector<int64_t> hist_all(1 << 4, 0);

    std::vector<std::thread> workers;
    workers.reserve(nthread);
    std::mutex mutex;

    int idx = 0;

    std::vector<no_init<uint8_t>> read_data;
    std::vector<no_init<uint8_t>> work;
    std::vector<no_init<float>> f32_conv_buf;

    // populate the original tensors so we get an initial meta data
    for (int i = 0; i < ml->n_tensors; ++i) {
        struct ggml_tensor * meta = ml->get_tensor_meta(i);
        gguf_add_tensor(ctx_out, meta);
    }

    std::ofstream fout(fname_out, std::ios::binary);

    const size_t meta_size = gguf_get_meta_size(ctx_out);

    LLAMA_LOG_INFO("%s: meta size = %zu bytes\n", __func__, meta_size);

    // placeholder for the meta data
    ::zeros(fout, meta_size);

    for (int i = 0; i < ml->n_tensors; ++i) {
        struct ggml_tensor * tensor = ml->get_tensor_meta(i);

        const std::string name = ggml_get_name(tensor);

        if (read_data.size() < ggml_nbytes(tensor)) {
            read_data.resize(ggml_nbytes(tensor));
        }
        tensor->data = read_data.data();
        ml->load_data_for(tensor);

        LLAMA_LOG_INFO("[%4d/%4d] %36s - [%s], type = %6s, ",
               ++idx, ml->n_tensors,
               ggml_get_name(tensor),
               llama_format_tensor_shape(tensor).c_str(),
               ggml_type_name(tensor->type));

        // This used to be a regex, but <regex> has an extreme cost to compile times.
        bool quantize = name.rfind("weight") == name.size() - 6; // ends with 'weight'?

        // quantize only 2D tensors
        quantize &= (tensor->n_dims == 2);
        quantize &= params->quantize_output_tensor || name != "output.weight";
        quantize &= !params->only_copy;

        enum ggml_type new_type;
        void * new_data;
        size_t new_size;

        if (quantize) {
            new_type = quantized_type;
#ifdef GGML_USE_K_QUANTS
            new_type = get_k_quant_type(
                new_type, tensor, model, ftype, &i_attention_wv, n_attention_wv, &i_feed_forward_w2, n_feed_forward_w2
            );
#endif
            // If we've decided to quantize to the same type the tensor is already
            // in then there's nothing to do.
            quantize = tensor->type != new_type;
        }
        if (!quantize) {
            new_type = tensor->type;
            new_data = tensor->data;
            new_size = ggml_nbytes(tensor);
            LLAMA_LOG_INFO("size = %8.3f MB\n", ggml_nbytes(tensor)/1024.0/1024.0);
        } else {
            const size_t nelements = ggml_nelements(tensor);

            float * f32_data;

            if (tensor->type == GGML_TYPE_F32) {
                f32_data = (float *) tensor->data;
            } else if (ggml_is_quantized(tensor->type) && !params->allow_requantize) {
                throw std::runtime_error(format("requantizing from type %s is disabled", ggml_type_name(tensor->type)));
            } else {
                llama_convert_tensor_internal(tensor, f32_conv_buf, workers, nelements, nthread);
                f32_data = (float *) f32_conv_buf.data();
            }

            LLAMA_LOG_INFO("quantizing to %s .. ", ggml_type_name(new_type));
            fflush(stdout);

            if (work.size() < nelements * 4) {
                work.resize(nelements * 4); // upper bound on size
            }
            new_data = work.data();
            std::array<int64_t, 1 << 4> hist_cur = {};

            static const int chunk_size = 32 * 512;
            const int nchunk = (nelements + chunk_size - 1)/chunk_size;
            const int nthread_use = nthread > 1 ? std::max(1, std::min(nthread, nchunk)) : 1;
            if (nthread_use < 2) {
                new_size = ggml_quantize_chunk(new_type, f32_data, new_data, 0, nelements, hist_cur.data());
            } else {
                size_t counter = 0;
                new_size = 0;
                auto compute = [&mutex, &counter, &hist_cur, &new_size, new_type, f32_data, new_data, nelements]() {
                    std::array<int64_t, 1 << 4> local_hist = {};
                    size_t local_size = 0;
                    while (true) {
                        std::unique_lock<std::mutex> lock(mutex);
                        size_t first = counter; counter += chunk_size;
                        if (first >= nelements) {
                            if (local_size > 0) {
                                for (int j=0; j<int(local_hist.size()); ++j) {
                                    hist_cur[j] += local_hist[j];
                                }
                                new_size += local_size;
                            }
                            break;
                        }
                        lock.unlock();
                        size_t last = std::min(nelements, first + chunk_size);
                        local_size += ggml_quantize_chunk(new_type, f32_data, new_data, first, last - first, local_hist.data());
                    }
                };
                for (int it = 0; it < nthread_use - 1; ++it) {
                    workers.emplace_back(compute);
                }
                compute();
                for (auto & w : workers) { w.join(); }
                workers.clear();
            }

            LLAMA_LOG_INFO("size = %8.2f MB -> %8.2f MB | hist: ", ggml_nbytes(tensor)/1024.0/1024.0, new_size/1024.0/1024.0);
            int64_t tot_count = 0;
            for (size_t i = 0; i < hist_cur.size(); i++) {
                hist_all[i] += hist_cur[i];
                tot_count += hist_cur[i];
            }

            if (tot_count > 0) {
                for (size_t i = 0; i < hist_cur.size(); i++) {
                    LLAMA_LOG_INFO("%5.3f ", hist_cur[i] / float(nelements));
                }
            }
            LLAMA_LOG_INFO("\n");
        }
        total_size_org += ggml_nbytes(tensor);
        total_size_new += new_size;

        // update the gguf meta data as we go
        gguf_set_tensor_type(ctx_out, name.c_str(), new_type);
        gguf_set_tensor_data(ctx_out, name.c_str(), new_data, new_size);

        // write tensor data + padding
        fout.write((const char *) new_data, new_size);
        zeros(fout, GGML_PAD(new_size, align) - new_size);
    }

    // go back to beginning of file and write the updated meta data
    {
        fout.seekp(0);
        std::vector<uint8_t> data(gguf_get_meta_size(ctx_out));
        gguf_get_meta_data(ctx_out, data.data());
        fout.write((const char *) data.data(), data.size());
    }

    fout.close();

    gguf_free(ctx_out);

    LLAMA_LOG_INFO("%s: model size  = %8.2f MB\n", __func__, total_size_org/1024.0/1024.0);
    LLAMA_LOG_INFO("%s: quant size  = %8.2f MB\n", __func__, total_size_new/1024.0/1024.0);

    // print histogram for all tensors
    {
        int64_t sum_all = 0;
        for (size_t i = 0; i < hist_all.size(); i++) {
            sum_all += hist_all[i];
        }

        if (sum_all > 0) {
            LLAMA_LOG_INFO("%s: hist: ", __func__);
            for (size_t i = 0; i < hist_all.size(); i++) {
                LLAMA_LOG_INFO("%5.3f ", hist_all[i] / float(sum_all));
            }
            LLAMA_LOG_INFO("\n");
        }
    }
}

// TODO: after the GGUF PR, this likely won't work and needs to be updated
static int llama_apply_lora_from_file_internal(
    const struct llama_model & model, const char * path_lora, const char * path_base_model, int n_threads
) {
    LLAMA_LOG_INFO("%s: applying lora adapter from '%s' - please wait ...\n", __func__, path_lora);

    const int64_t t_start_lora_us = ggml_time_us();

    auto fin = std::ifstream(path_lora, std::ios::binary);
    if (!fin) {
        LLAMA_LOG_ERROR("%s: failed to open '%s'\n", __func__, path_lora);
        return 1;
    }

    // verify magic and version
    {
        uint32_t magic;
        fin.read((char *) &magic, sizeof(magic));
        uint32_t format_version;
        fin.read((char *) &format_version, sizeof(format_version));

        if (format_version != 1) {
            LLAMA_LOG_ERROR("%s: unsupported file version\n", __func__ );
            return 1;
        }
    }

    int32_t lora_r;
    int32_t lora_alpha;
    fin.read((char *) &lora_r, sizeof(lora_r));
    fin.read((char *) &lora_alpha, sizeof(lora_alpha));
    float scaling = (float)lora_alpha / (float)lora_r;

    LLAMA_LOG_INFO("%s: r = %d, alpha = %d, scaling = %.2f\n", __func__, lora_r, lora_alpha, scaling);

    // create a temporary ggml context to store the lora tensors
    // todo: calculate size from biggest possible tensor
    std::vector<uint8_t> lora_buf(1024ull * 1024ull * 1024ull);
    struct ggml_init_params params;
    params.mem_size   = lora_buf.size();
    params.mem_buffer = lora_buf.data();
    params.no_alloc   = false;

    ggml_context * lora_ctx = ggml_init(params);
    std::unordered_map<std::string, struct ggml_tensor *> lora_tensors;

    // create a name -> tensor map of the model to accelerate lookups
    std::unordered_map<std::string, struct ggml_tensor*> model_tensors;
    for (const auto & kv : model.tensors_by_name) {
        model_tensors.insert(kv);
    }

    // load base model
    std::unique_ptr<llama_model_loader> ml;
    ggml_context * base_ctx = NULL;
    std::vector<uint8_t> base_buf;
    if (path_base_model) {
        LLAMA_LOG_INFO("%s: loading base model from '%s'\n", __func__, path_base_model);
        ml.reset(new llama_model_loader(path_base_model, /*use_mmap*/ true));

        size_t ctx_size;
        size_t mmapped_size;
        ml->calc_sizes(ctx_size, mmapped_size);
        base_buf.resize(ctx_size);

        ggml_init_params base_params;
        base_params.mem_size   = base_buf.size();
        base_params.mem_buffer = base_buf.data();
        base_params.no_alloc   = ml->use_mmap;

        base_ctx = ggml_init(base_params);

        // maybe this should in llama_model_loader
        if (ml->use_mmap) {
            ml->mapping.reset(new llama_mmap(&ml->file, /* prefetch */ 0, ggml_is_numa()));
        }
    }

    // read tensors and apply
    bool warned = false;
    int n_tensors = 0;

    std::vector<uint8_t> work_buffer;

    while (true) {
        int32_t n_dims;
        int32_t length;
        int32_t ftype;

        fin.read(reinterpret_cast<char *>(&n_dims), sizeof(n_dims));
        fin.read(reinterpret_cast<char *>(&length), sizeof(length));
        fin.read(reinterpret_cast<char *>(&ftype),  sizeof(ftype));
        if (fin.eof()) {
            break;
        }

        int32_t ne[2] = { 1, 1 };
        for (int i = 0; i < n_dims; ++i) {
            fin.read(reinterpret_cast<char *>(&ne[i]), sizeof(ne[i]));
        }

        std::string name;
        {
            char buf[1024];
            fin.read(buf, length);
            name = std::string(buf, length);
        }

        // check for lora suffix and get the type of tensor
        const std::string lora_suffix = ".lora";
        size_t pos = name.rfind(lora_suffix);
        if (pos == std::string::npos) {
            LLAMA_LOG_ERROR("%s: error: '%s' is not a lora tensor\n", __func__, name.c_str());
            return 1;
        }

        std::string lora_type = name.substr(pos + lora_suffix.length());
        std::string base_name = name;
        base_name.erase(pos);
        // LLAMA_LOG_INFO("%s: %s => %s (lora type %s) \n", __func__, name.c_str(),base_name.c_str(), lora_type.c_str());

        if (model_tensors.find(base_name) == model_tensors.end()) {
            LLAMA_LOG_ERROR("%s: unknown tensor '%s' in lora adapter\n", __func__, name.data());
            return 1;
        }

        // create ggml tensor
        ggml_type wtype;
        switch (ftype) {
            case 0: wtype = GGML_TYPE_F32;  break;
            case 1: wtype = GGML_TYPE_F16;  break;
            default:
                    {
                        LLAMA_LOG_ERROR("%s: invalid tensor data type '%d'\n",
                                __func__, ftype);
                        return false;
                    }
        }
        ggml_tensor * lora_tensor;
        if (n_dims == 2) {
            lora_tensor = ggml_new_tensor_2d(lora_ctx, wtype, ne[0], ne[1]);
        }
        else {
            LLAMA_LOG_ERROR("%s: unsupported tensor dimension %d\n", __func__, n_dims);
            return 1;
        }
        ggml_set_name(lora_tensor, "lora_tensor");

        // load tensor data
        size_t offset = fin.tellg();
        size_t tensor_data_size = ggml_nbytes(lora_tensor);
        offset = (offset + 31) & -32;
        fin.seekg(offset);
        fin.read((char*)lora_tensor->data, tensor_data_size);

        lora_tensors[name] = lora_tensor;

        // check if we have both A and B tensors and apply
        if (lora_tensors.find(base_name + ".loraA") != lora_tensors.end() &&
            lora_tensors.find(base_name + ".loraB") != lora_tensors.end()) {

            ggml_tensor * dest_t = model_tensors[base_name];

            offload_func_t offload_func = llama_nop;
            offload_func_t offload_func_force_inplace = llama_nop;

#ifdef GGML_USE_CUBLAS
            if (dest_t->backend == GGML_BACKEND_GPU || dest_t->backend == GGML_BACKEND_GPU_SPLIT) {
                if (dest_t->type != GGML_TYPE_F16) {
                    throw std::runtime_error(format(
                        "%s: error: the simultaneous use of LoRAs and GPU acceleration is only supported for f16 models", __func__));
                }
                offload_func = ggml_cuda_assign_buffers;
                offload_func_force_inplace = ggml_cuda_assign_buffers_force_inplace;
            }
#endif // GGML_USE_CUBLAS

            ggml_tensor * base_t;
            if (ml) {
                struct gguf_context * ctx_gguf = ml->ctx_gguf;

                // load from base model
                if (gguf_find_tensor(ctx_gguf, base_name.c_str()) < 0) {
                    // TODO: throw
                    LLAMA_LOG_ERROR("%s: error: tensor '%s' not found in base model\n", __func__, base_name.c_str());
                    return 1;
                }

                // TODO: not tested!! maybe not working!
                base_t = ml->create_tensor(base_ctx, base_name, { (uint32_t)dest_t->ne[0], (uint32_t)dest_t->ne[1] }, GGML_BACKEND_CPU);
                ml->load_data_for(base_t);
            } else {
                base_t = dest_t;
            }

            if (ggml_is_quantized(base_t->type)) {
                if (!warned) {
                    LLAMA_LOG_WARN("%s: warning: using a lora adapter with a quantized model may result in poor quality, "
                                   "use a f16 or f32 base model with --lora-base\n", __func__);
                    warned = true;
                }
            }

            ggml_tensor * loraA = lora_tensors[base_name + ".loraA"];
            GGML_ASSERT(loraA->type == GGML_TYPE_F32);
            ggml_set_name(loraA, "loraA");

            ggml_tensor * loraB = lora_tensors[base_name + ".loraB"];
            GGML_ASSERT(loraB->type == GGML_TYPE_F32);
            ggml_set_name(loraB, "loraB");

            if (base_t->ne[0] != loraA->ne[1] || base_t->ne[1] != loraB->ne[1]) {
                LLAMA_LOG_ERROR("%s: incompatible tensor dimensions (%" PRId64 " and %" PRId64 ");"
                                " are you sure that this adapter is for this model?\n", __func__, base_t->ne[0], loraA->ne[1]);
                return 1;
            }

            // w = w + BA*s
            ggml_tensor * BA = ggml_mul_mat(lora_ctx, loraA, loraB);
            offload_func(BA);
            ggml_set_name(BA, "BA");

            if (scaling != 1.0f) {
                ggml_tensor * scale_tensor = ggml_new_f32(lora_ctx, scaling);
                ggml_set_name(scale_tensor, "scale_tensor");

                BA = ggml_scale_inplace(lora_ctx, BA, scale_tensor);
                offload_func(BA);
                ggml_set_name(BA, "BA_scaled");
            }

            ggml_tensor * r;
            if (base_t == dest_t) {
                r = ggml_add_inplace(lora_ctx, dest_t, BA);
                offload_func_force_inplace(r);
                ggml_set_name(r, "r_add_inplace");
            }
            else {
                r = ggml_add(lora_ctx, base_t, BA);
                offload_func(r);
                ggml_set_name(r, "r_add");

                r = ggml_cpy(lora_ctx, r, dest_t);
                offload_func(r);
                ggml_set_name(r, "r_cpy");
            }

            struct ggml_cgraph gf = ggml_build_forward(r);

            ggml_graph_compute_helper(work_buffer, &gf, n_threads);

            // we won't need these tensors again, reset the context to save memory
            ggml_free(lora_ctx);
            lora_ctx = ggml_init(params);
            lora_tensors.clear();

            n_tensors++;
            if (n_tensors % 4 == 0) {
                LLAMA_LOG_INFO(".");
            }
        }
    }

    // TODO: this should be in a destructor, it will leak on failure
    ggml_free(lora_ctx);
    if (base_ctx) {
        ggml_free(base_ctx);
    }

    const int64_t t_lora_us = ggml_time_us() - t_start_lora_us;
    LLAMA_LOG_INFO(" done (%.2f ms)\n", t_lora_us / 1000.0);

    return 0;
}

//
// interface implementation
//

struct llama_context_params llama_context_default_params() {
    struct llama_context_params result = {
        /*.seed                        =*/ LLAMA_DEFAULT_SEED,
        /*.n_ctx                       =*/ 512,
        /*.n_batch                     =*/ 512,
        /*.n_gpu_layers                =*/ 0,
        /*.main_gpu                    =*/ 0,
        /*.tensor_split                =*/ nullptr,
<<<<<<< HEAD
        /*.rope_freq_base              =*/ 10000.0f,
        /*.rope_freq_scale             =*/ 1.0f,
        /*.rope_ext_factor             =*/ 0.0f,
        /*.rope_attn_factor            =*/ 1.0f,
        /*.rope_beta_fast              =*/ 32.0f,
        /*.rope_beta_slow              =*/ 1.0f,
=======
        /*.rope_freq_base              =*/ 0.0f,
        /*.rope_freq_scale             =*/ 0.0f,
>>>>>>> 7eb41179
        /*.progress_callback           =*/ nullptr,
        /*.progress_callback_user_data =*/ nullptr,
        /*.low_vram                    =*/ false,
        /*.mul_mat_q                   =*/ true,
        /*.f16_kv                      =*/ true,
        /*.logits_all                  =*/ false,
        /*.vocab_only                  =*/ false,
        /*.use_mmap                    =*/ true,
        /*.use_mlock                   =*/ false,
        /*.embedding                   =*/ false,
    };

#ifdef GGML_USE_METAL
    result.n_gpu_layers = 1;
#endif

    return result;
}

struct llama_model_quantize_params llama_model_quantize_default_params() {
    struct llama_model_quantize_params result = {
        /*.nthread                     =*/ 0,
        /*.ftype                       =*/ LLAMA_FTYPE_MOSTLY_Q5_1,
        /*.allow_requantize            =*/ false,
        /*.quantize_output_tensor      =*/ true,
        /*.only_copy                   =*/ false,
    };

    return result;
}

int llama_max_devices(void) {
    return LLAMA_MAX_DEVICES;
}

bool llama_mmap_supported(void) {
    return llama_mmap::SUPPORTED;
}

bool llama_mlock_supported(void) {
    return llama_mlock::SUPPORTED;
}

void llama_backend_init(bool numa) {
    ggml_time_init();

    // needed to initialize f16 tables
    {
        struct ggml_init_params params = { 0, NULL, false };
        struct ggml_context * ctx = ggml_init(params);
        ggml_free(ctx);
    }

    if (numa) {
        ggml_numa_init();
    }

#ifdef GGML_USE_MPI
    ggml_mpi_backend_init();
#endif
}

void llama_backend_free(void) {
#ifdef GGML_USE_MPI
    ggml_mpi_backend_free();
#endif
}

int64_t llama_time_us(void) {
    return ggml_time_us();
}

struct llama_model * llama_load_model_from_file(
                             const char * path_model,
            struct llama_context_params   params) {
    ggml_time_init();

    llama_model * model = new llama_model;

    ggml_type memory_type = params.f16_kv ? GGML_TYPE_F16 : GGML_TYPE_F32;

    unsigned cur_percentage = 0;
    if (params.progress_callback == NULL) {
        params.progress_callback_user_data = &cur_percentage;
        params.progress_callback = [](float progress, void * ctx) {
            unsigned * cur_percentage_p = (unsigned *) ctx;
            unsigned percentage = (unsigned) (100 * progress);
            while (percentage > *cur_percentage_p) {
                *cur_percentage_p = percentage;
                LLAMA_LOG_INFO(".");
                if (percentage >= 100) {
                    LLAMA_LOG_INFO("\n");
                }
            }
        };
    }

    if (!llama_model_load(
        path_model, *model, params.n_ctx, params.n_batch, params.n_gpu_layers, params.main_gpu, params.tensor_split,
        params.mul_mat_q, params.rope_freq_base, params.rope_freq_scale, params.rope_ext_factor,
        params.rope_attn_factor, params.rope_beta_fast, params.rope_beta_slow, params.low_vram, memory_type,
        params.use_mmap, params.use_mlock, params.vocab_only, params.progress_callback,
        params.progress_callback_user_data
    )) {
        LLAMA_LOG_ERROR("%s: failed to load model\n", __func__);
        delete model;
        return nullptr;
    }

    return model;
}

void llama_free_model(struct llama_model * model) {
    delete model;
}

struct llama_context * llama_new_context_with_model(
                 struct llama_model * model,
        struct llama_context_params   params) {

    if (!model) {
        return nullptr;
    }

    llama_context * ctx = new llama_context(*model);

    if (params.seed == LLAMA_DEFAULT_SEED) {
        params.seed = time(NULL);
    }

    ctx->rng = std::mt19937(params.seed);
    ctx->logits_all = params.logits_all;

    ggml_type memory_type = params.f16_kv ? GGML_TYPE_F16 : GGML_TYPE_F32;

    // reserve memory for context buffers
    if (!params.vocab_only) {
        if (!llama_kv_cache_init(ctx->model.hparams, ctx->kv_self, memory_type, ctx->model.hparams.n_ctx, params.n_gpu_layers)) {
            LLAMA_LOG_ERROR("%s: llama_kv_cache_init() failed for self-attention cache\n", __func__);
            llama_free(ctx);
            return nullptr;
        }

        {
            const size_t memory_size = ggml_nbytes(ctx->kv_self.k) + ggml_nbytes(ctx->kv_self.v);
            LLAMA_LOG_INFO("%s: kv self size  = %7.2f MB\n", __func__, memory_size / 1024.0 / 1024.0);
        }

        const auto & hparams = ctx->model.hparams;

        // resized during inference
        if (params.logits_all) {
            ctx->logits.reserve(hparams.n_ctx*hparams.n_vocab);
        } else {
            ctx->logits.reserve(hparams.n_vocab);
        }

        if (params.embedding){
            ctx->embedding.resize(hparams.n_embd);
        }

        {
            static const size_t tensor_alignment = 32;
            // the compute buffer is used to store the tensor and graph structs, while the allocator buffer is used for the tensor data
            ctx->buf_compute.resize(ggml_tensor_overhead()*GGML_MAX_NODES + ggml_graph_overhead());

            // create measure allocator
            ctx->alloc = ggml_allocr_new_measure(tensor_alignment);

            // build worst-case graph
            int n_tokens = std::min((int)hparams.n_ctx, params.n_batch);
            int n_past = hparams.n_ctx - n_tokens;
            llama_token token = llama_token_bos(ctx); // not actually used by llama_build_graph, but required to choose between token and embedding inputs graph
            ggml_cgraph * gf = llama_build_graph(*ctx, &token, NULL, n_tokens, n_past);
#ifdef GGML_USE_METAL
            if (params.n_gpu_layers > 0) {
                ctx->ctx_metal = ggml_metal_init(1);
                if (!ctx->ctx_metal) {
                    LLAMA_LOG_ERROR("%s: ggml_metal_init() failed\n", __func__);
                    llama_free(ctx);
                    return NULL;
                }
                ggml_metal_graph_find_concurrency(ctx->ctx_metal, gf, false);
                ggml_allocr_set_parse_seq(ctx->alloc, ggml_metal_get_concur_list(ctx->ctx_metal), ggml_metal_if_optimized(ctx->ctx_metal));
            }
#endif
            // measure memory requirements for the graph
            size_t alloc_size = ggml_allocr_alloc_graph(ctx->alloc, gf) + tensor_alignment;

            LLAMA_LOG_INFO("%s: compute buffer total size = %7.2f MB\n", __func__, (ctx->buf_compute.size + alloc_size) / 1024.0 / 1024.0);

            // recreate allocator with exact memory requirements
            ggml_allocr_free(ctx->alloc);

            ctx->buf_alloc.resize(alloc_size);
            ctx->alloc = ggml_allocr_new(ctx->buf_alloc.data, ctx->buf_alloc.size, tensor_alignment);
#ifdef GGML_USE_METAL
            if (ctx->ctx_metal) {
                ggml_allocr_set_parse_seq(ctx->alloc, ggml_metal_get_concur_list(ctx->ctx_metal), ggml_metal_if_optimized(ctx->ctx_metal));
            }
#endif
#ifdef GGML_USE_CUBLAS
            if (params.low_vram) {
                LLAMA_LOG_INFO("%s: not allocating a VRAM scratch buffer due to low VRAM option\n", __func__);
                ggml_cuda_set_scratch_size(0); // disable scratch
            } else {
                ggml_cuda_set_scratch_size(alloc_size);
                LLAMA_LOG_INFO("%s: VRAM scratch buffer: %.2f MB\n", __func__, alloc_size / 1024.0 / 1024.0);
            }
#endif
        }

#ifdef GGML_USE_METAL
        if (params.n_gpu_layers > 0) {
            // this allocates all Metal resources and memory buffers

            void * data_ptr  = NULL;
            size_t data_size = 0;

            if (params.use_mmap) {
                data_ptr  = ctx->model.mapping->addr;
                data_size = ctx->model.mapping->size;
            } else {
                data_ptr  = ggml_get_mem_buffer(ctx->model.ctx);
                data_size = ggml_get_mem_size  (ctx->model.ctx);
            }

            const size_t max_size = ggml_get_max_tensor_size(ctx->model.ctx);

            LLAMA_LOG_INFO("%s: max tensor size = %8.2f MB\n", __func__, max_size/1024.0/1024.0);

#define LLAMA_METAL_CHECK_BUF(result)                            \
            if (!(result)) {                                             \
                LLAMA_LOG_ERROR("%s: failed to add buffer\n", __func__); \
                llama_free(ctx);                                         \
                return NULL;                                             \
            }

            LLAMA_METAL_CHECK_BUF(ggml_metal_add_buffer(ctx->ctx_metal, "data", data_ptr, data_size, max_size));

            LLAMA_METAL_CHECK_BUF(ggml_metal_add_buffer(ctx->ctx_metal, "eval", ctx->buf_compute.data, ctx->buf_compute.size, 0));
            LLAMA_METAL_CHECK_BUF(ggml_metal_add_buffer(ctx->ctx_metal, "kv",   ctx->kv_self.buf.data, ctx->kv_self.buf.size, 0));

            LLAMA_METAL_CHECK_BUF(ggml_metal_add_buffer(ctx->ctx_metal, "alloc", ctx->buf_alloc.data, ctx->buf_alloc.size, 0));
#undef LLAMA_METAL_CHECK_BUF
        }
#endif
    }

#ifdef GGML_USE_MPI
    ctx->ctx_mpi = ggml_mpi_init();

    if (ggml_mpi_rank(ctx->ctx_mpi) > 0) {
        // Enter a blocking eval loop with dummy input, letting rank=0 drive the process
        const std::vector<llama_token> tmp(ctx->model.hparams.n_ctx, llama_token_bos(ctx));
        while (!llama_eval(ctx, tmp.data(), tmp.size(), 0, 0)) {};
        llama_backend_free();
        exit(1);
    }
#endif

    return ctx;
}

static struct llama_context * llama_init_from_file(
                             const char * path_model,
            struct llama_context_params   params) {
    struct llama_model * model = llama_load_model_from_file(path_model, params);
    if (!model) {
        return nullptr;
    }

    struct llama_context * ctx = llama_new_context_with_model(model, params);
    ctx->model_owner = true;

    return ctx;
}

void llama_free(struct llama_context * ctx) {
    delete ctx;
}

int llama_n_vocab(const struct llama_context * ctx) {
    return llama_model_n_vocab(&ctx->model);
}

int llama_n_ctx(const struct llama_context * ctx) {
    return llama_model_n_ctx(&ctx->model);
}

int llama_n_ctx_train(const struct llama_context * ctx) {
    return llama_model_n_ctx_train(&ctx->model);
}

int llama_n_embd(const struct llama_context * ctx) {
    return llama_model_n_embd(&ctx->model);
}

enum llama_vocab_type llama_vocab_type(const struct llama_context * ctx) {
    return ctx->model.vocab.type;
}

int llama_model_n_vocab(const struct llama_model * model) {
    return model->vocab.id_to_token.size();
}

int llama_model_n_ctx(const struct llama_model * model) {
    return model->hparams.n_ctx;
}

int llama_model_n_ctx_train(const struct llama_model * model) {
    return model->hparams.n_ctx_train;
}

int llama_model_n_embd(const struct llama_model * model) {
    return model->hparams.n_embd;
}

int llama_model_desc(const struct llama_model * model, char * buf, size_t buf_size) {
    return snprintf(buf, buf_size, "%s %s %s",
            model->name.c_str(),
            llama_model_type_name(model->type),
            llama_model_ftype_name(model->ftype).c_str());
}

uint64_t llama_model_size(const struct llama_model * model) {
    uint64_t size = 0;
    for (const auto & it : model->tensors_by_name) {
        size += ggml_nbytes(it.second);
    }
    return size;
}

uint64_t llama_model_n_params(const struct llama_model * model) {
    uint64_t nparams = 0;
    for (const auto & it : model->tensors_by_name) {
        nparams += ggml_nelements(it.second);
    }
    return nparams;
}

int llama_model_quantize(
        const char * fname_inp,
        const char * fname_out,
        const llama_model_quantize_params * params) {
    try {
        llama_model_quantize_internal(fname_inp, fname_out, params);
        return 0;
    } catch (const std::exception & err) {
        LLAMA_LOG_ERROR("%s: failed to quantize: %s\n", __func__, err.what());
        return 1;
    }
}

int llama_apply_lora_from_file(struct llama_context * ctx, const char * path_lora, const char * path_base_model, int n_threads) {
    try {
        return llama_apply_lora_from_file_internal(ctx->model, path_lora, path_base_model, n_threads);
    } catch (const std::exception & err) {
        LLAMA_LOG_ERROR("%s: failed to apply lora adapter: %s\n", __func__, err.what());
        return 1;
    }
}

int llama_model_apply_lora_from_file(const struct llama_model * model, const char * path_lora, const char * path_base_model, int n_threads) {
    try {
        return llama_apply_lora_from_file_internal(*model, path_lora, path_base_model, n_threads);
    } catch (const std::exception & err) {
        LLAMA_LOG_ERROR("%s: failed to apply lora adapter: %s\n", __func__, err.what());
        return 1;
    }
}

int llama_get_kv_cache_token_count(const struct llama_context * ctx) {
    return ctx->kv_self.n;
}

#define LLAMA_MAX_RNG_STATE (64*1024)

void llama_set_rng_seed(struct llama_context * ctx, uint32_t seed) {
    if (seed == LLAMA_DEFAULT_SEED) {
        seed = time(NULL);
    }
    ctx->rng.seed(seed);
}

// Returns the *maximum* size of the state
size_t llama_get_state_size(const struct llama_context * ctx) {
    // we don't know size of rng until we actually serialize it. so reserve more than enough memory for its serialized state.
    // for reference, std::mt19937(1337) serializes to 6701 bytes.
    const size_t s_rng_size        = sizeof(size_t);
    const size_t s_rng             = LLAMA_MAX_RNG_STATE;
    const size_t s_logits_capacity = sizeof(size_t);
    const size_t s_logits_size     = sizeof(size_t);
    const size_t s_logits          = ctx->logits.capacity() * sizeof(float);
    const size_t s_embedding_size  = sizeof(size_t);
    const size_t s_embedding       = ctx->embedding.size() * sizeof(float);
    const size_t s_kv_size         = sizeof(size_t);
    const size_t s_kv_ntok         = sizeof(int);
    const size_t s_kv              = ctx->kv_self.buf.size;

    const size_t s_total = (
        + s_rng_size
        + s_rng
        + s_logits_capacity
        + s_logits_size
        + s_logits
        + s_embedding_size
        + s_embedding
        + s_kv_size
        + s_kv_ntok
        + s_kv
    );

    return s_total;
}

// llama_context_data
struct llama_data_context {
    virtual void write(const void * src, size_t size) = 0;
    virtual size_t get_size_written() = 0;
    virtual ~llama_data_context() = default;
};

struct llama_data_buffer_context : llama_data_context {
    uint8_t * ptr;
    size_t size_written = 0;

    llama_data_buffer_context(uint8_t * p) : ptr(p) {}

    void write(const void * src, size_t size) override {
        memcpy(ptr, src, size);
        ptr += size;
        size_written += size;
    }

    size_t get_size_written() override {
        return size_written;
    }
};

struct llama_data_file_context : llama_data_context {
    llama_file * file;
    size_t size_written = 0;

    llama_data_file_context(llama_file * f) : file(f) {}

    void write(const void * src, size_t size) override {
        file->write_raw(src, size);
        size_written += size;
    }

    size_t get_size_written() override {
        return size_written;
    }
};

/** copy state data into either a buffer or file depending on the passed in context
 *
 * file context:
 * llama_file file("/path", "wb");
 * llama_data_file_context data_ctx(&file);
 * llama_copy_state_data(ctx, &data_ctx);
 *
 * buffer context:
 * std::vector<uint8_t> buf(max_size, 0);
 * llama_data_buffer_context data_ctx(&buf.data());
 * llama_copy_state_data(ctx, &data_ctx);
 *
*/
static void llama_copy_state_data_internal(struct llama_context * ctx, llama_data_context * data_ctx) {
    // copy rng
    {
        std::stringstream rng_ss;
        rng_ss << ctx->rng;

        const size_t rng_size = rng_ss.str().size();
        char rng_buf[LLAMA_MAX_RNG_STATE];

        memset(&rng_buf[0], 0, LLAMA_MAX_RNG_STATE);
        memcpy(&rng_buf[0], rng_ss.str().data(), rng_ss.str().size());

        data_ctx->write(&rng_size,   sizeof(rng_size));
        data_ctx->write(&rng_buf[0], LLAMA_MAX_RNG_STATE);
    }

    // copy logits
    {
        const size_t logits_cap  = ctx->logits.capacity();
        const size_t logits_size = ctx->logits.size();

        data_ctx->write(&logits_cap,  sizeof(logits_cap));
        data_ctx->write(&logits_size, sizeof(logits_size));

        if (logits_size) {
            data_ctx->write(ctx->logits.data(), logits_size * sizeof(float));
        }

        // If there is a gap between the size and the capacity, write padding
        size_t padding_size = (logits_cap - logits_size) * sizeof(float);
        if (padding_size > 0) {
            std::vector<uint8_t> padding(padding_size, 0); // Create a buffer filled with zeros
            data_ctx->write(padding.data(), padding_size);
        }
    }

    // copy embeddings
    {
        const size_t embedding_size = ctx->embedding.size();

        data_ctx->write(&embedding_size, sizeof(embedding_size));

        if (embedding_size) {
            data_ctx->write(ctx->embedding.data(), embedding_size * sizeof(float));
        }
    }

    // copy kv cache
    {
        const auto & kv_self = ctx->kv_self;
        const auto & hparams = ctx->model.hparams;
        const int    n_layer = hparams.n_layer;
        const int    n_embd  = hparams.n_embd_gqa();
        const int    n_ctx   = hparams.n_ctx;

        const size_t kv_size = kv_self.buf.size;
        const int    kv_ntok = llama_get_kv_cache_token_count(ctx);

        data_ctx->write(&kv_size, sizeof(kv_size));
        data_ctx->write(&kv_ntok, sizeof(kv_ntok));

        if (kv_size) {
            const size_t elt_size = ggml_element_size(kv_self.k);

            ggml_context * cpy_ctx = ggml_init({ 4096, NULL, /* no_alloc */ true });
            ggml_cgraph gf{};

            ggml_tensor * kout3d = ggml_new_tensor_3d(cpy_ctx, kv_self.k->type, n_embd, kv_ntok, n_layer);
            std::vector<uint8_t> kout3d_data(ggml_nbytes(kout3d), 0);
            kout3d->data = kout3d_data.data();

            ggml_tensor * vout3d = ggml_new_tensor_3d(cpy_ctx, kv_self.v->type, kv_ntok, n_embd, n_layer);
            std::vector<uint8_t> vout3d_data(ggml_nbytes(vout3d), 0);
            vout3d->data = vout3d_data.data();

            ggml_tensor * k3d = ggml_view_3d(cpy_ctx, kv_self.k,
                n_embd, kv_ntok, n_layer,
                elt_size*n_embd, elt_size*n_embd*n_ctx, 0);

            ggml_tensor * v3d = ggml_view_3d(cpy_ctx, kv_self.v,
                kv_ntok, n_embd, n_layer,
                elt_size*n_ctx, elt_size*n_ctx*n_embd, 0);

            ggml_build_forward_expand(&gf, ggml_cpy(cpy_ctx, k3d, kout3d));
            ggml_build_forward_expand(&gf, ggml_cpy(cpy_ctx, v3d, vout3d));
            ggml_graph_compute_helper(ctx->work_buffer, &gf, /*n_threads*/ 1);

            ggml_free(cpy_ctx);

            // our data is now in the kout3d_data and vout3d_data buffers
            // write them to file
            data_ctx->write(kout3d_data.data(), kout3d_data.size());
            data_ctx->write(vout3d_data.data(), vout3d_data.size());
        }
    }
}

size_t llama_copy_state_data(struct llama_context * ctx, uint8_t * dst) {
    llama_data_buffer_context data_ctx(dst);
    llama_copy_state_data_internal(ctx, &data_ctx);

    return data_ctx.get_size_written();
}

// Sets the state reading from the specified source address
size_t llama_set_state_data(struct llama_context * ctx, uint8_t * src) {
    uint8_t * inp = src;

    // set rng
    {
        size_t rng_size;
        char   rng_buf[LLAMA_MAX_RNG_STATE];

        memcpy(&rng_size,   inp, sizeof(rng_size));    inp += sizeof(rng_size);
        memcpy(&rng_buf[0], inp, LLAMA_MAX_RNG_STATE); inp += LLAMA_MAX_RNG_STATE;

        std::stringstream rng_ss;
        rng_ss.str(std::string(&rng_buf[0], rng_size));
        rng_ss >> ctx->rng;

        GGML_ASSERT(!rng_ss.fail());
    }

    // set logits
    {
        size_t logits_cap;
        size_t logits_size;

        memcpy(&logits_cap,  inp, sizeof(logits_cap));  inp += sizeof(logits_cap);
        memcpy(&logits_size, inp, sizeof(logits_size)); inp += sizeof(logits_size);

        GGML_ASSERT(ctx->logits.capacity() == logits_cap);

        if (logits_size) {
            ctx->logits.resize(logits_size);
            memcpy(ctx->logits.data(), inp, logits_size * sizeof(float));
        }

        inp += logits_cap * sizeof(float);
    }

    // set embeddings
    {
        size_t embedding_size;

        memcpy(&embedding_size, inp, sizeof(embedding_size)); inp += sizeof(embedding_size);

        GGML_ASSERT(ctx->embedding.capacity() == embedding_size);

        if (embedding_size) {
            memcpy(ctx->embedding.data(), inp, embedding_size * sizeof(float));
            inp += embedding_size * sizeof(float);
        }
    }

    // set kv cache
    {
        const auto & kv_self = ctx->kv_self;
        const auto & hparams = ctx->model.hparams;
        const int    n_layer = hparams.n_layer;
        const int    n_embd  = hparams.n_embd_gqa();
        const int    n_ctx   = hparams.n_ctx;

        size_t kv_size;
        int kv_ntok;

        memcpy(&kv_size, inp, sizeof(kv_size)); inp += sizeof(kv_size);
        memcpy(&kv_ntok, inp, sizeof(kv_ntok)); inp += sizeof(kv_ntok);

        if (kv_size) {
            GGML_ASSERT(kv_self.buf.size == kv_size);

            const size_t elt_size = ggml_element_size(kv_self.k);

            ggml_context * cpy_ctx = ggml_init({ 4096, NULL, /* no_alloc */ true });
            ggml_cgraph gf{};

            ggml_tensor * kin3d = ggml_new_tensor_3d(cpy_ctx, kv_self.k->type, n_embd, kv_ntok, n_layer);
            kin3d->data = (void *) inp;
            inp += ggml_nbytes(kin3d);

            ggml_tensor * vin3d = ggml_new_tensor_3d(cpy_ctx, kv_self.v->type, kv_ntok, n_embd, n_layer);
            vin3d->data = (void *) inp;
            inp += ggml_nbytes(vin3d);

            ggml_tensor * k3d = ggml_view_3d(cpy_ctx, kv_self.k,
                n_embd, kv_ntok, n_layer,
                elt_size*n_embd, elt_size*n_embd*n_ctx, 0);

            ggml_tensor * v3d = ggml_view_3d(cpy_ctx, kv_self.v,
                kv_ntok, n_embd, n_layer,
                elt_size*n_ctx, elt_size*n_ctx*n_embd, 0);

            ggml_build_forward_expand(&gf, ggml_cpy(cpy_ctx, kin3d, k3d));
            ggml_build_forward_expand(&gf, ggml_cpy(cpy_ctx, vin3d, v3d));
            ggml_graph_compute_helper(ctx->work_buffer, &gf, /*n_threads*/ 1);

            ggml_free(cpy_ctx);
        }

        ctx->kv_self.n = kv_ntok;
    }

    const size_t nread    = inp - src;
    const size_t max_size = llama_get_state_size(ctx);

    GGML_ASSERT(nread <= max_size);

    return nread;
}

static bool llama_load_session_file_internal(struct llama_context * ctx, const char * path_session, llama_token * tokens_out, size_t n_token_capacity, size_t * n_token_count_out) {
    llama_file file(path_session, "rb");

    // sanity checks
    {
        const uint32_t magic   = file.read_u32();
        const uint32_t version = file.read_u32();

        if (magic != LLAMA_SESSION_MAGIC || version != LLAMA_SESSION_VERSION) {
            LLAMA_LOG_ERROR("%s : unknown (magic, version) for session file: %08x, %08x\n", __func__, magic, version);
            return false;
        }

        llama_hparams session_hparams;
        file.read_raw(&session_hparams, sizeof(llama_hparams));

        if (session_hparams != ctx->model.hparams) {
            LLAMA_LOG_INFO("%s : model hparams didn't match from session file!\n", __func__);
            return false;
        }
    }

    // load the prompt
    {
        const uint32_t n_token_count = file.read_u32();

        if (n_token_count > n_token_capacity) {
            LLAMA_LOG_ERROR("%s : token count in session file exceeded capacity! %u > %zu\n", __func__, n_token_count, n_token_capacity);
            return false;
        }

        file.read_raw(tokens_out, sizeof(llama_token) * n_token_count);
        *n_token_count_out = n_token_count;
    }

    // restore the context state
    {
        const size_t n_state_size_cur = file.size - file.tell();
        const size_t n_state_size_max = llama_get_state_size(ctx);

        if (n_state_size_cur > n_state_size_max) {
            LLAMA_LOG_ERROR("%s : the state size in session file is too big! max %zu, got %zu\n", __func__, n_state_size_max, n_state_size_cur);
            return false;
        }

        std::vector<uint8_t> state_data(n_state_size_max);
        file.read_raw(state_data.data(), n_state_size_cur);

        llama_set_state_data(ctx, state_data.data());
    }

    return true;
}

bool llama_load_session_file(struct llama_context * ctx, const char * path_session, llama_token * tokens_out, size_t n_token_capacity, size_t * n_token_count_out) {
    try {
        return llama_load_session_file_internal(ctx, path_session, tokens_out, n_token_capacity, n_token_count_out);
    } catch (const std::exception & err) {
        LLAMA_LOG_ERROR("error loading session file: %s\n", err.what());
        return false;
    }
}

bool llama_save_session_file(struct llama_context * ctx, const char * path_session, const llama_token * tokens, size_t n_token_count) {
    llama_file file(path_session, "wb");

    file.write_u32(LLAMA_SESSION_MAGIC);
    file.write_u32(LLAMA_SESSION_VERSION);

    file.write_raw(&ctx->model.hparams, sizeof(llama_hparams));

    // save the prompt
    file.write_u32((uint32_t) n_token_count);
    file.write_raw(tokens, sizeof(llama_token) * n_token_count);

    // save the context state using stream saving
    llama_data_file_context data_ctx(&file);
    llama_copy_state_data_internal(ctx, &data_ctx);

    return true;
}

int llama_eval(
        struct llama_context * ctx,
           const llama_token * tokens,
                         int   n_tokens,
                         int   n_past,
                         int   n_threads) {
    if (!llama_eval_internal(*ctx, tokens, nullptr, n_tokens, n_past, n_threads, nullptr)) {
        LLAMA_LOG_ERROR("%s: failed to eval\n", __func__);
        return 1;
    }

    // get a more accurate load time, upon first eval
    // TODO: fix this
    if (!ctx->has_evaluated_once) {
        ctx->t_load_us = ggml_time_us() - ctx->t_start_us;
        ctx->has_evaluated_once = true;
    }

    return 0;
}

int llama_eval_embd(
            struct llama_context * ctx,
                     const float * embd,
                             int   n_tokens,
                             int   n_past,
                             int   n_threads) {
    if (!llama_eval_internal(*ctx, nullptr, embd, n_tokens, n_past, n_threads, nullptr)) {
        LLAMA_LOG_ERROR("%s: failed to eval\n", __func__);
        return 1;
    }

    // get a more accurate load time, upon first eval
    // TODO: fix this
    if (!ctx->has_evaluated_once) {
        ctx->t_load_us = ggml_time_us() - ctx->t_start_us;
        ctx->has_evaluated_once = true;
    }

    return 0;
}

int llama_eval_export(struct llama_context * ctx, const char * fname) {
    const int n_batch = 1;
    const int n_ctx   = 512 - n_batch;

    const std::vector<llama_token> tmp(n_batch, llama_token_bos(ctx));

    if (!llama_eval_internal(*ctx, tmp.data(), nullptr, tmp.size(), n_ctx, 1, fname)) {
        LLAMA_LOG_ERROR("%s: failed to eval\n", __func__);
        return 1;
    }

    return 0;
}

float * llama_get_logits(struct llama_context * ctx) {
    return ctx->logits.data();
}

float * llama_get_embeddings(struct llama_context * ctx) {
    return ctx->embedding.data();
}

const char * llama_token_get_text(const struct llama_context * ctx, llama_token token) {
    return ctx->model.vocab.id_to_token[token].text.c_str();
}

float llama_token_get_score(const struct llama_context * ctx, llama_token token) {
    return ctx->model.vocab.id_to_token[token].score;
}

llama_token_type llama_token_get_type(const struct llama_context * ctx, llama_token token) {
    return ctx->model.vocab.id_to_token[token].type;
}

llama_token llama_token_bos(const struct llama_context * ctx) {
    return ctx->model.vocab.special_bos_id;
}

llama_token llama_token_eos(const struct llama_context * ctx) {
    return ctx->model.vocab.special_eos_id;
}

llama_token llama_token_nl(const struct llama_context * ctx) {
    return ctx->model.vocab.linefeed_id;
}

int llama_tokenize(
        struct llama_context * ctx,
                  const char * text,
                         int   text_len,
                 llama_token * tokens,
                         int   n_max_tokens,
                        bool   add_bos) {
    return llama_tokenize_with_model(&ctx->model, text, text_len, tokens, n_max_tokens, add_bos);
}

int llama_tokenize_with_model(
    const struct llama_model * model,
                  const char * text,
                         int   text_len,
                 llama_token * tokens,
                         int   n_max_tokens,
                        bool   add_bos) {
    auto res = llama_tokenize_internal(model->vocab, std::string(text, text_len), add_bos);

    if (n_max_tokens < (int) res.size()) {
        // LLAMA_LOG_ERROR("%s: too many tokens\n", __func__);
        return -((int) res.size());
    }

    for (size_t i = 0; i < res.size(); i++) {
        tokens[i] = res[i];
    }

    return res.size();
}

int llama_token_to_piece(const struct llama_context * ctx, llama_token token, char * buf, int length) {
    return llama_token_to_piece_with_model(&ctx->model, token, buf, length);
}

// does not write null-terminator to buf
int llama_token_to_piece_with_model(const struct llama_model * model, llama_token token, char * buf, int length) {
    if (0 <= token && token < llama_model_n_vocab(model)) {
        if (llama_is_normal_token(model->vocab, token)) {
            std::string result = model->vocab.id_to_token[token].text;
            if (llama_vocab_get_type(model->vocab) == LLAMA_VOCAB_TYPE_SPM) {
                llama_unescape_whitespace(result);
            }
            if (length < (int) result.length()) {
                return -result.length();
            }
            memcpy(buf, result.c_str(), result.length());
            return result.length();
        } else if (llama_is_unknown_token(model->vocab, token)) { // NOLINT
            if (length < 3) {
                return -3;
            }
            buf[0] = '\xe2';
            buf[1] = '\x96';
            buf[2] = '\x85';
            return 3;
        } else if (llama_is_control_token(model->vocab, token)) {
            ;
        } else if (llama_is_byte_token(model->vocab, token)) {
            if (length < 1) {
                return -1;
            }
            buf[0] = llama_token_to_byte(model->vocab, token);
            return 1;
        }
    }
    return 0;
}

struct llama_timings llama_get_timings(struct llama_context * ctx) {
    struct llama_timings result = {
        /*.t_start_ms  =*/ 1e-3 * ctx->t_start_us,
        /*.t_end_ms    =*/ 1.00 * ggml_time_ms(),
        /*.t_load_ms   =*/ 1e-3 * ctx->t_load_us,
        /*.t_sample_ms =*/ 1e-3 * ctx->t_sample_us,
        /*.t_p_eval_ms =*/ 1e-3 * ctx->t_p_eval_us,
        /*.t_eval_ms   =*/ 1e-3 * ctx->t_eval_us,

        /*.n_sample =*/ std::max(1, ctx->n_sample),
        /*.n_p_eval =*/ std::max(1, ctx->n_p_eval),
        /*.n_eval   =*/ std::max(1, ctx->n_eval),
    };

    return result;
}

void llama_print_timings(struct llama_context * ctx) {
    const llama_timings timings = llama_get_timings(ctx);

    LLAMA_LOG_INFO("\n");
    LLAMA_LOG_INFO("%s:        load time = %8.2f ms\n", __func__, timings.t_load_ms);
    LLAMA_LOG_INFO("%s:      sample time = %8.2f ms / %5d runs   (%8.2f ms per token, %8.2f tokens per second)\n",
            __func__, timings.t_sample_ms, timings.n_sample, timings.t_sample_ms / timings.n_sample, 1e3 / timings.t_sample_ms * timings.n_sample);
    LLAMA_LOG_INFO("%s: prompt eval time = %8.2f ms / %5d tokens (%8.2f ms per token, %8.2f tokens per second)\n",
            __func__, timings.t_p_eval_ms, timings.n_p_eval, timings.t_p_eval_ms / timings.n_p_eval, 1e3 / timings.t_p_eval_ms * timings.n_p_eval);
    LLAMA_LOG_INFO("%s:        eval time = %8.2f ms / %5d runs   (%8.2f ms per token, %8.2f tokens per second)\n",
            __func__, timings.t_eval_ms, timings.n_eval, timings.t_eval_ms / timings.n_eval, 1e3 / timings.t_eval_ms * timings.n_eval);
    LLAMA_LOG_INFO("%s:       total time = %8.2f ms\n", __func__, (timings.t_end_ms - timings.t_start_ms));
}

void llama_reset_timings(struct llama_context * ctx) {
    ctx->t_start_us = ggml_time_us();
    ctx->t_sample_us = ctx->n_sample = 0;
    ctx->t_eval_us   = ctx->n_eval   = 0;
    ctx->t_p_eval_us = ctx->n_p_eval = 0;
}

const char * llama_print_system_info(void) {
    static std::string s;

    s  = "";
    s += "AVX = "         + std::to_string(ggml_cpu_has_avx())         + " | ";
    s += "AVX2 = "        + std::to_string(ggml_cpu_has_avx2())        + " | ";
    s += "AVX512 = "      + std::to_string(ggml_cpu_has_avx512())      + " | ";
    s += "AVX512_VBMI = " + std::to_string(ggml_cpu_has_avx512_vbmi()) + " | ";
    s += "AVX512_VNNI = " + std::to_string(ggml_cpu_has_avx512_vnni()) + " | ";
    s += "FMA = "         + std::to_string(ggml_cpu_has_fma())         + " | ";
    s += "NEON = "        + std::to_string(ggml_cpu_has_neon())        + " | ";
    s += "ARM_FMA = "     + std::to_string(ggml_cpu_has_arm_fma())     + " | ";
    s += "F16C = "        + std::to_string(ggml_cpu_has_f16c())        + " | ";
    s += "FP16_VA = "     + std::to_string(ggml_cpu_has_fp16_va())     + " | ";
    s += "WASM_SIMD = "   + std::to_string(ggml_cpu_has_wasm_simd())   + " | ";
    s += "BLAS = "        + std::to_string(ggml_cpu_has_blas())        + " | ";
    s += "SSE3 = "        + std::to_string(ggml_cpu_has_sse3())        + " | ";
    s += "SSSE3 = "       + std::to_string(ggml_cpu_has_ssse3())       + " | ";
    s += "VSX = "         + std::to_string(ggml_cpu_has_vsx())         + " | ";

    return s.c_str();
}

void llama_dump_timing_info_yaml(FILE * stream, const llama_context * ctx) {
    fprintf(stream, "\n");
    fprintf(stream, "###########\n");
    fprintf(stream, "# Timings #\n");
    fprintf(stream, "###########\n");
    fprintf(stream, "\n");

    fprintf(stream, "mst_eval: %.2f  # ms / token during generation\n",
            1.0e-3 * ctx->t_eval_us / ctx->n_eval);
    fprintf(stream, "mst_p_eval: %.2f  # ms / token during prompt processing\n",
            1.0e-3 * ctx->t_p_eval_us / ctx->n_p_eval);
    fprintf(stream, "mst_sample: %.2f  # ms / token during sampling\n",
            1.0e-3 * ctx->t_sample_us / ctx->n_sample);
    fprintf(stream, "n_eval: %d  # number of tokens generated (excluding the first one)\n", ctx->n_eval);
    fprintf(stream, "n_p_eval: %d  # number of tokens processed in batches at the beginning\n", ctx->n_p_eval);
    fprintf(stream, "n_sample: %d  # number of sampled tokens\n", ctx->n_sample);
    fprintf(stream, "t_eval_us: %" PRId64 "  # total microseconds spent generating tokens\n", ctx->t_eval_us);
    fprintf(stream, "t_load_us: %" PRId64 "  # total microseconds spent loading the model\n", ctx->t_load_us);
    fprintf(stream, "t_p_eval_us: %" PRId64 "  # total microseconds spent prompt processing\n", ctx->t_p_eval_us);
    fprintf(stream, "t_sample_us: %" PRId64 "  # total microseconds spent sampling\n", ctx->t_sample_us);
    fprintf(stream, "ts_eval: %.2f  # tokens / second during generation\n",
            1.0e6 * ctx->n_eval / ctx->t_eval_us);
    fprintf(stream, "ts_p_eval: %.2f  # tokens / second during prompt processing\n",
            1.0e6 * ctx->n_p_eval / ctx->t_p_eval_us);
    fprintf(stream, "ts_sample: %.2f  # tokens / second during sampling\n",
            1.0e6 * ctx->n_sample / ctx->t_sample_us);
}

// For internal test use
const std::vector<std::pair<std::string, struct ggml_tensor *>> & llama_internal_get_tensor_map(
    struct llama_context * ctx
) {
    return ctx->model.tensors_by_name;
}

void llama_log_set(llama_log_callback log_callback, void * user_data) {
    g_state.log_callback = log_callback ? log_callback : llama_log_callback_default;
    g_state.log_callback_user_data = user_data;
}

static void llama_log_internal_v(llama_log_level level, const char * format, va_list args) {
    va_list args_copy;
    va_copy(args_copy, args);
    char buffer[128];
    int len = vsnprintf(buffer, 128, format, args);
    if (len < 128) {
        g_state.log_callback(level, buffer, g_state.log_callback_user_data);
    } else {
        char* buffer2 = new char[len+1];
        vsnprintf(buffer2, len+1, format, args_copy);
        buffer2[len] = 0;
        g_state.log_callback(level, buffer2, g_state.log_callback_user_data);
        delete[] buffer2;
    }
    va_end(args_copy);
}

static void llama_log_internal(llama_log_level level, const char * format, ...) {
    va_list args;
    va_start(args, format);
    llama_log_internal_v(level, format, args);
    va_end(args);
}

static void llama_log_callback_default(llama_log_level level, const char * text, void * user_data) {
    (void) level;
    (void) user_data;
    fputs(text, stderr);
    fflush(stderr);
}<|MERGE_RESOLUTION|>--- conflicted
+++ resolved
@@ -930,27 +930,6 @@
 static const size_t GB = kB*kB*kB;
 
 struct llama_hparams {
-<<<<<<< HEAD
-    uint32_t n_vocab     = 32000;
-    uint32_t n_ctx_train = 2048;  // the context size used during training
-    uint32_t n_ctx       = 512;   // the context size used during inference
-    uint32_t n_embd      = 4096;
-    uint32_t n_head      = 32;
-    uint32_t n_head_kv   = 32;
-    uint32_t n_layer     = 32;
-    uint32_t n_rot       = 64;
-    uint32_t n_ff        = 11008;
-
-    float f_norm_eps     = 1e-5;
-    float f_norm_rms_eps = 1e-5;
-
-    float rope_freq_base   = 10000.0f;
-    float rope_freq_scale  = 1.0f;
-    float rope_ext_factor  = 0.0f;
-    float rope_attn_factor = 1.0f;
-    float rope_beta_fast  = 0.0f;
-    float rope_beta_slow  = 0.0f;
-=======
     uint32_t n_vocab;
     uint32_t n_ctx_train; // context size the model was trained on
     uint32_t n_ctx;       // context size used during inference
@@ -966,7 +945,10 @@
 
     float rope_freq_base;
     float rope_freq_scale;
->>>>>>> 7eb41179
+    float rope_ext_factor;
+    float rope_attn_factor;
+    float rope_beta_fast;
+    float rope_beta_slow;
 
     bool operator!=(const llama_hparams & other) const {
         return static_cast<bool>(memcmp(this, &other, sizeof(llama_hparams))); // NOLINT
@@ -3191,9 +3173,13 @@
 
     GGML_ASSERT(n_embd_head == hparams.n_rot);
 
-    const float freq_base  = hparams.rope_freq_base;
-    const float freq_scale = hparams.rope_freq_scale;
-    const float norm_eps   = hparams.f_norm_eps;
+    const float freq_base   = hparams.rope_freq_base;
+    const float freq_scale  = hparams.rope_freq_scale;
+    const float ext_factor  = hparams.rope_ext_factor;
+    const float attn_factor = hparams.rope_attn_factor;
+    const float beta_fast   = hparams.rope_beta_fast;
+    const float beta_slow   = hparams.rope_beta_slow;
+    const float norm_eps    = hparams.f_norm_eps;
 
     const int n_gpu_layers = model.n_gpu_layers;
 
@@ -3343,255 +3329,6 @@
                 wsize * n_embd_head * (n_head +     n_head_kv));
             offload_func_v(tmpv);
 
-            // using mode = 2 for neox mode
-            struct ggml_tensor * Qcur = ggml_rope_custom_inplace(ctx0, tmpq, n_past, n_embd_head, 2, 0, freq_base, freq_scale);
-            offload_func_kq(Qcur);
-            struct ggml_tensor * Kcur = ggml_rope_custom_inplace(ctx0, tmpk, n_past, n_embd_head, 2, 0, freq_base, freq_scale);
-            offload_func_kq(Kcur);
-
-            {
-                struct ggml_tensor * Vcur = ggml_transpose(ctx0, ggml_reshape_2d(ctx0, ggml_cont(ctx0, tmpv), n_embd_gqa, N));
-                offload_func_v(Vcur);
-                offload_func_v(Vcur->src[0]->src[0]);
-                ggml_set_name(Vcur, "Vcur");
-
-                struct ggml_tensor * k = ggml_view_1d(ctx0, kv_self.k, N*n_embd_gqa, (ggml_element_size(kv_self.k)*n_embd_gqa)*(il*n_ctx + n_past));
-                offload_func_kq(k);
-                ggml_set_name(k, "k");
-
-                struct ggml_tensor * v = ggml_view_2d(ctx0, kv_self.v, N, n_embd_gqa,
-                        (   n_ctx)*ggml_element_size(kv_self.v),
-                        (il*n_ctx)*ggml_element_size(kv_self.v)*n_embd_gqa + n_past*ggml_element_size(kv_self.v));
-                offload_func_v(v);
-
-                ggml_build_forward_expand(gf, ggml_cpy(ctx0, Kcur, k));
-                ggml_build_forward_expand(gf, ggml_cpy(ctx0, Vcur, v));
-            }
-
-            struct ggml_tensor * Q = ggml_permute(ctx0, Qcur, 0, 2, 1, 3);
-            offload_func_kq(Q);
-            ggml_set_name(Q, "Q");
-
-            struct ggml_tensor * K =
-                ggml_view_3d(ctx0, kv_self.k,
-                        n_embd_head, n_past + N, n_head_kv,
-                        ggml_element_size(kv_self.k)*n_embd_gqa,
-                        ggml_element_size(kv_self.k)*n_embd_head,
-                        ggml_element_size(kv_self.k)*n_embd_gqa*n_ctx*il);
-            offload_func_kq(K);
-            ggml_set_name(K, "K");
-
-            struct ggml_tensor * KQ = ggml_mul_mat(ctx0, K, Q);
-            offload_func_kq(KQ);
-            ggml_set_name(KQ, "KQ");
-
-            struct ggml_tensor * KQ_scaled = ggml_scale_inplace(ctx0, KQ, KQ_scale);
-            offload_func_kq(KQ_scaled);
-            ggml_set_name(KQ_scaled, "KQ_scaled");
-
-            struct ggml_tensor * KQ_masked = ggml_diag_mask_inf_inplace(ctx0, KQ_scaled, n_past);
-            offload_func_kq(KQ_masked);
-            ggml_set_name(KQ_masked, "KQ_masked");
-
-            struct ggml_tensor * KQ_soft_max = ggml_soft_max_inplace(ctx0, KQ_masked);
-            offload_func_v(KQ_soft_max);
-            ggml_set_name(KQ_soft_max, "KQ_soft_max");
-
-            struct ggml_tensor * V =
-                ggml_view_3d(ctx0, kv_self.v,
-                        n_past + N, n_embd_head, n_head_kv,
-                        ggml_element_size(kv_self.v)*n_ctx,
-                        ggml_element_size(kv_self.v)*n_ctx*n_embd_head,
-                        ggml_element_size(kv_self.v)*n_ctx*n_embd_gqa*il);
-            offload_func_v(V);
-            ggml_set_name(V, "V");
-
-            struct ggml_tensor * KQV = ggml_mul_mat(ctx0, V, KQ_soft_max);
-            offload_func_v(KQV);
-            ggml_set_name(KQV, "KQV");
-
-            struct ggml_tensor * KQV_merged = ggml_permute(ctx0, KQV, 0, 2, 1, 3);
-            offload_func_v(KQV_merged);
-            ggml_set_name(KQV_merged, "KQV_merged");
-
-            cur = ggml_cpy(ctx0, KQV_merged, ggml_new_tensor_2d(ctx0, GGML_TYPE_F32, n_embd, N));
-            offload_func_v(cur);
-            ggml_set_name(cur, "KQV_merged_contiguous");
-
-            cur = ggml_mul_mat(ctx0, model.layers[il].wo, cur);
-            offload_func(cur);
-            ggml_set_name(cur, "result_wo");
-        }
-
-        struct ggml_tensor * attn_out = cur;
-
-        // feed forward
-        {
-            struct ggml_tensor * inpFF = attn_norm;
-
-            cur = ggml_mul_mat(ctx0, model.layers[il].w3, inpFF);
-            offload_func(cur);
-
-            cur = ggml_gelu(ctx0, cur);
-            offload_func(cur);
-            cur = ggml_mul_mat(ctx0, model.layers[il].w2, cur);
-            offload_func(cur);
-        }
-
-        cur = ggml_add(ctx0, cur, attn_out);
-        offload_func(cur);
-        cur = ggml_add(ctx0, cur, inpL);
-        offload_func(cur);
-
-        // input for next layer
-        inpL = cur;
-    }
-
-    cur = inpL;
-
-    // norm
-    {
-        cur = ggml_norm(ctx0, cur, norm_eps);
-        offload_func_nr(cur);
-
-        cur = ggml_add(ctx0,
-                ggml_mul(ctx0, cur, model.output_norm),
-                model.output_norm_b);
-        ggml_set_name(cur, "result_norm");
-    }
-
-    cur = ggml_mul_mat(ctx0, model.output, cur);
-    ggml_set_name(cur, "result_output");
-
-    ggml_build_forward_expand(gf, cur);
-
-    ggml_free(ctx0);
-
-    return gf;
-}
-
-static struct ggml_cgraph * llm_build_starcoder(
-         llama_context & lctx,
-     const llama_token * tokens,
-           const float * embd,
-                   int   n_tokens,
-                   int   n_past) {
-
-    GGML_ASSERT((!tokens && embd) || (tokens && !embd)); // NOLINT
-
-    const int N = n_tokens;
-
-    const auto & model   = lctx.model;
-    const auto & hparams = model.hparams;
-
-    const auto & kv_self = lctx.kv_self;
-
-    GGML_ASSERT(!!kv_self.ctx);
-
-    const int64_t n_embd      = hparams.n_embd;
-    const int64_t n_layer     = hparams.n_layer;
-    const int64_t n_ctx       = hparams.n_ctx;
-    const int64_t n_head      = hparams.n_head;
-    const int64_t n_head_kv   = hparams.n_head_kv;
-    const int64_t n_embd_head = hparams.n_embd_head();
-    const int64_t n_embd_gqa  = hparams.n_embd_gqa();
-
-    GGML_ASSERT(n_embd_head == hparams.n_rot);
-
-<<<<<<< HEAD
-    const float freq_base   = hparams.rope_freq_base;
-    const float freq_scale  = hparams.rope_freq_scale;
-    const float ext_factor  = hparams.rope_ext_factor;
-    const float attn_factor = hparams.rope_attn_factor;
-    const float beta_fast   = hparams.rope_beta_fast;
-    const float beta_slow   = hparams.rope_beta_slow;
-    const float norm_eps    = hparams.f_norm_eps;
-=======
-    const float norm_eps   = hparams.f_norm_eps;
->>>>>>> 7eb41179
-
-    auto & buf_compute = lctx.buf_compute;
-
-    struct ggml_init_params params = {
-        /*.mem_size   =*/ buf_compute.size,
-        /*.mem_buffer =*/ buf_compute.data,
-        /*.no_alloc   =*/ false,
-    };
-
-    params.no_alloc = true;
-
-    struct ggml_context * ctx0 = ggml_init(params);
-
-    ggml_cgraph * gf = ggml_new_graph(ctx0);
-
-    struct ggml_tensor * cur;
-    struct ggml_tensor * token;
-    struct ggml_tensor * position;
-    struct ggml_tensor * inpL;
-
-    if (tokens) {
-        struct ggml_tensor * inp_tokens = ggml_new_tensor_1d(ctx0, GGML_TYPE_I32, N);
-
-        ggml_allocr_alloc(lctx.alloc, inp_tokens);
-        if (!ggml_allocr_is_measure(lctx.alloc)) {
-            memcpy(inp_tokens->data, tokens, N*ggml_element_size(inp_tokens));
-        }
-        ggml_set_name(inp_tokens, "inp_tokens");
-
-        token = ggml_get_rows(ctx0, model.tok_embeddings, inp_tokens);
-    } else {
-#ifdef GGML_USE_MPI
-        GGML_ASSERT(false && "not implemented");
-#endif
-
-        token = ggml_new_tensor_2d(ctx0, GGML_TYPE_F32, n_embd, N);
-
-        ggml_allocr_alloc(lctx.alloc, token);
-        if (!ggml_allocr_is_measure(lctx.alloc)) {
-            memcpy(token->data, embd, N * n_embd * ggml_element_size(token));
-        }
-    }
-
-    {
-        // Compute position embeddings.
-        struct ggml_tensor * inp_positions = ggml_new_tensor_1d(ctx0, GGML_TYPE_I32, N);
-        ggml_allocr_alloc(lctx.alloc, inp_positions);
-        if (!ggml_allocr_is_measure(lctx.alloc)) {
-            for (int i = 0; i < N; ++i) {
-                ((int32_t *) inp_positions->data)[i] = n_past + i;
-            }
-        }
-        ggml_set_name(inp_positions, "inp_positions");
-
-        position = ggml_get_rows(ctx0, model.pos_embeddings, inp_positions);
-    }
-
-    struct ggml_tensor * KQ_scale = ggml_new_tensor_1d(ctx0, GGML_TYPE_F32, 1);
-    ggml_allocr_alloc(lctx.alloc, KQ_scale);
-    if (!ggml_allocr_is_measure(lctx.alloc)) {
-        ggml_set_f32(KQ_scale, 1.0f/sqrtf(float(n_embd)/n_head));
-    }
-    ggml_set_name(KQ_scale, "1/sqrt(n_embd_head)");
-
-    inpL = ggml_add(ctx0, token, position);
-    ggml_set_name(inpL, "inpL");
-
-    for (int il = 0; il < n_layer; ++il) {
-        {
-            // Norm
-            cur = ggml_norm(ctx0, inpL, norm_eps);
-            cur = ggml_add(ctx0, ggml_mul(ctx0, cur, model.layers[il].attn_norm), model.layers[il].attn_norm_b);
-        }
-
-        {
-            // Self Attention
-            cur = ggml_add(ctx0, ggml_mul_mat(ctx0, model.layers[il].wqkv, cur), model.layers[il].bqkv);
-
-            struct ggml_tensor * tmpq = ggml_view_2d(ctx0, cur, n_embd, N, cur->nb[1], 0*sizeof(float)*n_embd);
-            struct ggml_tensor * tmpk = ggml_view_2d(ctx0, cur, n_embd_gqa, N, cur->nb[1], sizeof(float)*n_embd);
-            struct ggml_tensor * tmpv = ggml_view_2d(ctx0, cur, n_embd_gqa, N, cur->nb[1], sizeof(float)*(n_embd + n_embd_gqa));
-
-<<<<<<< HEAD
             // using mode = 2 for neox mode
             struct ggml_tensor * Qcur = ggml_rope_custom_inplace(
                 ctx0, tmpq, n_past, n_embd_head, 2, 0, freq_base, freq_scale, ext_factor, attn_factor, beta_fast, beta_slow
@@ -3601,10 +3338,241 @@
                 ctx0, tmpk, n_past, n_embd_head, 2, 0, freq_base, freq_scale, ext_factor, attn_factor, beta_fast, beta_slow
             );
             offload_func_kq(Kcur);
-=======
+
+            {
+                struct ggml_tensor * Vcur = ggml_transpose(ctx0, ggml_reshape_2d(ctx0, ggml_cont(ctx0, tmpv), n_embd_gqa, N));
+                offload_func_v(Vcur);
+                offload_func_v(Vcur->src[0]->src[0]);
+                ggml_set_name(Vcur, "Vcur");
+
+                struct ggml_tensor * k = ggml_view_1d(ctx0, kv_self.k, N*n_embd_gqa, (ggml_element_size(kv_self.k)*n_embd_gqa)*(il*n_ctx + n_past));
+                offload_func_kq(k);
+                ggml_set_name(k, "k");
+
+                struct ggml_tensor * v = ggml_view_2d(ctx0, kv_self.v, N, n_embd_gqa,
+                        (   n_ctx)*ggml_element_size(kv_self.v),
+                        (il*n_ctx)*ggml_element_size(kv_self.v)*n_embd_gqa + n_past*ggml_element_size(kv_self.v));
+                offload_func_v(v);
+
+                ggml_build_forward_expand(gf, ggml_cpy(ctx0, Kcur, k));
+                ggml_build_forward_expand(gf, ggml_cpy(ctx0, Vcur, v));
+            }
+
+            struct ggml_tensor * Q = ggml_permute(ctx0, Qcur, 0, 2, 1, 3);
+            offload_func_kq(Q);
+            ggml_set_name(Q, "Q");
+
+            struct ggml_tensor * K =
+                ggml_view_3d(ctx0, kv_self.k,
+                        n_embd_head, n_past + N, n_head_kv,
+                        ggml_element_size(kv_self.k)*n_embd_gqa,
+                        ggml_element_size(kv_self.k)*n_embd_head,
+                        ggml_element_size(kv_self.k)*n_embd_gqa*n_ctx*il);
+            offload_func_kq(K);
+            ggml_set_name(K, "K");
+
+            struct ggml_tensor * KQ = ggml_mul_mat(ctx0, K, Q);
+            offload_func_kq(KQ);
+            ggml_set_name(KQ, "KQ");
+
+            struct ggml_tensor * KQ_scaled = ggml_scale_inplace(ctx0, KQ, KQ_scale);
+            offload_func_kq(KQ_scaled);
+            ggml_set_name(KQ_scaled, "KQ_scaled");
+
+            struct ggml_tensor * KQ_masked = ggml_diag_mask_inf_inplace(ctx0, KQ_scaled, n_past);
+            offload_func_kq(KQ_masked);
+            ggml_set_name(KQ_masked, "KQ_masked");
+
+            struct ggml_tensor * KQ_soft_max = ggml_soft_max_inplace(ctx0, KQ_masked);
+            offload_func_v(KQ_soft_max);
+            ggml_set_name(KQ_soft_max, "KQ_soft_max");
+
+            struct ggml_tensor * V =
+                ggml_view_3d(ctx0, kv_self.v,
+                        n_past + N, n_embd_head, n_head_kv,
+                        ggml_element_size(kv_self.v)*n_ctx,
+                        ggml_element_size(kv_self.v)*n_ctx*n_embd_head,
+                        ggml_element_size(kv_self.v)*n_ctx*n_embd_gqa*il);
+            offload_func_v(V);
+            ggml_set_name(V, "V");
+
+            struct ggml_tensor * KQV = ggml_mul_mat(ctx0, V, KQ_soft_max);
+            offload_func_v(KQV);
+            ggml_set_name(KQV, "KQV");
+
+            struct ggml_tensor * KQV_merged = ggml_permute(ctx0, KQV, 0, 2, 1, 3);
+            offload_func_v(KQV_merged);
+            ggml_set_name(KQV_merged, "KQV_merged");
+
+            cur = ggml_cpy(ctx0, KQV_merged, ggml_new_tensor_2d(ctx0, GGML_TYPE_F32, n_embd, N));
+            offload_func_v(cur);
+            ggml_set_name(cur, "KQV_merged_contiguous");
+
+            cur = ggml_mul_mat(ctx0, model.layers[il].wo, cur);
+            offload_func(cur);
+            ggml_set_name(cur, "result_wo");
+        }
+
+        struct ggml_tensor * attn_out = cur;
+
+        // feed forward
+        {
+            struct ggml_tensor * inpFF = attn_norm;
+
+            cur = ggml_mul_mat(ctx0, model.layers[il].w3, inpFF);
+            offload_func(cur);
+
+            cur = ggml_gelu(ctx0, cur);
+            offload_func(cur);
+            cur = ggml_mul_mat(ctx0, model.layers[il].w2, cur);
+            offload_func(cur);
+        }
+
+        cur = ggml_add(ctx0, cur, attn_out);
+        offload_func(cur);
+        cur = ggml_add(ctx0, cur, inpL);
+        offload_func(cur);
+
+        // input for next layer
+        inpL = cur;
+    }
+
+    cur = inpL;
+
+    // norm
+    {
+        cur = ggml_norm(ctx0, cur, norm_eps);
+        offload_func_nr(cur);
+
+        cur = ggml_add(ctx0,
+                ggml_mul(ctx0, cur, model.output_norm),
+                model.output_norm_b);
+        ggml_set_name(cur, "result_norm");
+    }
+
+    cur = ggml_mul_mat(ctx0, model.output, cur);
+    ggml_set_name(cur, "result_output");
+
+    ggml_build_forward_expand(gf, cur);
+
+    ggml_free(ctx0);
+
+    return gf;
+}
+
+static struct ggml_cgraph * llm_build_starcoder(
+         llama_context & lctx,
+     const llama_token * tokens,
+           const float * embd,
+                   int   n_tokens,
+                   int   n_past) {
+
+    GGML_ASSERT((!tokens && embd) || (tokens && !embd)); // NOLINT
+
+    const int N = n_tokens;
+
+    const auto & model   = lctx.model;
+    const auto & hparams = model.hparams;
+
+    const auto & kv_self = lctx.kv_self;
+
+    GGML_ASSERT(!!kv_self.ctx);
+
+    const int64_t n_embd      = hparams.n_embd;
+    const int64_t n_layer     = hparams.n_layer;
+    const int64_t n_ctx       = hparams.n_ctx;
+    const int64_t n_head      = hparams.n_head;
+    const int64_t n_head_kv   = hparams.n_head_kv;
+    const int64_t n_embd_head = hparams.n_embd_head();
+    const int64_t n_embd_gqa  = hparams.n_embd_gqa();
+
+    GGML_ASSERT(n_embd_head == hparams.n_rot);
+
+    const float norm_eps   = hparams.f_norm_eps;
+
+    auto & buf_compute = lctx.buf_compute;
+
+    struct ggml_init_params params = {
+        /*.mem_size   =*/ buf_compute.size,
+        /*.mem_buffer =*/ buf_compute.data,
+        /*.no_alloc   =*/ false,
+    };
+
+    params.no_alloc = true;
+
+    struct ggml_context * ctx0 = ggml_init(params);
+
+    ggml_cgraph * gf = ggml_new_graph(ctx0);
+
+    struct ggml_tensor * cur;
+    struct ggml_tensor * token;
+    struct ggml_tensor * position;
+    struct ggml_tensor * inpL;
+
+    if (tokens) {
+        struct ggml_tensor * inp_tokens = ggml_new_tensor_1d(ctx0, GGML_TYPE_I32, N);
+
+        ggml_allocr_alloc(lctx.alloc, inp_tokens);
+        if (!ggml_allocr_is_measure(lctx.alloc)) {
+            memcpy(inp_tokens->data, tokens, N*ggml_element_size(inp_tokens));
+        }
+        ggml_set_name(inp_tokens, "inp_tokens");
+
+        token = ggml_get_rows(ctx0, model.tok_embeddings, inp_tokens);
+    } else {
+#ifdef GGML_USE_MPI
+        GGML_ASSERT(false && "not implemented");
+#endif
+
+        token = ggml_new_tensor_2d(ctx0, GGML_TYPE_F32, n_embd, N);
+
+        ggml_allocr_alloc(lctx.alloc, token);
+        if (!ggml_allocr_is_measure(lctx.alloc)) {
+            memcpy(token->data, embd, N * n_embd * ggml_element_size(token));
+        }
+    }
+
+    {
+        // Compute position embeddings.
+        struct ggml_tensor * inp_positions = ggml_new_tensor_1d(ctx0, GGML_TYPE_I32, N);
+        ggml_allocr_alloc(lctx.alloc, inp_positions);
+        if (!ggml_allocr_is_measure(lctx.alloc)) {
+            for (int i = 0; i < N; ++i) {
+                ((int32_t *) inp_positions->data)[i] = n_past + i;
+            }
+        }
+        ggml_set_name(inp_positions, "inp_positions");
+
+        position = ggml_get_rows(ctx0, model.pos_embeddings, inp_positions);
+    }
+
+    struct ggml_tensor * KQ_scale = ggml_new_tensor_1d(ctx0, GGML_TYPE_F32, 1);
+    ggml_allocr_alloc(lctx.alloc, KQ_scale);
+    if (!ggml_allocr_is_measure(lctx.alloc)) {
+        ggml_set_f32(KQ_scale, 1.0f/sqrtf(float(n_embd)/n_head));
+    }
+    ggml_set_name(KQ_scale, "1/sqrt(n_embd_head)");
+
+    inpL = ggml_add(ctx0, token, position);
+    ggml_set_name(inpL, "inpL");
+
+    for (int il = 0; il < n_layer; ++il) {
+        {
+            // Norm
+            cur = ggml_norm(ctx0, inpL, norm_eps);
+            cur = ggml_add(ctx0, ggml_mul(ctx0, cur, model.layers[il].attn_norm), model.layers[il].attn_norm_b);
+        }
+
+        {
+            // Self Attention
+            cur = ggml_add(ctx0, ggml_mul_mat(ctx0, model.layers[il].wqkv, cur), model.layers[il].bqkv);
+
+            struct ggml_tensor * tmpq = ggml_view_2d(ctx0, cur, n_embd, N, cur->nb[1], 0*sizeof(float)*n_embd);
+            struct ggml_tensor * tmpk = ggml_view_2d(ctx0, cur, n_embd_gqa, N, cur->nb[1], sizeof(float)*n_embd);
+            struct ggml_tensor * tmpv = ggml_view_2d(ctx0, cur, n_embd_gqa, N, cur->nb[1], sizeof(float)*(n_embd + n_embd_gqa));
+
             struct ggml_tensor * Qcur = tmpq;
             struct ggml_tensor * Kcur = tmpk;
->>>>>>> 7eb41179
 
             {
                 struct ggml_tensor * Vcur = ggml_transpose(ctx0, ggml_reshape_2d(ctx0, ggml_cont(ctx0, tmpv), n_embd_gqa, N));
@@ -6245,17 +6213,12 @@
         /*.n_gpu_layers                =*/ 0,
         /*.main_gpu                    =*/ 0,
         /*.tensor_split                =*/ nullptr,
-<<<<<<< HEAD
-        /*.rope_freq_base              =*/ 10000.0f,
-        /*.rope_freq_scale             =*/ 1.0f,
+        /*.rope_freq_base              =*/ 0.0f,
+        /*.rope_freq_scale             =*/ 0.0f,
         /*.rope_ext_factor             =*/ 0.0f,
         /*.rope_attn_factor            =*/ 1.0f,
         /*.rope_beta_fast              =*/ 32.0f,
         /*.rope_beta_slow              =*/ 1.0f,
-=======
-        /*.rope_freq_base              =*/ 0.0f,
-        /*.rope_freq_scale             =*/ 0.0f,
->>>>>>> 7eb41179
         /*.progress_callback           =*/ nullptr,
         /*.progress_callback_user_data =*/ nullptr,
         /*.low_vram                    =*/ false,
