--- conflicted
+++ resolved
@@ -214,16 +214,9 @@
                             "Suggestion: provide 'config.json' of the model in the same directory containing model files.")
 
         return Params(
-<<<<<<< HEAD
             n_vocab          = config["vocab_size"],
             n_embd           = config["hidden_size"],
-            n_mult           = Params.find_n_mult(n_ff, n_embd),
             n_layer          = config["num_hidden_layers"],
-=======
-            n_vocab          = n_vocab,
-            n_embd           = n_embd,
-            n_layer          = n_layer,
->>>>>>> 7eb41179
             n_ctx            = n_ctx,
             n_ff             = config["intermediate_size"],
             n_head           = config["num_attention_heads"],
@@ -239,18 +232,6 @@
     def loadOriginalParamsJson(model: LazyModel, config_path: Path) -> Params:
         config = json.load(open(config_path))
 
-<<<<<<< HEAD
-=======
-        n_vocab          = config["vocab_size"] if "vocab_size" in config else -1
-        n_embd           = config["dim"]
-        n_layer          = config["n_layers"]
-        n_ff             = -1
-        n_head           = config["n_heads"]
-        n_head_kv        = config["n_kv_heads"] if "n_kv_heads" in config else n_head
-        f_norm_eps       = config["norm_eps"]
-        f_rope_freq_base = config["rope_theta"] if "rope_theta" in config else None
-
->>>>>>> 7eb41179
         # hack to determine LLaMA v1 vs v2 vs CodeLlama
         if f_rope_freq_base == 1000000:
             # CodeLlama
@@ -263,16 +244,9 @@
             n_ctx = 2048
 
         return Params(
-<<<<<<< HEAD
             n_vocab          = config.get("vocab_size", model["tok_embeddings.weight"].shape[0]),
             n_embd           = config["dim"],
-            n_mult           = config["multiple_of"],
             n_layer          = config["n_layers"],
-=======
-            n_vocab          = n_vocab,
-            n_embd           = n_embd,
-            n_layer          = n_layer,
->>>>>>> 7eb41179
             n_ctx            = n_ctx,
             n_ff             = model["layers.0.feed_forward.w1.weight"].shape[0],
             n_head           = config["n_heads"],
