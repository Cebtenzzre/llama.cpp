#include <algorithm>
#include <cstddef>
#include <cstdint>
#include <limits>
#include <stdint.h>
#include <stdio.h>
#include <atomic>
#include <assert.h>

#if defined(GGML_USE_HIPBLAS)
#include <hip/hip_runtime.h>
#include <hipblas/hipblas.h>
#include <hip/hip_fp16.h>
#ifdef __HIP_PLATFORM_AMD__
// for rocblas_initialize()
#include "rocblas/rocblas.h"
#endif // __HIP_PLATFORM_AMD__
#define CUBLAS_COMPUTE_16F HIPBLAS_R_16F
#define CUBLAS_COMPUTE_32F HIPBLAS_R_32F
#define CUBLAS_COMPUTE_32F_FAST_16F HIPBLAS_R_32F
#define CUBLAS_GEMM_DEFAULT HIPBLAS_GEMM_DEFAULT
#define CUBLAS_GEMM_DEFAULT_TENSOR_OP HIPBLAS_GEMM_DEFAULT
#define CUBLAS_OP_N HIPBLAS_OP_N
#define CUBLAS_OP_T HIPBLAS_OP_T
#define CUBLAS_STATUS_SUCCESS HIPBLAS_STATUS_SUCCESS
#define CUBLAS_TF32_TENSOR_OP_MATH 0
#define CUDA_R_16F  HIPBLAS_R_16F
#define CUDA_R_32F  HIPBLAS_R_32F
#define __shfl_xor_sync(mask, var, laneMask, width) __shfl_xor(var, laneMask, width)
#define cublasCreate hipblasCreate
#define cublasGemmEx hipblasGemmEx
#define cublasHandle_t hipblasHandle_t
#define cublasSetMathMode(handle, mode) CUBLAS_STATUS_SUCCESS
#define cublasSetStream hipblasSetStream
#define cublasSgemm hipblasSgemm
#define cublasStatus_t hipblasStatus_t
#define cudaDeviceCanAccessPeer hipDeviceCanAccessPeer
#define cudaDeviceDisablePeerAccess hipDeviceDisablePeerAccess
#define cudaDeviceEnablePeerAccess hipDeviceEnablePeerAccess
#define cudaDeviceProp hipDeviceProp_t
#define cudaDeviceSynchronize hipDeviceSynchronize
#define cudaError_t hipError_t
#define cudaEventCreateWithFlags hipEventCreateWithFlags
#define cudaEventDisableTiming hipEventDisableTiming
#define cudaEventRecord hipEventRecord
#define cudaEvent_t hipEvent_t
#define cudaEventDestroy hipEventDestroy
#define cudaFree hipFree
#define cudaFreeHost hipHostFree
#define cudaGetDevice hipGetDevice
#define cudaGetDeviceCount hipGetDeviceCount
#define cudaGetDeviceProperties hipGetDeviceProperties
#define cudaGetErrorString hipGetErrorString
#define cudaGetLastError hipGetLastError
#define cudaMalloc hipMalloc
#define cudaMallocHost(ptr, size) hipHostMalloc(ptr, size, hipHostMallocDefault)
#define cudaMemcpy hipMemcpy
#define cudaMemcpy2DAsync hipMemcpy2DAsync
#define cudaMemcpyAsync hipMemcpyAsync
#define cudaMemcpyDeviceToDevice hipMemcpyDeviceToDevice
#define cudaMemcpyDeviceToHost hipMemcpyDeviceToHost
#define cudaMemcpyHostToDevice hipMemcpyHostToDevice
#define cudaMemcpyKind hipMemcpyKind
#define cudaMemset hipMemset
#define cudaOccupancyMaxPotentialBlockSize hipOccupancyMaxPotentialBlockSize
#define cudaSetDevice hipSetDevice
#define cudaStreamCreateWithFlags hipStreamCreateWithFlags
#define cudaStreamNonBlocking hipStreamNonBlocking
#define cudaStreamSynchronize hipStreamSynchronize
#define cudaStreamWaitEvent(stream, event, flags) hipStreamWaitEvent(stream, event, flags)
#define cudaStream_t hipStream_t
#define cudaSuccess hipSuccess
#else
#include <cuda_runtime.h>
#include <cublas_v2.h>
#include <cuda_fp16.h>
#endif // defined(GGML_USE_HIPBLAS)

#include "ggml-cuda.h"
#include "ggml.h"

#define MIN_CC_DP4A   610 // minimum compute capability for __dp4a, an intrinsic for byte-wise dot products
#define CC_TURING     700
#define CC_OFFSET_AMD 1000000
#define CC_RDNA2      CC_OFFSET_AMD + 1030

#if defined(GGML_USE_HIPBLAS)
#define __CUDA_ARCH__ 1300

#if defined(__gfx1100__) || defined(__gfx1101__) || defined(__gfx1102__) || defined(__gfx1103__) || \
    defined(__gfx1150__) || defined(__gfx1151__)
#define RDNA3
#endif

#if defined(__gfx1030__) || defined(__gfx1031__) || defined(__gfx1032__) || defined(__gfx1033__) || \
    defined(__gfx1034__) || defined(__gfx1035__) || defined(__gfx1036__) || defined(__gfx1037__)
#define RDNA2
#endif

#ifndef __has_builtin
    #define __has_builtin(x) 0
#endif

typedef int8_t int8x4_t __attribute__((ext_vector_type(4)));
static __device__ __forceinline__ int __vsubss4(const int a, const int b) {
    const int8x4_t va = reinterpret_cast<const int8x4_t&>(a);
    const int8x4_t vb = reinterpret_cast<const int8x4_t&>(b);
#if __has_builtin(__builtin_elementwise_sub_sat)
    const int8x4_t c = __builtin_elementwise_sub_sat(va, vb);
    return reinterpret_cast<const int&>(c);
#else
    int8x4_t c;
    int16_t tmp;
#pragma unroll
    for (int i = 0; i < 4; i++) {
        tmp = va[i] - vb[i];
        if(tmp > std::numeric_limits<int8_t>::max()) tmp = std::numeric_limits<int8_t>::max();
        if(tmp < std::numeric_limits<int8_t>::min()) tmp = std::numeric_limits<int8_t>::min();
        c[i] = tmp;
    }
    return reinterpret_cast<int&>(c);
#endif // __has_builtin(__builtin_elementwise_sub_sat)
}

static __device__ __forceinline__ int __dp4a(const int a, const int b, int c) {
#if defined(__gfx906__) || defined(__gfx908__) || defined(__gfx90a__) || defined(__gfx1030__)
    c = __builtin_amdgcn_sdot4(a, b, c, false);
#elif defined(__gfx1100__)
    c = __builtin_amdgcn_sudot4( true, a, true, b, c, false);
#elif defined(__gfx1010__) || defined(__gfx900__)
    int tmp1;
    int tmp2;
    asm("\n \
        v_mul_i32_i24 %1, sext(%3), sext(%4) dst_sel:DWORD dst_unused:UNUSED_PAD src0_sel:BYTE_0 src1_sel:BYTE_0 \n \
        v_mul_i32_i24 %2, sext(%3), sext(%4) dst_sel:DWORD dst_unused:UNUSED_PAD src0_sel:BYTE_1 src1_sel:BYTE_1 \n \
        v_add3_u32 %0, %1, %2, %0 \n \
        v_mul_i32_i24 %1, sext(%3), sext(%4) dst_sel:DWORD dst_unused:UNUSED_PAD src0_sel:BYTE_2 src1_sel:BYTE_2 \n \
        v_mul_i32_i24 %2, sext(%3), sext(%4) dst_sel:DWORD dst_unused:UNUSED_PAD src0_sel:BYTE_3 src1_sel:BYTE_3 \n \
        v_add3_u32 %0, %1, %2, %0 \n \
        "
        : "+v"(c), "=&v"(tmp1), "=&v"(tmp2)
        : "v"(a), "v"(b)
    );
#else
    const int8x4_t va = reinterpret_cast<const int8x4_t&>(a);
    const int8x4_t vb = reinterpret_cast<const int8x4_t&>(b);
    c += va[0] * vb[0] + va[1] * vb[1] + va[2] * vb[2] + va[3] * vb[3];
#endif
    return c;
}
#endif // defined(GGML_USE_HIPBLAS)

#if defined(_MSC_VER)
#pragma warning(disable: 4244 4267) // possible loss of data
#endif

static_assert(sizeof(half) == sizeof(ggml_fp16_t), "wrong fp16 size");

#define CUDA_CHECK(err)                                                                 \
    do {                                                                                \
        cudaError_t err_ = (err);                                                       \
        if (err_ != cudaSuccess) {                                                      \
            int id;                                                                     \
            cudaGetDevice(&id);                                                         \
            fprintf(stderr, "\nCUDA error %d at %s:%d: %s\n", err_, __FILE__, __LINE__, \
                cudaGetErrorString(err_));                                              \
            fprintf(stderr, "current device: %d\n", id);                                \
            exit(1);                                                                    \
        }                                                                               \
    } while (0)

#if CUDART_VERSION >= 12000
#define CUBLAS_CHECK(err)                                                               \
    do {                                                                                \
        cublasStatus_t err_ = (err);                                                    \
        if (err_ != CUBLAS_STATUS_SUCCESS) {                                            \
            int id;                                                                     \
            cudaGetDevice(&id);                                                         \
            fprintf(stderr, "\ncuBLAS error %d at %s:%d: %s\n",                         \
                    err_, __FILE__, __LINE__, cublasGetStatusString(err_));             \
            fprintf(stderr, "current device: %d\n", id);                                \
            exit(1);                                                                    \
        }                                                                               \
    } while (0)
#else
#define CUBLAS_CHECK(err)                                                               \
    do {                                                                                \
        cublasStatus_t err_ = (err);                                                    \
        if (err_ != CUBLAS_STATUS_SUCCESS) {                                            \
            int id;                                                                     \
            cudaGetDevice(&id);                                                         \
            fprintf(stderr, "\ncuBLAS error %d at %s:%d\n", err_, __FILE__, __LINE__);  \
            fprintf(stderr, "current device: %d\n", id);                                \
            exit(1);                                                                    \
        }                                                                               \
    } while (0)
#endif // CUDART_VERSION >= 11

#if CUDART_VERSION >= 11100
#define GGML_CUDA_ASSUME(x) __builtin_assume(x)
#else
#define GGML_CUDA_ASSUME(x)
#endif // CUDART_VERSION >= 11100

#ifdef GGML_CUDA_F16
typedef half dfloat; // dequantize float
typedef half2 dfloat2;
#else
typedef float dfloat; // dequantize float
typedef float2 dfloat2;
#endif //GGML_CUDA_F16

static __device__ __forceinline__ int get_int_from_int8(const int8_t * x8, const int & i32) {
    const uint16_t * x16 = (uint16_t *) (x8 + sizeof(int) * i32); // assume at least 2 byte alignment

    int x32 = 0;
    x32 |= x16[0] <<  0;
    x32 |= x16[1] << 16;

    return x32;
}

static __device__ __forceinline__ int get_int_from_uint8(const uint8_t * x8, const int & i32) {
    const uint16_t * x16 = (uint16_t *) (x8 + sizeof(int) * i32); // assume at least 2 byte alignment

    int x32 = 0;
    x32 |= x16[0] <<  0;
    x32 |= x16[1] << 16;

    return x32;
}

static __device__ __forceinline__ int get_int_from_int8_aligned(const int8_t * x8, const int & i32) {
    return *((int *) (x8 + sizeof(int) * i32)); // assume at least 4 byte alignment
}

static __device__ __forceinline__ int get_int_from_uint8_aligned(const uint8_t * x8, const int & i32) {
    return *((int *) (x8 + sizeof(int) * i32)); // assume at least 4 byte alignment
}

template<typename T>
using to_t_cuda_t = void (*)(const void * __restrict__ x, T * __restrict__ y, int k, cudaStream_t stream);
typedef to_t_cuda_t<float> to_fp32_cuda_t;
typedef to_t_cuda_t<half> to_fp16_cuda_t;

typedef void (*dequantize_kernel_t)(const void * vx, const int ib, const int iqs, dfloat2 & v);
typedef void (*dot_kernel_k_t)(const void * __restrict__ vx, const int ib, const int iqs, const float * __restrict__ y, float & v);
typedef void (*cpy_kernel_t)(const char * cx, char * cdst);
typedef void (*ggml_cuda_func_t)(const ggml_tensor * src0, const ggml_tensor * src1, ggml_tensor * dst);
typedef void (*ggml_cuda_op_mul_mat_t)(
    const ggml_tensor * src0, const ggml_tensor * src1, ggml_tensor * dst, const char * src0_dd_i, const float * src1_ddf_i,
    const char * src1_ddq_i, float * dst_dd_i, const int64_t row_low, const int64_t row_high, const int64_t src1_ncols,
    const int64_t src1_padded_row_size, const cudaStream_t & stream);
typedef void (*ggml_cuda_op_flatten_t)(
    const ggml_tensor * src0, const ggml_tensor * src1, ggml_tensor * dst,
    const float * src0_dd, const float * src1_dd, float * dst_dd, const cudaStream_t & main_stream);

// QK = number of values after dequantization
// QR = QK / number of values before dequantization
// QI = number of 32 bit integers before dequantization

#define QK4_0 32
#define QR4_0 2
#define QI4_0 (QK4_0 / (4 * QR4_0))
typedef struct {
    half    d;              // delta
    uint8_t qs[QK4_0 / 2];  // nibbles / quants
} block_q4_0;
static_assert(sizeof(block_q4_0) == sizeof(ggml_fp16_t) + QK4_0 / 2, "wrong q4_0 block size/padding");

#define QK4_1 32
#define QR4_1 2
#define QI4_1 (QK4_1 / (4 * QR4_1))
typedef struct {
    half2   dm;             // dm.x = delta, dm.y = min
    uint8_t qs[QK4_1 / 2];  // nibbles / quants
} block_q4_1;
static_assert(sizeof(block_q4_1) == sizeof(ggml_fp16_t) * 2 + QK4_1 / 2, "wrong q4_1 block size/padding");

#define QK5_0 32
#define QR5_0 2
#define QI5_0 (QK5_0 / (4 * QR5_0))
typedef struct {
    half d;                 // delta
    uint8_t qh[4];          // 5-th bit of quants
    uint8_t qs[QK5_0 / 2];  // nibbles / quants
} block_q5_0;
static_assert(sizeof(block_q5_0) == sizeof(ggml_fp16_t) + sizeof(uint32_t) + QK5_0 / 2, "wrong q5_0 block size/padding");

#define QK5_1 32
#define QR5_1 2
#define QI5_1 (QK5_1 / (4 * QR5_1))
typedef struct {
    half2 dm;               // dm.x = delta, dm.y = min
    uint8_t qh[4];          // 5-th bit of quants
    uint8_t qs[QK5_1 / 2];  // nibbles / quants
} block_q5_1;
static_assert(sizeof(block_q5_1) == 2 * sizeof(ggml_fp16_t) + sizeof(uint32_t) + QK5_1 / 2, "wrong q5_1 block size/padding");

#define QK8_0 32
#define QR8_0 1
#define QI8_0 (QK8_0 / (4 * QR8_0))
typedef struct {
    half    d;              // delta
    int8_t  qs[QK8_0];      // quants
} block_q8_0;
static_assert(sizeof(block_q8_0) == sizeof(ggml_fp16_t) + QK8_0, "wrong q8_0 block size/padding");

#define QK8_1 32
#define QR8_1 1
#define QI8_1 (QK8_1 / (4 * QR8_1))
typedef struct {
    half2   ds;             // ds.x = delta, ds.y = sum
    int8_t  qs[QK8_0];      // quants
} block_q8_1;
static_assert(sizeof(block_q8_1) == 2*sizeof(ggml_fp16_t) + QK8_0, "wrong q8_1 block size/padding");

typedef float (*vec_dot_q_cuda_t)(const void * __restrict__ vbq, const block_q8_1 * __restrict__ bq8_1, const int & iqs);
typedef void (*allocate_tiles_cuda_t)(int ** x_ql, half2 ** x_dm, int ** x_qh, int ** x_sc);
typedef void (*load_tiles_cuda_t)(
    const void * __restrict__ vx, int * __restrict__ x_ql, half2 * __restrict__ x_dm, int * __restrict__ x_qh,
    int * __restrict__ x_sc, const int & i_offset, const int & i_max, const int & k, const int & blocks_per_row);
typedef float (*vec_dot_q_mul_mat_cuda_t)(
    const int * __restrict__ x_ql, const half2 * __restrict__ x_dm, const int * __restrict__ x_qh, const int * __restrict__ x_sc,
    const int * __restrict__ y_qs, const half2 * __restrict__ y_ms, const int & i, const int & j, const int & k);

//================================= k-quants

#ifdef GGML_QKK_64
#define QK_K 64
#define K_SCALE_SIZE 4
#else
#define QK_K 256
#define K_SCALE_SIZE 12
#endif

#define QR2_K 4
#define QI2_K (QK_K / (4*QR2_K))
typedef struct {
    uint8_t scales[QK_K/16]; // scales and mins, quantized with 4 bits
    uint8_t qs[QK_K/4];      // quants
    half2 dm;                // super-block scale for quantized scales/mins
} block_q2_K;
static_assert(sizeof(block_q2_K) == 2*sizeof(ggml_fp16_t) + QK_K/16 + QK_K/4, "wrong q2_K block size/padding");

#define QR3_K 4
#define QI3_K (QK_K / (4*QR3_K))
typedef struct {
    uint8_t hmask[QK_K/8];     // quants - high bit
    uint8_t qs[QK_K/4];        // quants - low 2 bits
#ifdef GGML_QKK_64
    uint8_t scales[2]; // scales, quantized with 8 bits
#else
    uint8_t scales[K_SCALE_SIZE]; // scales, quantized with 6 bits
#endif
    half d;             // super-block scale
} block_q3_K;
//static_assert(sizeof(block_q3_K) == sizeof(ggml_fp16_t) + QK_K / 4 + QK_K / 8 + K_SCALE_SIZE, "wrong q3_K block size/padding");

#define QR4_K 2
#define QI4_K (QK_K / (4*QR4_K))
#ifdef GGML_QKK_64
typedef struct {
    half    dm[2];             // super-block scales/mins
    uint8_t scales[2];         // 4-bit block scales/mins
    uint8_t qs[QK_K/2];        // 4--bit quants
} block_q4_K;
static_assert(sizeof(block_q4_K) == sizeof(half2) + QK_K/2 + 2, "wrong q4_K block size/padding");
#else
typedef struct {
    half2 dm;                  // super-block scale for quantized scales/mins
    uint8_t scales[3*QK_K/64]; // scales, quantized with 6 bits
    uint8_t qs[QK_K/2];        // 4--bit quants
} block_q4_K;
static_assert(sizeof(block_q4_K) == 2*sizeof(ggml_fp16_t) + 3*QK_K/64 + QK_K/2, "wrong q4_K block size/padding");
#endif

#define QR5_K 2
#define QI5_K (QK_K / (4*QR5_K))
#ifdef GGML_QKK_64
typedef struct {
    half d;                  // super-block scale
    int8_t scales[QK_K/16];  // block scales
    uint8_t qh[QK_K/8];      // quants, high bit
    uint8_t qs[QK_K/2];      // quants, low 4 bits
} block_q5_K;
static_assert(sizeof(block_q5_K) == sizeof(ggml_fp16_t) + QK_K/2 + QK_K/8 + QK_K/16, "wrong q5_K block size/padding");
#else
typedef struct {
    half2 dm;                     // super-block scale for quantized scales/mins
    uint8_t scales[K_SCALE_SIZE]; // scales and mins, quantized with 6 bits
    uint8_t qh[QK_K/8];           // quants, high bit
    uint8_t qs[QK_K/2];           // quants, low 4 bits
} block_q5_K;
static_assert(sizeof(block_q5_K) == 2*sizeof(ggml_fp16_t) + K_SCALE_SIZE + QK_K/2 + QK_K/8, "wrong q5_K block size/padding");
#endif

#define QR6_K 2
#define QI6_K (QK_K / (4*QR6_K))
typedef struct {
    uint8_t ql[QK_K/2];   // quants, lower 4 bits
    uint8_t qh[QK_K/4];   // quants, upper 2 bits
    int8_t  scales[QK_K/16]; // scales
    half    d;         // delta
} block_q6_K;
static_assert(sizeof(block_q6_K) == sizeof(ggml_fp16_t) + 13*QK_K/16, "wrong q6_K block size/padding");

#define WARP_SIZE 32
#define MATRIX_ROW_PADDING 512 // last row of quant. matrices is a multiple of this to avoid out-of-bounds memory accesses

#define CUDA_ADD_BLOCK_SIZE 256
#define CUDA_MUL_BLOCK_SIZE 256
#define CUDA_GELU_BLOCK_SIZE 256
#define CUDA_SILU_BLOCK_SIZE 256
#define CUDA_CPY_BLOCK_SIZE 32
#define CUDA_SCALE_BLOCK_SIZE 256
#define CUDA_ROPE_BLOCK_SIZE 256
#define CUDA_ALIBI_BLOCK_SIZE 32
#define CUDA_DIAG_MASK_INF_BLOCK_SIZE 32
#define CUDA_QUANTIZE_BLOCK_SIZE 256
#define CUDA_DEQUANTIZE_BLOCK_SIZE 256

// dmmv = dequantize_mul_mat_vec
#ifndef GGML_CUDA_DMMV_X
#define GGML_CUDA_DMMV_X 32
#endif
#ifndef GGML_CUDA_MMV_Y
#define GGML_CUDA_MMV_Y 1
#endif

#ifndef K_QUANTS_PER_ITERATION
#define K_QUANTS_PER_ITERATION 2
#else
static_assert(K_QUANTS_PER_ITERATION == 1 || K_QUANTS_PER_ITERATION == 2, "K_QUANTS_PER_ITERATION must be 1 or 2");
#endif

#ifndef GGML_CUDA_PEER_MAX_BATCH_SIZE
#define GGML_CUDA_PEER_MAX_BATCH_SIZE 128
#endif // GGML_CUDA_PEER_MAX_BATCH_SIZE

#define MUL_MAT_SRC1_COL_STRIDE 128

#define MAX_STREAMS 8
static cudaStream_t g_cudaStreams[GGML_CUDA_MAX_DEVICES][MAX_STREAMS] = { nullptr };

struct ggml_tensor_extra_gpu {
    void * data_device[GGML_CUDA_MAX_DEVICES]; // 1 pointer for each device for split tensors
    cudaEvent_t events[GGML_CUDA_MAX_DEVICES][MAX_STREAMS]; // events for synchronizing multiple GPUs
};

// this is faster on Windows
// probably because the Windows CUDA libraries forget to make this check before invoking the drivers
inline cudaError_t ggml_cuda_set_device(const int device) {
    int current_device;
    CUDA_CHECK(cudaGetDevice(&current_device));

    if (device == current_device) {
        return cudaSuccess;
    }

    return cudaSetDevice(device);
}

static int g_device_count = -1;
static int g_main_device = 0;
static int g_compute_capabilities[GGML_CUDA_MAX_DEVICES];
static float g_tensor_split[GGML_CUDA_MAX_DEVICES] = {0};
static bool g_mul_mat_q = true;

static void * g_scratch_buffer = nullptr;
static size_t g_scratch_size = 0; // disabled by default
static size_t g_scratch_offset = 0;

static cublasHandle_t g_cublas_handles[GGML_CUDA_MAX_DEVICES] = {nullptr};

static __global__ void add_f32(const float * x, const float * y, float * dst, const int kx, const int ky) {
    const int i = blockDim.x*blockIdx.x + threadIdx.x;

    if (i >= kx) {
        return;
    }
    dst[i] = x[i] + y[i%ky];
}

static __global__ void add_f16_f32_f16(const half * x, const float * y, half * dst, const int k) {
    const int i = blockDim.x*blockIdx.x + threadIdx.x;

    if (i >= k) {
        return;
    }
    dst[i] = __hadd(x[i], __float2half(y[i]));
}

static __global__ void mul_f32(const float * x, const float * y, float * dst, const int kx, const int ky) {
    const int i = blockDim.x*blockIdx.x + threadIdx.x;

    if (i >= kx) {
        return;
    }
    dst[i] = x[i] * y[i%ky];
}

static __global__ void gelu_f32(const float * x, float * dst, const int k) {
    const float GELU_COEF_A    = 0.044715f;
    const float SQRT_2_OVER_PI = 0.79788456080286535587989211986876f;
    const int i = blockDim.x*blockIdx.x + threadIdx.x;

    if (i >= k) {
        return;
    }

    float xi = x[i];
    dst[i] = 0.5f*xi*(1.0f + tanhf(SQRT_2_OVER_PI*xi*(1.0f + GELU_COEF_A*xi*xi)));
}

static __global__ void silu_f32(const float * x, float * dst, const int k) {
    const int i = blockDim.x*blockIdx.x + threadIdx.x;

    if (i >= k) {
        return;
    }
    dst[i] = x[i] / (1.0f + expf(-x[i]));
}

static __device__ __forceinline__ float2 warp_reduce_sum(float2 a) {
#pragma unroll
    for (int mask = 16; mask > 0; mask >>= 1) {
        a.x += __shfl_xor_sync(0xffffffff, a.x, mask, 32);
        a.y += __shfl_xor_sync(0xffffffff, a.y, mask, 32);
    }
    return a;
}

template <int block_size>
static __global__ void norm_f32(const float * x, float * dst, const int ncols) {
    const int row = blockIdx.x*blockDim.y + threadIdx.y;
    const int tid = threadIdx.x;

    const float eps = 1e-5f;

    float2 mean_var = make_float2(0.f, 0.f);

    for (int col = tid; col < ncols; col += block_size) {
        const float xi = x[row*ncols + col];
        mean_var.x += xi;
        mean_var.y += xi * xi;
    }

    // sum up partial sums
    mean_var = warp_reduce_sum(mean_var);
    if (block_size > WARP_SIZE) {
        __shared__ float2 s_sum[32];
        int warp_id = threadIdx.x / WARP_SIZE;
        int lane_id = threadIdx.x % WARP_SIZE;
        if (lane_id == 0) {
            s_sum[warp_id] = mean_var;
        }
        __syncthreads();
        mean_var = s_sum[lane_id];
        mean_var = warp_reduce_sum(mean_var);
    }

    const float mean = mean_var.x / ncols;
    const float var = mean_var.y / ncols - mean * mean;
    const float inv_std = rsqrtf(var + eps);

    for (int col = tid; col < ncols; col += block_size) {
        dst[row*ncols + col] = (x[row*ncols + col] - mean) * inv_std;
    }
}

static __device__ __forceinline__ float warp_reduce_sum(float x) {
#pragma unroll
    for (int mask = 16; mask > 0; mask >>= 1) {
        x += __shfl_xor_sync(0xffffffff, x, mask, 32);
    }
    return x;
}

template <int block_size>
static __global__ void rms_norm_f32(const float * x, float * dst, const int ncols, const float eps) {
    const int row = blockIdx.x*blockDim.y + threadIdx.y;
    const int tid = threadIdx.x;

    float tmp = 0.0f; // partial sum for thread in warp

    for (int col = tid; col < ncols; col += block_size) {
        const float xi = x[row*ncols + col];
        tmp += xi * xi;
    }

    // sum up partial sums
    tmp = warp_reduce_sum(tmp);
    if (block_size > WARP_SIZE) {
        __shared__ float s_sum[32];
        int warp_id = threadIdx.x / WARP_SIZE;
        int lane_id = threadIdx.x % WARP_SIZE;
        if (lane_id == 0) {
            s_sum[warp_id] = tmp;
        }
        __syncthreads();
        tmp = s_sum[lane_id];
        tmp = warp_reduce_sum(tmp);
    }

    const float mean = tmp / ncols;
    const float scale = rsqrtf(mean + eps);

    for (int col = tid; col < ncols; col += block_size) {
        dst[row*ncols + col] = scale * x[row*ncols + col];
    }
}

static __device__ __forceinline__ void dequantize_q4_0(const void * vx, const int ib, const int iqs, dfloat2 & v){
    const block_q4_0 * x = (const block_q4_0 *) vx;

    const dfloat d = x[ib].d;

    const int vui = x[ib].qs[iqs];

    v.x = vui & 0xF;
    v.y = vui >> 4;

#ifdef GGML_CUDA_F16
    v = __hsub2(v, {8.0f, 8.0f});
    v = __hmul2(v, {d, d});
#else
    v.x = (v.x - 8.0f) * d;
    v.y = (v.y - 8.0f) * d;
#endif // GGML_CUDA_F16
}

static __device__ __forceinline__ void dequantize_q4_1(const void * vx, const int ib, const int iqs, dfloat2 & v){
    const block_q4_1 * x = (const block_q4_1 *) vx;

    const dfloat d = __low2half(x[ib].dm);
    const dfloat m = __high2half(x[ib].dm);

    const int vui = x[ib].qs[iqs];

    v.x = vui & 0xF;
    v.y = vui >> 4;

#ifdef GGML_CUDA_F16
    v = __hmul2(v, {d, d});
    v = __hadd2(v, {m, m});
#else
    v.x = (v.x * d) + m;
    v.y = (v.y * d) + m;
#endif // GGML_CUDA_F16
}

static __device__ __forceinline__ void dequantize_q5_0(const void * vx, const int ib, const int iqs, dfloat2 & v){
    const block_q5_0 * x = (const block_q5_0 *) vx;

    const dfloat d = x[ib].d;

    uint32_t qh;
    memcpy(&qh, x[ib].qh, sizeof(qh));

    const int xh_0 = ((qh >> (iqs +  0)) << 4) & 0x10;
    const int xh_1 = ((qh >> (iqs + 12))     ) & 0x10;

    v.x = ((x[ib].qs[iqs] & 0xf) | xh_0);
    v.y = ((x[ib].qs[iqs] >>  4) | xh_1);

#ifdef GGML_CUDA_F16
    v = __hsub2(v, {16.0f, 16.0f});
    v = __hmul2(v, {d, d});
#else
    v.x = (v.x - 16.0f) * d;
    v.y = (v.y - 16.0f) * d;
#endif // GGML_CUDA_F16
}

static __device__ __forceinline__ void dequantize_q5_1(const void * vx, const int ib, const int iqs, dfloat2 & v){
    const block_q5_1 * x = (const block_q5_1 *) vx;

    const dfloat d = __low2half(x[ib].dm);
    const dfloat m = __high2half(x[ib].dm);

    uint32_t qh;
    memcpy(&qh, x[ib].qh, sizeof(qh));

    const int xh_0 = ((qh >> (iqs +  0)) << 4) & 0x10;
    const int xh_1 = ((qh >> (iqs + 12))     ) & 0x10;

    v.x = ((x[ib].qs[iqs] & 0xf) | xh_0);
    v.y = ((x[ib].qs[iqs] >>  4) | xh_1);

#ifdef GGML_CUDA_F16
    v = __hmul2(v, {d, d});
    v = __hadd2(v, {m, m});
#else
    v.x = (v.x * d) + m;
    v.y = (v.y * d) + m;
#endif // GGML_CUDA_F16
}

static __device__ __forceinline__ void dequantize_q8_0(const void * vx, const int ib, const int iqs, dfloat2 & v){
    const block_q8_0 * x = (const block_q8_0 *) vx;

    const dfloat d = x[ib].d;

    v.x = x[ib].qs[iqs + 0];
    v.y = x[ib].qs[iqs + 1];

#ifdef GGML_CUDA_F16
    v = __hmul2(v, {d, d});
#else
    v.x *= d;
    v.y *= d;
#endif // GGML_CUDA_F16
}

//================================== k-quants

static __global__ void dequantize_block_q2_K(const void * __restrict__ vx, float * __restrict__ yy) {

    const int i   = blockIdx.x;
    const block_q2_K * x = (const block_q2_K *) vx;

    const int tid = threadIdx.x;
#if QK_K == 256
    const int n   = tid/32;
    const int l   = tid - 32*n;
    const int is  = 8*n + l/16;

    const uint8_t q = x[i].qs[32*n + l];
    float * y = yy + i*QK_K + 128*n;

    float dall = __low2half(x[i].dm);
    float dmin = __high2half(x[i].dm);
    y[l+ 0] = dall * (x[i].scales[is+0] & 0xF) * ((q >> 0) & 3) - dmin * (x[i].scales[is+0] >> 4);
    y[l+32] = dall * (x[i].scales[is+2] & 0xF) * ((q >> 2) & 3) - dmin * (x[i].scales[is+2] >> 4);
    y[l+64] = dall * (x[i].scales[is+4] & 0xF) * ((q >> 4) & 3) - dmin * (x[i].scales[is+4] >> 4);
    y[l+96] = dall * (x[i].scales[is+6] & 0xF) * ((q >> 6) & 3) - dmin * (x[i].scales[is+6] >> 4);
#else
    const int is = tid/16;  // 0 or 1
    const int il = tid%16;  // 0...15
    const uint8_t q = x[i].qs[il] >> (2*is);
    float * y = yy + i*QK_K + 16*is + il;
    float dall = __low2half(x[i].dm);
    float dmin = __high2half(x[i].dm);
    y[ 0] = dall * (x[i].scales[is+0] & 0xF) * ((q >> 0) & 3) - dmin * (x[i].scales[is+0] >> 4);
    y[32] = dall * (x[i].scales[is+2] & 0xF) * ((q >> 4) & 3) - dmin * (x[i].scales[is+2] >> 4);
#endif

}

static __global__ void dequantize_block_q3_K(const void * __restrict__ vx, float * __restrict__ yy) {

    const int i = blockIdx.x;
    const block_q3_K * x = (const block_q3_K *) vx;

#if QK_K == 256
    const int r = threadIdx.x/4;
    const int tid = r/2;
    const int is0 = r%2;
    const int l0 = 16*is0 + 4*(threadIdx.x%4);
    const int n = tid / 4;
    const int j = tid - 4*n;

    uint8_t m = 1 << (4*n + j);
    int is = 8*n + 2*j + is0;
    int shift = 2*j;

    int8_t us = is <  4 ? (x[i].scales[is-0] & 0xF) | (((x[i].scales[is+8] >> 0) & 3) << 4) :
                is <  8 ? (x[i].scales[is-0] & 0xF) | (((x[i].scales[is+4] >> 2) & 3) << 4) :
                is < 12 ? (x[i].scales[is-8] >>  4) | (((x[i].scales[is+0] >> 4) & 3) << 4) :
                          (x[i].scales[is-8] >>  4) | (((x[i].scales[is-4] >> 6) & 3) << 4);
    float d_all = x[i].d;
    float dl = d_all * (us - 32);

    float * y = yy + i*QK_K + 128*n + 32*j;
    const uint8_t * q = x[i].qs + 32*n;
    const uint8_t * hm = x[i].hmask;

    for (int l = l0; l < l0+4; ++l) y[l] = dl * ((int8_t)((q[l] >> shift) & 3) - ((hm[l] & m) ? 0 : 4));
#else
    const int tid = threadIdx.x;
    const int is  = tid/16;  // 0 or 1
    const int il  = tid%16;  // 0...15
    const int im  = il/8;    // 0...1
    const int in  = il%8;    // 0...7

    float * y = yy + i*QK_K + 16*is + il;

    const uint8_t q = x[i].qs[il] >> (2*is);
    const uint8_t h = x[i].hmask[in] >> (2*is + im);
    const float   d = (float)x[i].d;

    if (is == 0) {
        y[ 0] = d * ((x[i].scales[0] & 0xF) - 8) * ((int8_t)((q >> 0) & 3) - ((h >> 0) & 1 ? 0 : 4));
        y[32] = d * ((x[i].scales[1] & 0xF) - 8) * ((int8_t)((q >> 4) & 3) - ((h >> 4) & 1 ? 0 : 4));
    } else {
        y[ 0] = d * ((x[i].scales[0] >>  4) - 8) * ((int8_t)((q >> 0) & 3) - ((h >> 0) & 1 ? 0 : 4));
        y[32] = d * ((x[i].scales[1] >>  4) - 8) * ((int8_t)((q >> 4) & 3) - ((h >> 4) & 1 ? 0 : 4));
    }
#endif

}

#if QK_K == 256
static inline __device__ void get_scale_min_k4(int j, const uint8_t * q, uint8_t & d, uint8_t & m) {
    if (j < 4) {
        d = q[j] & 63; m = q[j + 4] & 63;
    } else {
        d = (q[j+4] & 0xF) | ((q[j-4] >> 6) << 4);
        m = (q[j+4] >>  4) | ((q[j-0] >> 6) << 4);
    }
}
#endif

static __global__ void dequantize_block_q4_K(const void * __restrict__ vx, float * __restrict__ yy) {
    const block_q4_K * x = (const block_q4_K *) vx;

    const int i = blockIdx.x;

#if QK_K == 256
    // assume 32 threads
    const int tid = threadIdx.x;
    const int il  = tid/8;
    const int ir  = tid%8;
    const int is  = 2*il;
    const int n   = 4;

    float * y = yy + i*QK_K + 64*il + n*ir;

    const float dall = __low2half(x[i].dm);
    const float dmin = __high2half(x[i].dm);

    const uint8_t * q = x[i].qs + 32*il + n*ir;

    uint8_t sc, m;
    get_scale_min_k4(is + 0, x[i].scales, sc, m);
    const float d1 = dall * sc; const float m1 = dmin * m;
    get_scale_min_k4(is + 1, x[i].scales, sc, m);
    const float d2 = dall * sc; const float m2 = dmin * m;
    for (int l = 0; l < n; ++l) {
        y[l + 0] = d1 * (q[l] & 0xF) - m1;
        y[l +32] = d2 * (q[l] >>  4) - m2;
    }
#else
    const int tid = threadIdx.x;
    const uint8_t * q = x[i].qs;
    float * y = yy + i*QK_K;
    const float d = (float)x[i].dm[0];
    const float m = (float)x[i].dm[1];
    y[tid+ 0] = d * (x[i].scales[0] & 0xF) * (q[tid] & 0xF) - m * (x[i].scales[0] >> 4);
    y[tid+32] = d * (x[i].scales[1] & 0xF) * (q[tid] >>  4) - m * (x[i].scales[1] >> 4);
#endif
}

static __global__ void dequantize_block_q5_K(const void * __restrict__ vx, float * __restrict__ yy) {
    const block_q5_K * x = (const block_q5_K *) vx;

    const int i = blockIdx.x;

#if QK_K == 256
    // assume 64 threads - this is very slightly better than the one below
    const int tid = threadIdx.x;
    const int il  = tid/16;   // il is in 0...3
    const int ir  = tid%16;   // ir is in 0...15
    const int is  = 2*il;     // is is in 0...6

    float * y = yy + i*QK_K + 64*il + 2*ir;

    const float dall = __low2half(x[i].dm);
    const float dmin = __high2half(x[i].dm);

    const uint8_t * ql = x[i].qs + 32*il + 2*ir;
    const uint8_t * qh = x[i].qh + 2*ir;

    uint8_t sc, m;
    get_scale_min_k4(is + 0, x[i].scales, sc, m);
    const float d1 = dall * sc; const float m1 = dmin * m;
    get_scale_min_k4(is + 1, x[i].scales, sc, m);
    const float d2 = dall * sc; const float m2 = dmin * m;

    uint8_t   hm  = 1 << (2*il);
    y[ 0] = d1 * ((ql[ 0] & 0xF) + (qh[ 0] & hm ? 16 : 0)) - m1;
    y[ 1] = d1 * ((ql[ 1] & 0xF) + (qh[ 1] & hm ? 16 : 0)) - m1;
    hm <<= 1;
    y[32] = d2 * ((ql[ 0] >>  4) + (qh[ 0] & hm ? 16 : 0)) - m2;
    y[33] = d2 * ((ql[ 1] >>  4) + (qh[ 1] & hm ? 16 : 0)) - m2;
#else
    const int tid = threadIdx.x;
    const uint8_t q = x[i].qs[tid];
    const int im = tid/8;  // 0...3
    const int in = tid%8;  // 0...7
    const int is = tid/16; // 0 or 1
    const uint8_t h = x[i].qh[in] >> im;
    const float d = x[i].d;
    float * y = yy + i*QK_K + tid;
    y[ 0] = d * x[i].scales[is+0] * ((q & 0xF) - ((h >> 0) & 1 ? 0 : 16));
    y[32] = d * x[i].scales[is+2] * ((q >>  4) - ((h >> 4) & 1 ? 0 : 16));
#endif
}

static __global__ void dequantize_block_q6_K(const void * __restrict__ vx, float * __restrict__ yy) {
    const block_q6_K * x = (const block_q6_K *) vx;

    const int i = blockIdx.x;
#if QK_K == 256

    // assume 64 threads - this is very slightly better than the one below
    const int tid = threadIdx.x;
    const int ip  = tid/32;   // ip is 0 or 1
    const int il  = tid - 32*ip; // 0...32
    const int is  = 8*ip + il/16;

    float * y = yy + i*QK_K + 128*ip + il;

    const float d = x[i].d;

    const uint8_t * ql = x[i].ql + 64*ip + il;
    const uint8_t   qh = x[i].qh[32*ip + il];
    const int8_t  * sc = x[i].scales + is;

    y[ 0] = d * sc[0] * ((int8_t)((ql[ 0] & 0xF) | (((qh >> 0) & 3) << 4)) - 32);
    y[32] = d * sc[2] * ((int8_t)((ql[32] & 0xF) | (((qh >> 2) & 3) << 4)) - 32);
    y[64] = d * sc[4] * ((int8_t)((ql[ 0]  >> 4) | (((qh >> 4) & 3) << 4)) - 32);
    y[96] = d * sc[6] * ((int8_t)((ql[32]  >> 4) | (((qh >> 6) & 3) << 4)) - 32);
#else

    // assume 32 threads
    const int tid = threadIdx.x;
    const int ip  = tid/16;         // 0 or 1
    const int il  = tid - 16*ip;    // 0...15

    float * y = yy + i*QK_K + 16*ip + il;

    const float d = x[i].d;

    const uint8_t   ql = x[i].ql[16*ip + il];
    const uint8_t   qh = x[i].qh[il] >> (2*ip);
    const int8_t  * sc = x[i].scales;

    y[ 0] = d * sc[ip+0] * ((int8_t)((ql & 0xF) | (((qh >> 0) & 3) << 4)) - 32);
    y[32] = d * sc[ip+2] * ((int8_t)((ql  >> 4) | (((qh >> 4) & 3) << 4)) - 32);
#endif
}

static __global__ void dequantize_mul_mat_vec_q2_k(const void * __restrict__ vx, const float * __restrict__ yy, float * __restrict__ dst, const int ncols, int nrows) {

    static_assert(16%K_QUANTS_PER_ITERATION == 0, "16 must be divisible by K_QUANTS_PER_ITERATION");

    const int row = blockIdx.y*blockDim.y + threadIdx.y;
    if (row > nrows) return;

    const int num_blocks_per_row = ncols / QK_K;
    const int ib0 = row*num_blocks_per_row;

    const block_q2_K * x = (const block_q2_K *)vx + ib0;

    float tmp = 0; // partial sum for thread in warp

#if QK_K == 256
    const int tid = threadIdx.x/K_QUANTS_PER_ITERATION;  // 0...31 or 0...15
    const int ix  = threadIdx.x%K_QUANTS_PER_ITERATION;  // 0 or 0,1

    const int step = 16/K_QUANTS_PER_ITERATION;

    const int im = tid/step;                             // 0 or 1. 0 computes 0..., 1 computes 128...
    const int in = tid - step*im;                        // 0...15 or 0...7

    const int l0 = K_QUANTS_PER_ITERATION*in;            // 0...15 or 0...14 in steps of 2
    const int q_offset = 32*im + l0;
    const int s_offset = 8*im;
    const int y_offset = 128*im + l0;

    uint32_t aux[4];
    const uint8_t * d = (const uint8_t *)aux;
    const uint8_t * m = (const uint8_t *)(aux + 2);

    for (int i = ix; i < num_blocks_per_row; i += K_QUANTS_PER_ITERATION) {

        const float   * y = yy + i * QK_K + y_offset;
        const uint8_t * q = x[i].qs + q_offset;

        const float dall = __low2half(x[i].dm);
        const float dmin = __high2half(x[i].dm);

        const uint32_t * a = (const uint32_t *)(x[i].scales + s_offset);
        aux[0] = a[0] & 0x0f0f0f0f;
        aux[1] = a[1] & 0x0f0f0f0f;
        aux[2] = (a[0] >> 4) & 0x0f0f0f0f;
        aux[3] = (a[1] >> 4) & 0x0f0f0f0f;

        float sum1 = 0, sum2 = 0;
        for (int l = 0; l < K_QUANTS_PER_ITERATION; ++l) {
            sum1 += y[l+ 0] * d[0] * ((q[l+ 0] >> 0) & 3)
                  + y[l+32] * d[2] * ((q[l+ 0] >> 2) & 3)
                  + y[l+64] * d[4] * ((q[l+ 0] >> 4) & 3)
                  + y[l+96] * d[6] * ((q[l+ 0] >> 6) & 3)
                  + y[l+16] * d[1] * ((q[l+16] >> 0) & 3)
                  + y[l+48] * d[3] * ((q[l+16] >> 2) & 3)
                  + y[l+80] * d[5] * ((q[l+16] >> 4) & 3)
                  +y[l+112] * d[7] * ((q[l+16] >> 6) & 3);
            sum2 += y[l+ 0] * m[0] + y[l+32] * m[2] + y[l+64] * m[4] + y[ l+96] * m[6]
                  + y[l+16] * m[1] + y[l+48] * m[3] + y[l+80] * m[5] + y[l+112] * m[7];

        }
        tmp += dall * sum1 - dmin * sum2;

    }
#else
    const int tid = threadIdx.x/(2*K_QUANTS_PER_ITERATION);  // 0...15 or 0...7
    const int ix  = threadIdx.x%(2*K_QUANTS_PER_ITERATION);  // 0....1 or 0...3
    const int offset = tid * K_QUANTS_PER_ITERATION;

    uint32_t uaux[2];
    const uint8_t * d = (const uint8_t *)uaux;

    for (int i = ix; i < num_blocks_per_row; i += 2*K_QUANTS_PER_ITERATION) {

        const float   * y = yy + i * QK_K + offset;
        const uint8_t * q = x[i].qs + offset;
        const uint32_t * s = (const uint32_t *)x[i].scales;

        uaux[0] = s[0] & 0x0f0f0f0f;
        uaux[1] = (s[0] >> 4) & 0x0f0f0f0f;

        const float2 dall = __half22float2(x[i].dm);

        float sum1 = 0, sum2 = 0;
        for (int l = 0; l < K_QUANTS_PER_ITERATION; ++l) {
            const uint8_t ql = q[l];
            sum1 += y[l+ 0] * d[0] * ((ql >> 0) & 3)
                  + y[l+16] * d[1] * ((ql >> 2) & 3)
                  + y[l+32] * d[2] * ((ql >> 4) & 3)
                  + y[l+48] * d[3] * ((ql >> 6) & 3);
            sum2 += y[l+0] * d[4] + y[l+16] * d[5] + y[l+32] * d[6] + y[l+48] * d[7];
        }
        tmp += dall.x * sum1 - dall.y * sum2;
    }
#endif

    // sum up partial sums and write back result
#pragma unroll
    for (int mask = 16; mask > 0; mask >>= 1) {
        tmp += __shfl_xor_sync(0xffffffff, tmp, mask, 32);
    }

    if (threadIdx.x == 0) {
        dst[row] = tmp;
    }
}

static __global__ void dequantize_mul_mat_vec_q3_k(const void * __restrict__ vx, const float * __restrict__ yy, float * __restrict__ dst, const int ncols, int nrows) {

    const int row = blockIdx.y*blockDim.y + threadIdx.y;
    if (row > nrows) return;

    const int num_blocks_per_row = ncols / QK_K;
    const int ib0 = row*num_blocks_per_row;

    const block_q3_K * x = (const block_q3_K *)vx + ib0;

    float tmp = 0; // partial sum for thread in warp

#if QK_K == 256

    const uint16_t kmask1 = 0x0303;
    const uint16_t kmask2 = 0x0f0f;

    const int tid = threadIdx.x/K_QUANTS_PER_ITERATION;  // 0...31 or 0...16
    const int ix  = threadIdx.x%K_QUANTS_PER_ITERATION;  // 0 or 0,1

    const int n  = K_QUANTS_PER_ITERATION;               // iterations in the inner loop
    const int step = 16/K_QUANTS_PER_ITERATION;
    const int im = tid/step;                             // 0 or 1. 0 computes 0..., 1 computes 128...
    const int in = tid - step*im;                        // 0....15 or 0...7

    const uint8_t m = 1 << (4*im);

    const int l0 = n*in;                                 // 0...15 or 0...14 in steps of 2
    const int q_offset =  32*im + l0;
    const int y_offset = 128*im + l0;

    uint16_t utmp[4];
    const int8_t * s = (const int8_t *)utmp;

    const uint16_t s_shift = 4*im;

    for (int i = ix; i < num_blocks_per_row; i += K_QUANTS_PER_ITERATION) {

        const float   * y  = yy + i * QK_K + y_offset;
        const uint8_t * q = x[i].qs + q_offset;
        const uint8_t * h = x[i].hmask + l0;

        const uint16_t * a = (const uint16_t *)x[i].scales;
        utmp[0] = ((a[0] >> s_shift) & kmask2) | (((a[4] >> (s_shift + 0)) & kmask1) << 4);
        utmp[1] = ((a[1] >> s_shift) & kmask2) | (((a[5] >> (s_shift + 0)) & kmask1) << 4);
        utmp[2] = ((a[2] >> s_shift) & kmask2) | (((a[4] >> (s_shift + 2)) & kmask1) << 4);
        utmp[3] = ((a[3] >> s_shift) & kmask2) | (((a[5] >> (s_shift + 2)) & kmask1) << 4);

        const float d = x[i].d;

        float sum = 0;
        for (int l = 0; l < n; ++l) {
            sum += y[l+ 0] * (s[0] - 32) * (((q[l] >> 0) & 3) - (h[l] & (m << 0) ? 0 : 4))
                 + y[l+32] * (s[2] - 32) * (((q[l] >> 2) & 3) - (h[l] & (m << 1) ? 0 : 4))
                 + y[l+64] * (s[4] - 32) * (((q[l] >> 4) & 3) - (h[l] & (m << 2) ? 0 : 4))
                 + y[l+96] * (s[6] - 32) * (((q[l] >> 6) & 3) - (h[l] & (m << 3) ? 0 : 4));
            sum += y[l+16] * (s[1] - 32) * (((q[l+16] >> 0) & 3) - (h[l+16] & (m << 0) ? 0 : 4))
                 + y[l+48] * (s[3] - 32) * (((q[l+16] >> 2) & 3) - (h[l+16] & (m << 1) ? 0 : 4))
                 + y[l+80] * (s[5] - 32) * (((q[l+16] >> 4) & 3) - (h[l+16] & (m << 2) ? 0 : 4))
                + y[l+112] * (s[7] - 32) * (((q[l+16] >> 6) & 3) - (h[l+16] & (m << 3) ? 0 : 4));
        }
        tmp += d * sum;

    }
#else

    const int tid = threadIdx.x/(2*K_QUANTS_PER_ITERATION);  // 0...15 or 0...7
    const int ix  = threadIdx.x%(2*K_QUANTS_PER_ITERATION);  // 0....1 or 0...3
    const int offset = tid * K_QUANTS_PER_ITERATION;         // 0...15 or 0...14
    const int in = offset/8;                                 // 0 or 1
    const int im = offset%8;                                 // 0...7

    for (int i = ix; i < num_blocks_per_row; i += 2*K_QUANTS_PER_ITERATION) {

        const float   * y = yy + i * QK_K + offset;
        const uint8_t * q = x[i].qs + offset;
        const uint8_t * s = x[i].scales;

        const float dall = (float)x[i].d;

        float sum = 0;
        for (int l = 0; l < K_QUANTS_PER_ITERATION; ++l) {
            const uint8_t hl = x[i].hmask[im+l] >> in;
            const uint8_t ql = q[l];
            sum += y[l+ 0] * dall * ((s[0] & 0xF) - 8) * ((int8_t)((ql >> 0) & 3) - ((hl >> 0) & 1 ? 0 : 4))
                 + y[l+16] * dall * ((s[0] >>  4) - 8) * ((int8_t)((ql >> 2) & 3) - ((hl >> 2) & 1 ? 0 : 4))
                 + y[l+32] * dall * ((s[1] & 0xF) - 8) * ((int8_t)((ql >> 4) & 3) - ((hl >> 4) & 1 ? 0 : 4))
                 + y[l+48] * dall * ((s[1] >>  4) - 8) * ((int8_t)((ql >> 6) & 3) - ((hl >> 6) & 1 ? 0 : 4));
        }
        tmp += sum;
    }
#endif

    // sum up partial sums and write back result
#pragma unroll
    for (int mask = 16; mask > 0; mask >>= 1) {
        tmp += __shfl_xor_sync(0xffffffff, tmp, mask, 32);
    }

    if (threadIdx.x == 0) {
        dst[row] = tmp;
    }
}

static __global__ void dequantize_mul_mat_vec_q4_k(const void * __restrict__ vx, const float * __restrict__ yy, float * __restrict__ dst, const int ncols, int nrows) {

    const int row = blockIdx.y*blockDim.y + threadIdx.y;
    if (row > nrows) return;
    const int num_blocks_per_row = ncols / QK_K;
    const int ib0 = row*num_blocks_per_row;

    const block_q4_K * x = (const block_q4_K *)vx + ib0;

#if QK_K == 256
    const uint16_t kmask1 = 0x3f3f;
    const uint16_t kmask2 = 0x0f0f;
    const uint16_t kmask3 = 0xc0c0;

    const int tid = threadIdx.x/K_QUANTS_PER_ITERATION;  // 0...31 or 0...16
    const int ix  = threadIdx.x%K_QUANTS_PER_ITERATION;  // 0 or 0,1

    const int step = 8/K_QUANTS_PER_ITERATION;           // 8 or 4

    const int il  = tid/step;                            // 0...3
    const int ir  = tid - step*il;                       // 0...7 or 0...3
    const int n   = 2 * K_QUANTS_PER_ITERATION;          // 2 or 4

    const int im = il/2;  // 0 or 1. 0 computes 0,32 + 128,160, 1 computes 64,96 + 192,224
    const int in = il%2;

    const int l0 = n*(2*ir + in);
    const int q_offset = 32*im + l0;
    const int y_offset = 64*im + l0;

    uint16_t aux[4];
    const uint8_t * sc = (const uint8_t *)aux;

#if K_QUANTS_PER_ITERATION == 2
    uint32_t q32[4];
    const uint8_t * q4 = (const uint8_t *)q32;
#else
    uint16_t q16[4];
    const uint8_t * q4 = (const uint8_t *)q16;
#endif

    float tmp = 0; // partial sum for thread in warp

    for (int i = ix; i < num_blocks_per_row; i += K_QUANTS_PER_ITERATION) {

        const float   * y1 = yy + i*QK_K + y_offset;
        const float   * y2 = y1 + 128;

        const float dall = __low2half(x[i].dm);
        const float dmin = __high2half(x[i].dm);

        const uint16_t * a = (const uint16_t *)x[i].scales;
        aux[0] = a[im+0] & kmask1;
        aux[1] = a[im+2] & kmask1;
        aux[2] = ((a[im+4] >> 0) & kmask2) | ((a[im+0] & kmask3) >> 2);
        aux[3] = ((a[im+4] >> 4) & kmask2) | ((a[im+2] & kmask3) >> 2);

#if K_QUANTS_PER_ITERATION == 2
        const uint32_t * q1 = (const uint32_t *)(x[i].qs + q_offset);
        const uint32_t * q2 = q1 + 16;

        q32[0] = q1[0] & 0x0f0f0f0f;
        q32[1] = q1[0] & 0xf0f0f0f0;
        q32[2] = q2[0] & 0x0f0f0f0f;
        q32[3] = q2[0] & 0xf0f0f0f0;

        float4 s = {0.f, 0.f, 0.f, 0.f};
        float smin = 0;
        for (int l = 0; l < 4; ++l) {
            s.x += y1[l] * q4[l+0]; s.y += y1[l+32] * q4[l+ 4];
            s.z += y2[l] * q4[l+8]; s.w += y2[l+32] * q4[l+12];
            smin += y1[l] * sc[2] + y1[l+32] * sc[3] + y2[l] * sc[6] + y2[l+32] * sc[7];
        }
        tmp += dall * (s.x * sc[0] + s.y * sc[1] * 1.f/16.f + s.z * sc[4] + s.w * sc[5] * 1.f/16.f) - dmin * smin;
#else
        const uint16_t * q1 = (const uint16_t *)(x[i].qs + q_offset);
        const uint16_t * q2 = q1 + 32;

        q16[0] = q1[0] & 0x0f0f;
        q16[1] = q1[0] & 0xf0f0;
        q16[2] = q2[0] & 0x0f0f;
        q16[3] = q2[0] & 0xf0f0;

        float4 s = {0.f, 0.f, 0.f, 0.f};
        float smin = 0;
        for (int l = 0; l < 2; ++l) {
            s.x += y1[l] * q4[l+0]; s.y += y1[l+32] * q4[l+2];
            s.z += y2[l] * q4[l+4]; s.w += y2[l+32] * q4[l+6];
            smin += y1[l] * sc[2] + y1[l+32] * sc[3] + y2[l] * sc[6] + y2[l+32] * sc[7];
        }
        tmp += dall * (s.x * sc[0] + s.y * sc[1] * 1.f/16.f + s.z * sc[4] + s.w * sc[5] * 1.f/16.f) - dmin * smin;
#endif

    }
#else
    const int tid = threadIdx.x/(2*K_QUANTS_PER_ITERATION);  // 0...15
    const int ix  = threadIdx.x%(2*K_QUANTS_PER_ITERATION);

    const int step = tid * K_QUANTS_PER_ITERATION;

    uint16_t aux16[2];
    const uint8_t * s = (const uint8_t *)aux16;

    float tmp = 0;

    for (int i = ix; i < num_blocks_per_row; i += 2*K_QUANTS_PER_ITERATION) {
        const uint8_t * q = x[i].qs + step;
        const float   * y = yy + i*QK_K + step;
        const uint16_t * a = (const uint16_t *)x[i].scales;
        aux16[0] = a[0] & 0x0f0f;
        aux16[1] = (a[0] >> 4) & 0x0f0f;
        const float d = (float)x[i].dm[0];
        const float m = (float)x[i].dm[1];
        float sum = 0.f;
        for (int j = 0; j < K_QUANTS_PER_ITERATION; ++j) {
            sum += y[j+ 0] * (d * s[0] * (q[j+ 0] & 0xF) - m * s[2])
                 + y[j+16] * (d * s[0] * (q[j+16] & 0xF) - m * s[2])
                 + y[j+32] * (d * s[1] * (q[j+ 0] >>  4) - m * s[3])
                 + y[j+48] * (d * s[1] * (q[j+16] >>  4) - m * s[3]);
        }
        tmp += sum;
    }

#endif

    // sum up partial sums and write back result
#pragma unroll
    for (int mask = 16; mask > 0; mask >>= 1) {
        tmp += __shfl_xor_sync(0xffffffff, tmp, mask, 32);
    }

    if (tid == 0) {
        dst[row] = tmp;
    }
}

static __global__ void dequantize_mul_mat_vec_q5_k(const void * __restrict__ vx, const float * __restrict__ yy, float * __restrict__ dst, const int ncols) {

    const int row = blockIdx.x;
    const int num_blocks_per_row = ncols / QK_K;
    const int ib0 = row*num_blocks_per_row;

    const block_q5_K * x = (const block_q5_K *)vx + ib0;

    float tmp = 0; // partial sum for thread in warp

#if QK_K == 256
    const uint16_t kmask1 = 0x3f3f;
    const uint16_t kmask2 = 0x0f0f;
    const uint16_t kmask3 = 0xc0c0;

    const int tid = threadIdx.x/2;  // 0...15
    const int ix  = threadIdx.x%2;

    const int il  = tid/4;     // 0...3
    const int ir  = tid - 4*il;// 0...3
    const int n   = 2;

    const int im = il/2;  // 0 or 1. 0 computes 0,32 + 128,160, 1 computes 64,96 + 192,224
    const int in = il%2;

    const int l0 = n*(2*ir + in);
    const int q_offset = 32*im + l0;
    const int y_offset = 64*im + l0;

    const uint8_t hm1  = 1 << (2*im);
    const uint8_t hm2  = hm1 << 4;

    uint16_t aux[4];
    const uint8_t * sc = (const uint8_t *)aux;

    uint16_t q16[8];
    const uint8_t * q4 = (const uint8_t *)q16;

    for (int i = ix; i < num_blocks_per_row; i += 2) {

        const uint8_t * ql1 = x[i].qs + q_offset;
        const uint8_t * qh  = x[i].qh + l0;
        const float   * y1  = yy + i*QK_K + y_offset;
        const float   * y2  = y1 + 128;

        const float dall = __low2half(x[i].dm);
        const float dmin = __high2half(x[i].dm);

        const uint16_t * a = (const uint16_t *)x[i].scales;
        aux[0] = a[im+0] & kmask1;
        aux[1] = a[im+2] & kmask1;
        aux[2] = ((a[im+4] >> 0) & kmask2) | ((a[im+0] & kmask3) >> 2);
        aux[3] = ((a[im+4] >> 4) & kmask2) | ((a[im+2] & kmask3) >> 2);

        float4 sum = {0.f, 0.f, 0.f, 0.f};
        float smin = 0;
        const uint16_t * q1 = (const uint16_t *)ql1;
        const uint16_t * q2 = q1 + 32;
        q16[0] = q1[0] & 0x0f0f;
        q16[1] = q1[8] & 0x0f0f;
        q16[2] = (q1[0] >> 4) & 0x0f0f;
        q16[3] = (q1[8] >> 4) & 0x0f0f;
        q16[4] = q2[0] & 0x0f0f;
        q16[5] = q2[8] & 0x0f0f;
        q16[6] = (q2[0] >> 4) & 0x0f0f;
        q16[7] = (q2[8] >> 4) & 0x0f0f;
        for (int l = 0; l < n; ++l) {
            sum.x += y1[l+ 0] * (q4[l +0] + (qh[l+ 0] & (hm1 << 0) ? 16 : 0))
                   + y1[l+16] * (q4[l +2] + (qh[l+16] & (hm1 << 0) ? 16 : 0));
            sum.y += y1[l+32] * (q4[l +4] + (qh[l+ 0] & (hm1 << 1) ? 16 : 0))
                   + y1[l+48] * (q4[l +6] + (qh[l+16] & (hm1 << 1) ? 16 : 0));
            sum.z += y2[l+ 0] * (q4[l +8] + (qh[l+ 0] & (hm2 << 0) ? 16 : 0))
                   + y2[l+16] * (q4[l+10] + (qh[l+16] & (hm2 << 0) ? 16 : 0));
            sum.w += y2[l+32] * (q4[l+12] + (qh[l+ 0] & (hm2 << 1) ? 16 : 0))
                   + y2[l+48] * (q4[l+14] + (qh[l+16] & (hm2 << 1) ? 16 : 0));
            smin += (y1[l] + y1[l+16]) * sc[2] + (y1[l+32] + y1[l+48]) * sc[3]
                  + (y2[l] + y2[l+16]) * sc[6] + (y2[l+32] + y2[l+48]) * sc[7];
        }
        tmp += dall * (sum.x * sc[0] + sum.y * sc[1] + sum.z * sc[4] + sum.w * sc[5]) - dmin * smin;
    }

#else
    const int tid = threadIdx.x/(2*K_QUANTS_PER_ITERATION);  // 0...15
    const int ix  = threadIdx.x%(2*K_QUANTS_PER_ITERATION);
    const int step = tid * K_QUANTS_PER_ITERATION;
    const int im = step/8;
    const int in = step%8;

    for (int i = ix; i < num_blocks_per_row; i += 2*K_QUANTS_PER_ITERATION) {
        const uint8_t * q = x[i].qs + step;
        const int8_t  * s = x[i].scales;
        const float   * y = yy + i*QK_K + step;
        const float     d = x[i].d;
        float sum = 0.f;
        for (int j = 0; j < K_QUANTS_PER_ITERATION; ++j) {
            const uint8_t h = x[i].qh[in+j] >> im;
            sum += y[j+ 0] * d * s[0] * ((q[j+ 0] & 0xF) - ((h >> 0) & 1 ? 0 : 16))
                 + y[j+16] * d * s[1] * ((q[j+16] & 0xF) - ((h >> 2) & 1 ? 0 : 16))
                 + y[j+32] * d * s[2] * ((q[j+ 0] >>  4) - ((h >> 4) & 1 ? 0 : 16))
                 + y[j+48] * d * s[3] * ((q[j+16] >>  4) - ((h >> 6) & 1 ? 0 : 16));
        }
        tmp += sum;
    }
#endif

    // sum up partial sums and write back result
#pragma unroll
    for (int mask = 16; mask > 0; mask >>= 1) {
        tmp += __shfl_xor_sync(0xffffffff, tmp, mask, 32);
    }

    if (threadIdx.x == 0) {
        dst[row] = tmp;
    }
}

static __global__ void dequantize_mul_mat_vec_q6_k(const void * __restrict__ vx, const float * __restrict__ yy, float * __restrict__ dst, const int ncols, int nrows) {

    static_assert(16%K_QUANTS_PER_ITERATION == 0, "16 must be divisible by K_QUANTS_PER_ITERATION");

    const int row = blockIdx.y*blockDim.y + threadIdx.y;
    if (row > nrows) return;

    const int num_blocks_per_row = ncols / QK_K;
    const int ib0 = row*num_blocks_per_row;

    const block_q6_K * x = (const block_q6_K *)vx + ib0;

#if QK_K == 256

    const int tid = threadIdx.x/K_QUANTS_PER_ITERATION;  // 0...31 or 0...16
    const int ix  = threadIdx.x%K_QUANTS_PER_ITERATION;  // 0 or 0, 1

    const int step = 16/K_QUANTS_PER_ITERATION;          // 16 or 8

    const int im = tid/step;                             // 0 or 1. 0 computes 0..., 1 computes 128...
    const int in = tid - step*im;                        // 0...15 or 0...7

#if K_QUANTS_PER_ITERATION == 1
    const int l0 = K_QUANTS_PER_ITERATION*in;            // 0...15
    const int is = 0;
#else
    const int l0 = 4 * in;                               // 0, 4, 8, ..., 28
    const int is = in / 4;
#endif
    const int ql_offset = 64*im + l0;
    const int qh_offset = 32*im + l0;
    const int s_offset  =  8*im + is;
    const int y_offset = 128*im + l0;

    float tmp = 0; // partial sum for thread in warp

    for (int i = ix; i < num_blocks_per_row; i += K_QUANTS_PER_ITERATION) {

        const float   * y  = yy + i * QK_K + y_offset;
        const uint8_t * ql = x[i].ql + ql_offset;
        const uint8_t * qh = x[i].qh + qh_offset;
        const int8_t  * s  = x[i].scales + s_offset;

        const float d = x[i].d;

#if K_QUANTS_PER_ITERATION == 1
        float sum = y[ 0] * s[0] * d * ((int8_t)((ql[ 0] & 0xF) | ((qh[ 0] & 0x03) << 4)) - 32)
                  + y[16] * s[1] * d * ((int8_t)((ql[16] & 0xF) | ((qh[16] & 0x03) << 4)) - 32)
                  + y[32] * s[2] * d * ((int8_t)((ql[32] & 0xF) | ((qh[ 0] & 0x0c) << 2)) - 32)
                  + y[48] * s[3] * d * ((int8_t)((ql[48] & 0xF) | ((qh[16] & 0x0c) << 2)) - 32)
                  + y[64] * s[4] * d * ((int8_t)((ql[ 0]  >> 4) | ((qh[ 0] & 0x30) >> 0)) - 32)
                  + y[80] * s[5] * d * ((int8_t)((ql[16]  >> 4) | ((qh[16] & 0x30) >> 0)) - 32)
                  + y[96] * s[6] * d * ((int8_t)((ql[32]  >> 4) | ((qh[ 0] & 0xc0) >> 2)) - 32)
                  +y[112] * s[7] * d * ((int8_t)((ql[48]  >> 4) | ((qh[16] & 0xc0) >> 2)) - 32);
        tmp += sum;
#else
        float sum = 0;
        for (int l = 0; l < 4; ++l) {
            sum += y[l+ 0] * s[0] * d * ((int8_t)((ql[l+ 0] & 0xF) | (((qh[l] >> 0) & 3) << 4)) - 32)
                 + y[l+32] * s[2] * d * ((int8_t)((ql[l+32] & 0xF) | (((qh[l] >> 2) & 3) << 4)) - 32)
                 + y[l+64] * s[4] * d * ((int8_t)((ql[l+ 0]  >> 4) | (((qh[l] >> 4) & 3) << 4)) - 32)
                 + y[l+96] * s[6] * d * ((int8_t)((ql[l+32]  >> 4) | (((qh[l] >> 6) & 3) << 4)) - 32);
        }
        tmp += sum;
#endif

    }

#else

    const int tid = threadIdx.x/(2*K_QUANTS_PER_ITERATION);  // 0...7
    const int ix  = threadIdx.x%(2*K_QUANTS_PER_ITERATION);  // 0...3

    const int step = tid * K_QUANTS_PER_ITERATION;

    float tmp = 0; // partial sum for thread in warp

    for (int i = ix; i < num_blocks_per_row; i += 2*K_QUANTS_PER_ITERATION) {

        const float   * y  = yy + i * QK_K + step;
        const uint8_t * ql = x[i].ql + step;
        const uint8_t * qh = x[i].qh + step;
        const int8_t  * s  = x[i].scales;

        const float d = x[i+0].d;

        float sum = 0;
        for (int j = 0; j < K_QUANTS_PER_ITERATION; ++j) {
            sum += y[j+ 0] * s[0] * d * ((int8_t)((ql[j+ 0] & 0xF) | ((qh[j] & 0x03) << 4)) - 32)
                 + y[j+16] * s[1] * d * ((int8_t)((ql[j+16] & 0xF) | ((qh[j] & 0x0c) << 2)) - 32)
                 + y[j+32] * s[2] * d * ((int8_t)((ql[j+ 0] >>  4) | ((qh[j] & 0x30) >> 0)) - 32)
                 + y[j+48] * s[3] * d * ((int8_t)((ql[j+16] >>  4) | ((qh[j] & 0xc0) >> 2)) - 32);
        }
        tmp += sum;

    }

#endif

    // sum up partial sums and write back result
#pragma unroll
    for (int mask = 16; mask > 0; mask >>= 1) {
        tmp += __shfl_xor_sync(0xffffffff, tmp, mask, 32);
    }

    if (tid == 0) {
        dst[row] = tmp;
    }
}

static __device__ void convert_f16(const void * vx, const int ib, const int iqs, dfloat2 & v){
    const half * x = (const half *) vx;

    // automatic half -> float type cast if dfloat == float
    v.x = x[ib + iqs + 0];
    v.y = x[ib + iqs + 1];
}

static __device__ void convert_f32(const void * vx, const int ib, const int iqs, dfloat2 & v){
    const float * x = (const float *) vx;

    // automatic half -> float type cast if dfloat == float
    v.x = x[ib + iqs + 0];
    v.y = x[ib + iqs + 1];
}

static __global__ void quantize_q8_1(const float * __restrict__ x, void * __restrict__ vy, const int kx, const int kx_padded) {
    const int ix = blockDim.x*blockIdx.x + threadIdx.x;

    if (ix >= kx_padded) {
        return;
    }

    const int iy = blockDim.y*blockIdx.y + threadIdx.y;

    const int i_padded = iy*kx_padded + ix;

    block_q8_1 * y = (block_q8_1 *) vy;

    const int ib = i_padded / QK8_1; // block index
    const int iqs = i_padded % QK8_1; // quant index

    const float xi = ix < kx ? x[iy*kx + ix] : 0.0f;
    float amax = fabsf(xi);
    float sum = xi;

#pragma unroll
    for (int mask = 16; mask > 0; mask >>= 1) {
        amax = fmaxf(amax, __shfl_xor_sync(0xffffffff, amax, mask, 32));
        sum += __shfl_xor_sync(0xffffffff, sum, mask, 32);
    }

    const float d = amax / 127;
    const int8_t q = amax == 0.0f ? 0 : roundf(xi / d);

    y[ib].qs[iqs] = q;

    if (iqs > 0) {
        return;
    }

    reinterpret_cast<half&>(y[ib].ds.x) = d;
    reinterpret_cast<half&>(y[ib].ds.y) = sum;
}

template <int qk, int qr, dequantize_kernel_t dequantize_kernel, typename dst_t>
static __global__ void dequantize_block(const void * __restrict__ vx, dst_t * __restrict__ y, const int k) {
    const int i = blockDim.x*blockIdx.x + 2*threadIdx.x;

    if (i >= k) {
        return;
    }

    const int ib = i/qk; // block index
    const int iqs = (i%qk)/qr; // quant index
    const int iybs = i - i%qk; // y block start index
    const int y_offset = qr == 1 ? 1 : qk/2;

    // dequantize
    dfloat2 v;
    dequantize_kernel(vx, ib, iqs, v);

    y[iybs + iqs + 0]        = v.x;
    y[iybs + iqs + y_offset] = v.y;
}

// VDR = vec dot ratio, how many contiguous integers each thread processes when the vec dot kernel is called
// MMVQ = mul_mat_vec_q, MMQ = mul_mat_q

#define VDR_Q4_0_Q8_1_MMVQ 2
#define VDR_Q4_0_Q8_1_MMQ  4

template <int vdr> static __device__ __forceinline__ float vec_dot_q4_0_q8_1_impl(
    const int * v, const int * u, const float & d4, const half2 & ds8) {

#if __CUDA_ARCH__ >= MIN_CC_DP4A // lowest compute capability for integer intrinsics
    int sumi = 0;

#pragma unroll
    for (int i = 0; i < vdr; ++i) {
        const int vi0 = (v[i] >> 0) & 0x0F0F0F0F;
        const int vi1 = (v[i] >> 4) & 0x0F0F0F0F;

        // SIMD dot product of quantized values
        sumi = __dp4a(vi0, u[2*i+0], sumi);
        sumi = __dp4a(vi1, u[2*i+1], sumi);
    }

    const float2 ds8f = __half22float2(ds8);

    // second part effectively subtracts 8 from each quant value
    return d4 * (sumi * ds8f.x - (8*vdr/QI4_0) * ds8f.y);
#else
    assert(false);
    return 0.0f; // only to satisfy the compiler
#endif // __CUDA_ARCH__ >= MIN_CC_DP4A
}

#define VDR_Q4_1_Q8_1_MMVQ 2
#define VDR_Q4_1_Q8_1_MMQ  4

template <int vdr> static __device__ __forceinline__ float vec_dot_q4_1_q8_1_impl(
    const int * v, const int * u, const half2 & dm4, const half2 & ds8) {

#if __CUDA_ARCH__ >= MIN_CC_DP4A // lowest compute capability for integer intrinsics
    int sumi = 0;

#pragma unroll
    for (int i = 0; i < vdr; ++i) {
        const int vi0 = (v[i] >> 0) & 0x0F0F0F0F;
        const int vi1 = (v[i] >> 4) & 0x0F0F0F0F;

        // SIMD dot product of quantized values
        sumi = __dp4a(vi0, u[2*i+0], sumi);
        sumi = __dp4a(vi1, u[2*i+1], sumi);
    }

#ifdef GGML_CUDA_F16
    const float2 tmp = __half22float2(__hmul2(dm4, ds8));
    const float d4d8 = tmp.x;
    const float m4s8 = tmp.y;
#else
    const float2 dm4f = __half22float2(dm4);
    const float2 ds8f = __half22float2(ds8);
    const float d4d8 = dm4f.x * ds8f.x;
    const float m4s8 = dm4f.y * ds8f.y;
#endif // GGML_CUDA_F16

    // scale second part of sum by QI8_1/(vdr * QR4_1) to compensate for multiple threads adding it
    return sumi * d4d8 + m4s8 / (QI8_1 / (vdr * QR4_1));
#else
    assert(false);
    return 0.0f; // only to satisfy the compiler
#endif // __CUDA_ARCH__ >= MIN_CC_DP4A
}

#define VDR_Q5_0_Q8_1_MMVQ 2
#define VDR_Q5_0_Q8_1_MMQ  4

template <int vdr> static __device__ __forceinline__ float vec_dot_q5_0_q8_1_impl(
    const int * vl, const int * vh, const int * u, const float & d5, const half2 & ds8) {

#if __CUDA_ARCH__ >= MIN_CC_DP4A // lowest compute capability for integer intrinsics
    int sumi = 0;

#pragma unroll
    for (int i = 0; i < vdr; ++i) {
        int vi0 = (vl[i] >>  0) & 0x0F0F0F0F; // lower 4 qs bits, still need qh as 5th bits
        vi0    |= (vh[i] <<  4) & 0x00000010; // 0 ->  4
        vi0    |= (vh[i] << 11) & 0x00001000; // 1 -> 12
        vi0    |= (vh[i] << 18) & 0x00100000; // 2 -> 20
        vi0    |= (vh[i] << 25) & 0x10000000; // 3 -> 28
        sumi = __dp4a(vi0, u[2*i+0], sumi); // SIMD dot product of quantized values

        int vi1 = (vl[i] >>  4) & 0x0F0F0F0F; // upper 4 qs bits, still need qh as 5th bits
        vi1    |= (vh[i] >> 12) & 0x00000010; // 16 ->  4
        vi1    |= (vh[i] >>  5) & 0x00001000; // 17 -> 12
        vi1    |= (vh[i] <<  2) & 0x00100000; // 18 -> 20
        vi1    |= (vh[i] <<  9) & 0x10000000; // 19 -> 28
        sumi = __dp4a(vi1, u[2*i+1], sumi); // SIMD dot product of quantized values
    }

    const float2 ds8f = __half22float2(ds8);

    // second part effectively subtracts 16 from each quant value
    return d5 * (sumi * ds8f.x - (16*vdr/QI5_0) * ds8f.y);
#else
    assert(false);
    return 0.0f; // only to satisfy the compiler
#endif // __CUDA_ARCH__ >= MIN_CC_DP4A
}

#define VDR_Q5_1_Q8_1_MMVQ 2
#define VDR_Q5_1_Q8_1_MMQ  4

template <int vdr> static __device__ __forceinline__ float vec_dot_q5_1_q8_1_impl(
    const int * vl, const int * vh, const int * u, const half2 & dm5, const half2 & ds8) {

#if __CUDA_ARCH__ >= MIN_CC_DP4A // lowest compute capability for integer intrinsics
    int sumi = 0;

#pragma unroll
    for (int i = 0; i < vdr; ++i) {
        int vi0 = (vl[i] >>  0) & 0x0F0F0F0F; // lower 4 qs bits, still need qh as 5th bits
        vi0    |= (vh[i] <<  4) & 0x00000010; // 0 ->  4
        vi0    |= (vh[i] << 11) & 0x00001000; // 1 -> 12
        vi0    |= (vh[i] << 18) & 0x00100000; // 2 -> 20
        vi0    |= (vh[i] << 25) & 0x10000000; // 3 -> 28
        sumi = __dp4a(vi0, u[2*i+0], sumi); // SIMD dot product of quantized values

        int vi1 = (vl[i] >>  4) & 0x0F0F0F0F; // upper 4 qs bits, still need qh as 5th bits
        vi1    |= (vh[i] >> 12) & 0x00000010; // 16 ->  4
        vi1    |= (vh[i] >>  5) & 0x00001000; // 17 -> 12
        vi1    |= (vh[i] <<  2) & 0x00100000; // 18 -> 20
        vi1    |= (vh[i] <<  9) & 0x10000000; // 19 -> 28
        sumi = __dp4a(vi1, u[2*i+1], sumi); // SIMD dot product of quantized values
    }

#ifdef GGML_CUDA_F16
    const float2 tmp = __half22float2(__hmul2(dm5, ds8));
    const float d5d8 = tmp.x;
    const float m5s8 = tmp.y;
#else
    const float2 dm5f = __half22float2(dm5);
    const float2 ds8f = __half22float2(ds8);
    const float d5d8 = dm5f.x * ds8f.x;
    const float m5s8 = dm5f.y * ds8f.y;
#endif // GGML_CUDA_F16

    // scale second part of sum by QI5_1 / vdr to compensate for multiple threads adding it
    return sumi*d5d8 + m5s8 / (QI5_1 / vdr);

#else
    assert(false);
    return 0.0f; // only to satisfy the compiler
#endif // __CUDA_ARCH__ >= MIN_CC_DP4A
}

#define VDR_Q8_0_Q8_1_MMVQ 2
#define VDR_Q8_0_Q8_1_MMQ 8

template <int vdr> static __device__ __forceinline__ float vec_dot_q8_0_q8_1_impl(
    const int * v, const int * u, const float & d8_0, const float & d8_1) {

#if __CUDA_ARCH__ >= MIN_CC_DP4A // lowest compute capability for integer intrinsics
    int sumi = 0;

#pragma unroll
    for (int i = 0; i < vdr; ++i) {
        // SIMD dot product of quantized values
        sumi = __dp4a(v[i], u[i], sumi);
    }

    return d8_0*d8_1 * sumi;
#else
    assert(false);
    return 0.0f; // only to satisfy the compiler
#endif // __CUDA_ARCH__ >= MIN_CC_DP4A
}

template <int vdr> static __device__ __forceinline__ float vec_dot_q8_1_q8_1_impl(
    const int * v, const int * u, const half2 & dm8, const half2 & ds8) {

#if __CUDA_ARCH__ >= MIN_CC_DP4A // lowest compute capability for integer intrinsics
    int sumi = 0;

#pragma unroll
    for (int i = 0; i < vdr; ++i) {
        // SIMD dot product of quantized values
        sumi = __dp4a(v[i], u[i], sumi);
    }

#ifdef GGML_CUDA_F16
    const float2 tmp = __half22float2(__hmul2(dm8, ds8));
    const float d8d8 = tmp.x;
    const float m8s8 = tmp.y;
#else
    const float2 dm8f = __half22float2(dm8);
    const float2 ds8f = __half22float2(ds8);
    const float d8d8 = dm8f.x * ds8f.x;
    const float m8s8 = dm8f.y * ds8f.y;
#endif // GGML_CUDA_F16

    // scale second part of sum by QI8_1/ vdr to compensate for multiple threads adding it
    return sumi*d8d8 + m8s8 / (QI8_1 / vdr);
#else
    assert(false);
    return 0.0f; // only to satisfy the compiler
#endif // __CUDA_ARCH__ >= MIN_CC_DP4A
}

#define VDR_Q2_K_Q8_1_MMVQ 1
#define VDR_Q2_K_Q8_1_MMQ  2

// contiguous v/x values
static __device__ __forceinline__ float vec_dot_q2_K_q8_1_impl_mmvq(
    const int & v, const int * __restrict__ u, const uint8_t * __restrict__ scales,
    const half2 & dm2, const float * __restrict__ d8) {

#if __CUDA_ARCH__ >= MIN_CC_DP4A // lowest compute capability for integer intrinsics
    float sumf_d = 0.0f;
    float sumf_m = 0.0f;

#pragma unroll
    for (int i = 0; i < QR2_K; ++i) {
        const int sc = scales[2*i];

        const int vi = (v >> (2*i)) & 0x03030303;

        sumf_d += d8[i] * (__dp4a(vi, u[i], 0) * (sc & 0xF)); // SIMD dot product

        // fill int with 4x m
        int m = sc >> 4;
        m |= m <<  8;
        m |= m << 16;
        sumf_m += d8[i] * __dp4a(m, u[i], 0); // multiply constant q2_K part with sum of q8_1 values
    }

    const float2 dm2f = __half22float2(dm2);

    return dm2f.x*sumf_d - dm2f.y*sumf_m;
#else
    assert(false);
    return 0.0f; // only to satisfy the compiler
#endif // __CUDA_ARCH__ >= MIN_CC_DP4A
}

// contiguous u/y values
static __device__ __forceinline__ float vec_dot_q2_K_q8_1_impl_mmq(
    const int * __restrict__ v, const int * __restrict__ u, const uint8_t * __restrict__ scales,
    const half2 & dm2, const float & d8) {

#if __CUDA_ARCH__ >= MIN_CC_DP4A // lowest compute capability for integer intrinsics
    int sumi_d = 0;
    int sumi_m = 0;

#pragma unroll
    for (int i0 = 0; i0 < QI8_1; i0 += QI8_1/2) {
        int sumi_d_sc = 0;

        const int sc = scales[i0 / (QI8_1/2)];

        // fill int with 4x m
        int m = sc >> 4;
        m |= m <<  8;
        m |= m << 16;

#pragma unroll
        for (int i = i0; i < i0 + QI8_1/2; ++i) {
            sumi_d_sc = __dp4a(v[i], u[i], sumi_d_sc); // SIMD dot product
            sumi_m    = __dp4a(m,    u[i], sumi_m); // multiply sum of q8_1 values with m
        }

        sumi_d += sumi_d_sc * (sc & 0xF);
    }

    const float2 dm2f = __half22float2(dm2);

    return d8 * (dm2f.x*sumi_d - dm2f.y*sumi_m);
#else
    assert(false);
    return 0.0f; // only to satisfy the compiler
#endif // __CUDA_ARCH__ >= MIN_CC_DP4A
}

#define VDR_Q3_K_Q8_1_MMVQ 1
#define VDR_Q3_K_Q8_1_MMQ  2

// contiguous v/x values
static __device__ __forceinline__ float vec_dot_q3_K_q8_1_impl_mmvq(
    const int & vl, const int & vh, const int * __restrict__ u, const uint8_t * __restrict__ scales,
    const int & scale_offset, const float & d3, const float * __restrict__ d8) {

#if __CUDA_ARCH__ >= MIN_CC_DP4A // lowest compute capability for integer intrinsics
    float sumf = 0.0f;

#pragma unroll
    for (int i = 0; i < QR3_K; ++i) {
        const int isc = scale_offset + 2*i;

        const int isc_low = isc % (QK_K/32);
        const int sc_shift_low = 4 * (isc / (QK_K/32));
        const int sc_low  = (scales[isc_low] >> sc_shift_low) & 0xF;

        const int isc_high = isc % (QK_K/64);
        const int sc_shift_high = 2 * (isc / (QK_K/64));
        const int sc_high = ((scales[(QK_K/32) + isc_high] >> sc_shift_high) & 3) << 4;

        const int sc = (sc_low | sc_high) - 32;

        const int vil = (vl >> (2*i)) & 0x03030303;

        const int vih = ((vh >> i) << 2) & 0x04040404;

        const int vi = __vsubss4(vil, vih);

        sumf += d8[i] * (__dp4a(vi, u[i], 0) * sc); // SIMD dot product
    }

    return d3 * sumf;
#else
    assert(false);
    return 0.0f; // only to satisfy the compiler
#endif // __CUDA_ARCH__ >= MIN_CC_DP4A
}

// contiguous u/y values
static __device__ __forceinline__ float vec_dot_q3_K_q8_1_impl_mmq(
    const int * __restrict__ v, const int * __restrict__ u, const int8_t * __restrict__ scales,
    const float & d3, const float & d8) {

#if __CUDA_ARCH__ >= MIN_CC_DP4A // lowest compute capability for integer intrinsics
    int sumi = 0;

#pragma unroll
    for (int i0 = 0; i0 < QR3_K*VDR_Q3_K_Q8_1_MMQ; i0 += QI8_1/2) {
        int sumi_sc = 0;

        for (int i = i0; i < i0 + QI8_1/2; ++i) {
            sumi_sc = __dp4a(v[i], u[i], sumi_sc); // SIMD dot product
        }

        sumi += sumi_sc * scales[i0 / (QI8_1/2)];
    }

    return d3*d8 * sumi;
#else
    assert(false);
    return 0.0f; // only to satisfy the compiler
#endif // __CUDA_ARCH__ >= MIN_CC_DP4A
}

#define VDR_Q4_K_Q8_1_MMVQ 2
#define VDR_Q4_K_Q8_1_MMQ  8

// contiguous v/x values
static __device__ __forceinline__ float vec_dot_q4_K_q8_1_impl_vmmq(
    const int * __restrict__ v, const int * __restrict__ u, const uint8_t * __restrict__ sc,
    const uint8_t * __restrict__ m, const half2 & dm4, const float * __restrict__ d8) {

#if __CUDA_ARCH__ >= MIN_CC_DP4A // lowest compute capability for integer intrinsics
    float sumf_d = 0.0f;
    float sumf_m = 0.0f;

#pragma unroll
    for (int i = 0; i < QR4_K; ++i) {
        const int v0i = (v[0] >> (4*i)) & 0x0F0F0F0F;
        const int v1i = (v[1] >> (4*i)) & 0x0F0F0F0F;

        const int dot1 = __dp4a(v1i, u[2*i+1], __dp4a(v0i, u[2*i+0], 0)); // SIMD dot product
        const int dot2 = __dp4a(0x01010101, u[2*i+1], __dp4a(0x01010101, u[2*i+0], 0)); // sum of u

        sumf_d += d8[i] * (dot1 * sc[i]);
        sumf_m += d8[i] * (dot2 * m[i]);  // multiply constant part of q4_K with sum of q8_1 values
    }

    const float2 dm4f = __half22float2(dm4);

    return dm4f.x*sumf_d - dm4f.y*sumf_m;

#else
    assert(false);
    return 0.0f; // only to satisfy the compiler
#endif // __CUDA_ARCH__ >= MIN_CC_DP4A
}

// contiguous u/y values
static __device__ __forceinline__ float vec_dot_q4_K_q8_1_impl_mmq(
    const int * __restrict__ v, const int * __restrict__ u, const uint8_t * __restrict__ sc,
    const uint8_t * __restrict__ m, const half2 & dm4, const half2 * __restrict__ ds8) {

#if __CUDA_ARCH__ >= MIN_CC_DP4A // lowest compute capability for integer intrinsics
    float sumf_d = 0.0f;
    float sumf_m = 0.0f;

#pragma unroll
    for (int i = 0; i < QR4_K*VDR_Q4_K_Q8_1_MMQ/QI8_1; ++i) {
        int sumi_d = 0;

#pragma unroll
        for (int j = 0; j < QI8_1; ++j) {
            sumi_d = __dp4a((v[j] >> (4*i)) & 0x0F0F0F0F, u[i*QI8_1 + j], sumi_d); // SIMD dot product
        }

        const float2 ds8f = __half22float2(ds8[i]);

        sumf_d += ds8f.x * (sc[i] * sumi_d);
        sumf_m += ds8f.y *   m[i]; // sum of q8_1 block * q4_K min val
    }

    const float2 dm4f = __half22float2(dm4);

    return dm4f.x*sumf_d - dm4f.y*sumf_m;

#else
    assert(false);
    return 0.0f; // only to satisfy the compiler
#endif // __CUDA_ARCH__ >= MIN_CC_DP4A
}

#define VDR_Q5_K_Q8_1_MMVQ 2
#define VDR_Q5_K_Q8_1_MMQ  8

// contiguous v/x values
static __device__ __forceinline__ float vec_dot_q5_K_q8_1_impl_vmmq(
    const int * __restrict__ vl, const int * __restrict__ vh, const int * __restrict__ u, const uint8_t * __restrict__ sc,
    const uint8_t * __restrict__ m, const half2 & dm5, const float * __restrict__ d8) {

#if __CUDA_ARCH__ >= MIN_CC_DP4A // lowest compute capability for integer intrinsics
    float sumf_d = 0.0f;
    float sumf_m = 0.0f;

#pragma unroll
    for (int i = 0; i < QR5_K; ++i) {
        const int vl0i = (vl[0] >> (4*i)) & 0x0F0F0F0F;
        const int vl1i = (vl[1] >> (4*i)) & 0x0F0F0F0F;

        const int vh0i = ((vh[0] >> i) << 4) & 0x10101010;
        const int vh1i = ((vh[1] >> i) << 4) & 0x10101010;

        const int v0i = vl0i | vh0i;
        const int v1i = vl1i | vh1i;

        const int dot1 = __dp4a(v0i, u[2*i+0], __dp4a(v1i, u[2*i+1], 0)); // SIMD dot product
        const int dot2 = __dp4a(0x01010101, u[2*i+0], __dp4a(0x01010101, u[2*i+1], 0)); // sum of u

        sumf_d += d8[i] * (dot1 * sc[i]);
        sumf_m += d8[i] * (dot2 * m[i]);

    }

    const float2 dm5f = __half22float2(dm5);

    return dm5f.x*sumf_d - dm5f.y*sumf_m;

#else
    assert(false);
    return 0.0f; // only to satisfy the compiler
#endif // __CUDA_ARCH__ >= MIN_CC_DP4A
}

// contiguous u/y values
static __device__ __forceinline__ float vec_dot_q5_K_q8_1_impl_mmq(
    const int * __restrict__ v, const int * __restrict__ u, const uint8_t * __restrict__ sc,
    const uint8_t * __restrict__ m, const half2 & dm4, const half2 * __restrict__ ds8) {

#if __CUDA_ARCH__ >= MIN_CC_DP4A // lowest compute capability for integer intrinsics
    float sumf_d = 0.0f;
    float sumf_m = 0.0f;

#pragma unroll
    for (int i = 0; i < QR5_K*VDR_Q5_K_Q8_1_MMQ/QI8_1; ++i) {
        int sumi_d = 0;

#pragma unroll
        for (int j = 0; j < QI8_1; ++j) {
            sumi_d = __dp4a(v[i*QI8_1 + j], u[i*QI8_1 + j], sumi_d); // SIMD dot product
        }

        const float2 ds8f = __half22float2(ds8[i]);

        sumf_d += ds8f.x * (sc[i] * sumi_d);
        sumf_m += ds8f.y *   m[i]; // sum of q8_1 block * q4_K min val
    }

    const float2 dm4f = __half22float2(dm4);

    return dm4f.x*sumf_d - dm4f.y*sumf_m;

#else
    assert(false);
    return 0.0f; // only to satisfy the compiler
#endif // __CUDA_ARCH__ >= MIN_CC_DP4A
}

#define VDR_Q6_K_Q8_1_MMVQ 1
#define VDR_Q6_K_Q8_1_MMQ  8

// contiguous v/x values
static __device__ __forceinline__ float vec_dot_q6_K_q8_1_impl_mmvq(
    const int & vl, const int & vh, const int * __restrict__ u, const int8_t * __restrict__ scales,
    const float & d, const float * __restrict__ d8) {

#if __CUDA_ARCH__ >= MIN_CC_DP4A // lowest compute capability for integer intrinsics
    float sumf = 0.0f;

#pragma unroll
    for (int i = 0; i < QR6_K; ++i) {
        const int sc = scales[4*i];

        const int vil = (vl >> (4*i)) & 0x0F0F0F0F;

        const int vih = ((vh >> (4*i)) << 4) & 0x30303030;

        const int vi = __vsubss4((vil | vih), 0x20202020); // vi = (vil | vih) - 32

        sumf += d8[i] * (__dp4a(vi, u[i], 0) * sc); // SIMD dot product
    }

    return d*sumf;
#else
    assert(false);
    return 0.0f; // only to satisfy the compiler
#endif // __CUDA_ARCH__ >= MIN_CC_DP4A
}

// contiguous u/y values
static __device__ __forceinline__ float vec_dot_q6_K_q8_1_impl_mmq(
    const int * __restrict__ v, const int * __restrict__ u, const int8_t * __restrict__ sc,
    const float & d6, const float * __restrict__ d8) {

#if __CUDA_ARCH__ >= MIN_CC_DP4A // lowest compute capability for integer intrinsics
    float sumf_d = 0.0f;

#pragma unroll
    for (int i0 = 0; i0 < VDR_Q6_K_Q8_1_MMQ; i0 += 4) {
        int2 sumi_d = {0, 0}; // 2 q6_K scales per q8_1 scale

#pragma unroll
        for (int i = i0; i < i0 + 2; ++i) {
            sumi_d.x = __dp4a(v[2*i+0], u[2*i+0], sumi_d.x); // SIMD dot product
            sumi_d.x = __dp4a(v[2*i+1], u[2*i+1], sumi_d.x); // SIMD dot product

            sumi_d.y = __dp4a(v[2*i+4], u[2*i+4], sumi_d.y); // SIMD dot product
            sumi_d.y = __dp4a(v[2*i+5], u[2*i+5], sumi_d.y); // SIMD dot product
        }

        sumf_d += d8[i0/4] * (sc[i0/2+0]*sumi_d.x + sc[i0/2+1]*sumi_d.y);
    }

    return d6 * sumf_d;

#else
    assert(false);
    return 0.0f; // only to satisfy the compiler
#endif // __CUDA_ARCH__ >= MIN_CC_DP4A
}

static __device__ __forceinline__ float vec_dot_q4_0_q8_1(
    const void * __restrict__ vbq, const block_q8_1 * __restrict__ bq8_1, const int & iqs) {

    const block_q4_0 * bq4_0 = (const block_q4_0 *) vbq;

    int v[VDR_Q4_0_Q8_1_MMVQ];
    int u[2*VDR_Q4_0_Q8_1_MMVQ];

#pragma unroll
    for (int i = 0; i < VDR_Q4_0_Q8_1_MMVQ; ++i) {
        v[i]     = get_int_from_uint8(bq4_0->qs, iqs + i);
        u[2*i+0] = get_int_from_int8_aligned(bq8_1->qs, iqs + i);
        u[2*i+1] = get_int_from_int8_aligned(bq8_1->qs, iqs + i + QI4_0);
    }

    return vec_dot_q4_0_q8_1_impl<VDR_Q4_0_Q8_1_MMVQ>(v, u, bq4_0->d, bq8_1->ds);
}

template <int mmq_y> static __device__ __forceinline__ void allocate_tiles_q4_0(int ** x_ql, half2 ** x_dm, int ** x_qh, int ** x_sc) {

    __shared__ int  tile_x_qs[mmq_y * (WARP_SIZE)       + mmq_y];
    __shared__ float tile_x_d[mmq_y * (WARP_SIZE/QI4_0) + mmq_y/QI4_0];

    *x_ql = tile_x_qs;
    *x_dm = (half2 *) tile_x_d;
}

template <int mmq_y, int nwarps, bool need_check> static __device__ __forceinline__ void load_tiles_q4_0(
    const void * __restrict__ vx, int * __restrict__ x_ql, half2 * __restrict__ x_dm, int * __restrict__ x_qh,
    int * __restrict__ x_sc, const int & i_offset, const int & i_max, const int & k, const int & blocks_per_row) {

    GGML_CUDA_ASSUME(i_offset >= 0);
    GGML_CUDA_ASSUME(i_offset <  nwarps);
    GGML_CUDA_ASSUME(k >= 0);
    GGML_CUDA_ASSUME(k <  WARP_SIZE);

    const int kbx  = k / QI4_0;
    const int kqsx = k % QI4_0;

    const block_q4_0 * bx0 = (block_q4_0 *) vx;

    float * x_dmf = (float *) x_dm;

#pragma unroll
    for (int i0 = 0; i0 < mmq_y; i0 += nwarps) {
        int i = i0 + i_offset;

        if (need_check) {
            i = min(i, i_max);
        }

        const block_q4_0 * bxi = bx0 + i*blocks_per_row + kbx;

        x_ql[i * (WARP_SIZE + 1) + k] = get_int_from_uint8(bxi->qs, kqsx);
        // x_dmf[i * (WARP_SIZE/QI4_0) + i / QI4_0 + kbx] = bxi->d;
    }

    const int blocks_per_tile_x_row = WARP_SIZE / QI4_0;
    const int kbxd = k % blocks_per_tile_x_row;

#pragma unroll
    for (int i0 = 0; i0 < mmq_y; i0 += nwarps * QI4_0) {
        int i = i0 + i_offset * QI4_0 + k / blocks_per_tile_x_row;

        if (need_check) {
            i = min(i, i_max);
        }

        const block_q4_0 * bxi = bx0 + i*blocks_per_row + kbxd;

        x_dmf[i * (WARP_SIZE/QI4_0) + i / QI4_0 + kbxd] = bxi->d;
    }
}

static __device__ __forceinline__ float vec_dot_q4_0_q8_1_mul_mat(
    const int * __restrict__ x_ql, const half2 * __restrict__ x_dm, const int * __restrict__ x_qh, const int * __restrict__ x_sc,
    const int * __restrict__ y_qs, const half2 * __restrict__ y_ds, const int & i, const int & j, const int & k) {

    const int kyqs = k % (QI8_1/2) + QI8_1 * (k / (QI8_1/2));
    const float * x_dmf = (float *) x_dm;

    int u[2*VDR_Q4_0_Q8_1_MMQ];

#pragma unroll
    for (int l = 0; l < VDR_Q4_0_Q8_1_MMQ; ++l) {
        u[2*l+0] = y_qs[j * WARP_SIZE + (kyqs + l)         % WARP_SIZE];
        u[2*l+1] = y_qs[j * WARP_SIZE + (kyqs + l + QI4_0) % WARP_SIZE];
    }

    return vec_dot_q4_0_q8_1_impl<VDR_Q4_0_Q8_1_MMQ>
        (&x_ql[i * (WARP_SIZE + 1) + k], u, x_dmf[i * (WARP_SIZE/QI4_0) + i/QI4_0 + k/QI4_0],
         y_ds[j * (WARP_SIZE/QI8_1) + (2*k/QI8_1) % (WARP_SIZE/QI8_1)]);
}

static __device__ __forceinline__ float vec_dot_q4_1_q8_1(
    const void * __restrict__ vbq, const block_q8_1 * __restrict__ bq8_1, const int & iqs) {

    const block_q4_1 * bq4_1 = (const block_q4_1 *) vbq;

    int v[VDR_Q4_1_Q8_1_MMVQ];
    int u[2*VDR_Q4_1_Q8_1_MMVQ];

#pragma unroll
    for (int i = 0; i < VDR_Q4_1_Q8_1_MMVQ; ++i) {
        v[i]    = get_int_from_uint8_aligned(bq4_1->qs, iqs + i);
        u[2*i+0] = get_int_from_int8_aligned(bq8_1->qs, iqs + i);
        u[2*i+1] = get_int_from_int8_aligned(bq8_1->qs, iqs + i + QI4_1);
    }

    return vec_dot_q4_1_q8_1_impl<VDR_Q4_1_Q8_1_MMVQ>(v, u, bq4_1->dm, bq8_1->ds);
}

template <int mmq_y> static __device__ __forceinline__ void allocate_tiles_q4_1(int ** x_ql, half2 ** x_dm, int ** x_qh, int ** x_sc) {

    __shared__ int   tile_x_qs[mmq_y * (WARP_SIZE) +     + mmq_y];
    __shared__ half2 tile_x_dm[mmq_y * (WARP_SIZE/QI4_1) + mmq_y/QI4_1];

    *x_ql = tile_x_qs;
    *x_dm = tile_x_dm;
}

template <int mmq_y, int nwarps, bool need_check> static __device__ __forceinline__ void load_tiles_q4_1(
    const void * __restrict__ vx, int * __restrict__ x_ql, half2 * __restrict__ x_dm, int * __restrict__ x_qh,
    int * __restrict__ x_sc, const int & i_offset, const int & i_max, const int & k, const int & blocks_per_row) {

    GGML_CUDA_ASSUME(i_offset >= 0);
    GGML_CUDA_ASSUME(i_offset <  nwarps);
    GGML_CUDA_ASSUME(k >= 0);
    GGML_CUDA_ASSUME(k <  WARP_SIZE);

    const int kbx  = k / QI4_1;
    const int kqsx = k % QI4_1;

    const block_q4_1 * bx0 = (block_q4_1 *) vx;

#pragma unroll
    for (int i0 = 0; i0 < mmq_y; i0 += nwarps) {
        int i = i0 + i_offset;

        if (need_check) {
            i = min(i, i_max);
        }

        const block_q4_1 * bxi = bx0 + i*blocks_per_row + kbx;

        x_ql[i * (WARP_SIZE + 1) + k] = get_int_from_uint8_aligned(bxi->qs, kqsx);
    }

    const int blocks_per_tile_x_row = WARP_SIZE / QI4_1;
    const int kbxd = k % blocks_per_tile_x_row;

#pragma unroll
    for (int i0 = 0; i0 < mmq_y; i0 += nwarps * QI4_1) {
        int i = i0 + i_offset * QI4_1 + k / blocks_per_tile_x_row;

        if (need_check) {
            i = min(i, i_max);
        }

        const block_q4_1 * bxi = bx0 + i*blocks_per_row + kbxd;

        x_dm[i * (WARP_SIZE/QI4_1) + i / QI4_1 + kbxd] = bxi->dm;
    }
}

static __device__ __forceinline__ float vec_dot_q4_1_q8_1_mul_mat(
    const int * __restrict__ x_ql, const half2 * __restrict__ x_dm, const int * __restrict__ x_qh, const int * __restrict__ x_sc,
    const int * __restrict__ y_qs, const half2 * __restrict__ y_ds, const int & i, const int & j, const int & k) {

    const int kyqs = k % (QI8_1/2) + QI8_1 * (k / (QI8_1/2));

    int u[2*VDR_Q4_1_Q8_1_MMQ];

#pragma unroll
    for (int l = 0; l < VDR_Q4_1_Q8_1_MMQ; ++l) {
        u[2*l+0] = y_qs[j * WARP_SIZE + (kyqs + l)         % WARP_SIZE];
        u[2*l+1] = y_qs[j * WARP_SIZE + (kyqs + l + QI4_1) % WARP_SIZE];
    }

    return vec_dot_q4_1_q8_1_impl<VDR_Q4_1_Q8_1_MMQ>
        (&x_ql[i * (WARP_SIZE + 1) + k], u, x_dm[i * (WARP_SIZE/QI4_1) + i/QI4_1 + k/QI4_1],
         y_ds[j * (WARP_SIZE/QI8_1) + (2*k/QI8_1) % (WARP_SIZE/QI8_1)]);
}

static __device__ __forceinline__ float vec_dot_q5_0_q8_1(
    const void * __restrict__ vbq, const block_q8_1 * __restrict__ bq8_1, const int & iqs) {

    const block_q5_0 * bq5_0 = (const block_q5_0 *) vbq;

    int vl[VDR_Q5_0_Q8_1_MMVQ];
    int vh[VDR_Q5_0_Q8_1_MMVQ];
    int  u[2*VDR_Q5_0_Q8_1_MMVQ];

#pragma unroll
    for (int i = 0; i < VDR_Q5_0_Q8_1_MMVQ; ++i) {
        vl[i]    = get_int_from_uint8(bq5_0->qs, iqs + i);
        vh[i]    = get_int_from_uint8(bq5_0->qh, 0) >> (4 * (iqs + i));
        u[2*i+0] = get_int_from_int8_aligned(bq8_1->qs, iqs + i);
        u[2*i+1] = get_int_from_int8_aligned(bq8_1->qs, iqs + i + QI5_0);
    }

    return vec_dot_q5_0_q8_1_impl<VDR_Q5_0_Q8_1_MMVQ>(vl, vh, u, bq5_0->d, bq8_1->ds);
}

template <int mmq_y> static __device__ __forceinline__ void allocate_tiles_q5_0(int ** x_ql, half2 ** x_dm, int ** x_qh, int ** x_sc) {

    __shared__ int  tile_x_ql[mmq_y * (2*WARP_SIZE)     + mmq_y];
    __shared__ float tile_x_d[mmq_y * (WARP_SIZE/QI5_0) + mmq_y/QI5_0];

    *x_ql = tile_x_ql;
    *x_dm = (half2 *) tile_x_d;
}

template <int mmq_y, int nwarps, bool need_check> static __device__ __forceinline__ void load_tiles_q5_0(
    const void * __restrict__ vx, int * __restrict__ x_ql, half2 * __restrict__ x_dm, int * __restrict__ x_qh,
    int * __restrict__ x_sc, const int & i_offset, const int & i_max, const int & k, const int & blocks_per_row) {

    GGML_CUDA_ASSUME(i_offset >= 0);
    GGML_CUDA_ASSUME(i_offset <  nwarps);
    GGML_CUDA_ASSUME(k >= 0);
    GGML_CUDA_ASSUME(k <  WARP_SIZE);

    const int kbx  = k / QI5_0;
    const int kqsx = k % QI5_0;

    const block_q5_0 * bx0 = (block_q5_0 *) vx;

#pragma unroll
    for (int i0 = 0; i0 < mmq_y; i0 += nwarps) {
        int i = i0 + i_offset;

        if (need_check) {
            i = min(i, i_max);
        }

        const block_q5_0 * bxi = bx0 + i*blocks_per_row + kbx;

        const int ql = get_int_from_uint8(bxi->qs, kqsx);
        const int qh = get_int_from_uint8(bxi->qh, 0) >> (4 * (k % QI5_0));

        int qs0 = (ql >>  0)   & 0x0F0F0F0F;
        qs0    |= (qh <<  4)   & 0x00000010;  // 0 ->  4
        qs0    |= (qh << 11)   & 0x00001000;  // 1 -> 12
        qs0    |= (qh << 18)   & 0x00100000;  // 2 -> 20
        qs0    |= (qh << 25)   & 0x10000000;  // 3 -> 28
        qs0     = __vsubss4(qs0, 0x10101010); // subtract 16

        x_ql[i * (2*WARP_SIZE + 1) + 2*k+0] = qs0;

        int qs1 = (ql >>  4)   & 0x0F0F0F0F;
        qs1    |= (qh >> 12)   & 0x00000010;  // 16 ->  4
        qs1    |= (qh >>  5)   & 0x00001000;  // 17 -> 12
        qs1    |= (qh <<  2)   & 0x00100000;  // 18 -> 20
        qs1    |= (qh <<  9)   & 0x10000000;  // 19 -> 28
        qs1     = __vsubss4(qs1, 0x10101010); // subtract 16

        x_ql[i * (2*WARP_SIZE + 1) + 2*k+1] = qs1;
    }

    const int blocks_per_tile_x_row = WARP_SIZE / QI5_0;
    const int kbxd = k % blocks_per_tile_x_row;
    float * x_dmf = (float *) x_dm;

#pragma unroll
    for (int i0 = 0; i0 < mmq_y; i0 += nwarps * QI5_0) {
        int i = i0 + i_offset * QI5_0 + k / blocks_per_tile_x_row;

        if (need_check) {
            i = min(i, i_max);
        }

        const block_q5_0 * bxi = bx0 + i*blocks_per_row + kbxd;

        x_dmf[i * (WARP_SIZE/QI5_0) + i / QI5_0 + kbxd] = bxi->d;
    }
}

static __device__ __forceinline__ float vec_dot_q5_0_q8_1_mul_mat(
    const int * __restrict__ x_ql, const half2 * __restrict__ x_dm, const int * __restrict__ x_qh, const int * __restrict__ x_sc,
    const int * __restrict__ y_qs, const half2 * __restrict__ y_ds, const int & i, const int & j, const int & k) {

    const int kyqs = k % (QI8_1/2) + QI8_1 * (k / (QI8_1/2));
    const int index_bx = i * (WARP_SIZE/QI5_0) + i/QI5_0 + k/QI5_0;
    const float * x_dmf = (const float *) x_dm;
    const float * y_df  = (const float *) y_ds;

    int u[2*VDR_Q5_0_Q8_1_MMQ];

#pragma unroll
    for (int l = 0; l < VDR_Q5_0_Q8_1_MMQ; ++l) {
        u[2*l+0] = y_qs[j * WARP_SIZE + (kyqs + l)         % WARP_SIZE];
        u[2*l+1] = y_qs[j * WARP_SIZE + (kyqs + l + QI5_0) % WARP_SIZE];
    }

    return vec_dot_q8_0_q8_1_impl<QR5_0*VDR_Q5_0_Q8_1_MMQ>
        (&x_ql[i * (2*WARP_SIZE + 1) + 2 * k], u, x_dmf[index_bx], y_df[j * (WARP_SIZE/QI8_1) + (2*k/QI8_1) % (WARP_SIZE/QI8_1)]);
}

static __device__ __forceinline__ float vec_dot_q5_1_q8_1(
    const void * __restrict__ vbq, const block_q8_1 * __restrict__ bq8_1, const int & iqs) {

    const block_q5_1 * bq5_1 = (const block_q5_1 *) vbq;

    int vl[VDR_Q5_1_Q8_1_MMVQ];
    int vh[VDR_Q5_1_Q8_1_MMVQ];
    int  u[2*VDR_Q5_1_Q8_1_MMVQ];

#pragma unroll
    for (int i = 0; i < VDR_Q5_1_Q8_1_MMVQ; ++i) {
        vl[i]   = get_int_from_uint8_aligned(bq5_1->qs, iqs + i);
        vh[i]   = get_int_from_uint8_aligned(bq5_1->qh, 0) >> (4 * (iqs + i));
        u[2*i+0] = get_int_from_int8_aligned(bq8_1->qs, iqs + i);
        u[2*i+1] = get_int_from_int8_aligned(bq8_1->qs, iqs + i + QI5_1);
    }

    return vec_dot_q5_1_q8_1_impl<VDR_Q5_1_Q8_1_MMVQ>(vl, vh, u, bq5_1->dm, bq8_1->ds);
}

template <int mmq_y> static __device__ __forceinline__ void allocate_tiles_q5_1(int ** x_ql, half2 ** x_dm, int ** x_qh, int ** x_sc) {

    __shared__ int   tile_x_ql[mmq_y * (2*WARP_SIZE)     + mmq_y];
    __shared__ half2 tile_x_dm[mmq_y * (WARP_SIZE/QI5_1) + mmq_y/QI5_1];

    *x_ql = tile_x_ql;
    *x_dm = tile_x_dm;
}

template <int mmq_y, int nwarps, bool need_check> static __device__ __forceinline__ void load_tiles_q5_1(
    const void * __restrict__ vx, int * __restrict__ x_ql, half2 * __restrict__ x_dm, int * __restrict__ x_qh,
    int * __restrict__ x_sc, const int & i_offset, const int & i_max, const int & k, const int & blocks_per_row) {

    GGML_CUDA_ASSUME(i_offset >= 0);
    GGML_CUDA_ASSUME(i_offset < nwarps);
    GGML_CUDA_ASSUME(k >= 0);
    GGML_CUDA_ASSUME(k <  WARP_SIZE);

    const int kbx  = k / QI5_1;
    const int kqsx = k % QI5_1;

    const block_q5_1 * bx0 = (block_q5_1 *) vx;

#pragma unroll
    for (int i0 = 0; i0 < mmq_y; i0 += nwarps) {
        int i = i0 + i_offset;

        if (need_check) {
            i = min(i, i_max);
        }

        const block_q5_1 * bxi = bx0 + i*blocks_per_row + kbx;

        const int ql = get_int_from_uint8_aligned(bxi->qs, kqsx);
        const int qh = get_int_from_uint8_aligned(bxi->qh, 0) >> (4 * (k % QI5_1));

        int qs0 = (ql >>  0) & 0x0F0F0F0F;
        qs0    |= (qh <<  4) & 0x00000010; // 0 ->  4
        qs0    |= (qh << 11) & 0x00001000; // 1 -> 12
        qs0    |= (qh << 18) & 0x00100000; // 2 -> 20
        qs0    |= (qh << 25) & 0x10000000; // 3 -> 28

        x_ql[i * (2*WARP_SIZE + 1) + 2*k+0] = qs0;

        int qs1 = (ql >>  4) & 0x0F0F0F0F;
        qs1    |= (qh >> 12) & 0x00000010; // 16 ->  4
        qs1    |= (qh >>  5) & 0x00001000; // 17 -> 12
        qs1    |= (qh <<  2) & 0x00100000; // 18 -> 20
        qs1    |= (qh <<  9) & 0x10000000; // 19 -> 28

        x_ql[i * (2*WARP_SIZE + 1) + 2*k+1] = qs1;
    }

    const int blocks_per_tile_x_row = WARP_SIZE / QI5_1;
    const int kbxd = k % blocks_per_tile_x_row;

#pragma unroll
    for (int i0 = 0; i0 < mmq_y; i0 += nwarps * QI5_1) {
        int i = i0 + i_offset * QI5_1 + k / blocks_per_tile_x_row;

        if (need_check) {
            i = min(i, i_max);
        }

        const block_q5_1 * bxi = bx0 + i*blocks_per_row + kbxd;

        x_dm[i * (WARP_SIZE/QI5_1) + i / QI5_1 + kbxd] = bxi->dm;
    }
}

static __device__ __forceinline__ float vec_dot_q5_1_q8_1_mul_mat(
    const int * __restrict__ x_ql, const half2 * __restrict__ x_dm, const int * __restrict__ x_qh, const int * __restrict__ x_sc,
    const int * __restrict__ y_qs, const half2 * __restrict__ y_ds, const int & i, const int & j, const int & k) {

    const int kyqs = k % (QI8_1/2) + QI8_1 * (k / (QI8_1/2));
    const int index_bx = i * (WARP_SIZE/QI5_1) + + i/QI5_1 + k/QI5_1;

    int u[2*VDR_Q5_1_Q8_1_MMQ];

#pragma unroll
    for (int l = 0; l < VDR_Q5_1_Q8_1_MMQ; ++l) {
        u[2*l+0] = y_qs[j * WARP_SIZE + (kyqs + l)         % WARP_SIZE];
        u[2*l+1] = y_qs[j * WARP_SIZE + (kyqs + l + QI5_1) % WARP_SIZE];
    }

    return vec_dot_q8_1_q8_1_impl<QR5_1*VDR_Q5_1_Q8_1_MMQ>
        (&x_ql[i * (2*WARP_SIZE + 1) + 2 * k], u, x_dm[index_bx], y_ds[j * (WARP_SIZE/QI8_1) + (2*k/QI8_1) % (WARP_SIZE/QI8_1)]);
}

static __device__ __forceinline__ float vec_dot_q8_0_q8_1(
    const void * __restrict__ vbq, const block_q8_1 * __restrict__ bq8_1, const int & iqs) {

    const block_q8_0 * bq8_0 = (const block_q8_0 *) vbq;

    int v[VDR_Q8_0_Q8_1_MMVQ];
    int u[VDR_Q8_0_Q8_1_MMVQ];

#pragma unroll
    for (int i = 0; i < VDR_Q8_0_Q8_1_MMVQ; ++i) {
        v[i] = get_int_from_int8(bq8_0->qs, iqs + i);
        u[i] = get_int_from_int8_aligned(bq8_1->qs, iqs + i);
    }

    return vec_dot_q8_0_q8_1_impl<VDR_Q8_0_Q8_1_MMVQ>(v, u, bq8_0->d, __low2half(bq8_1->ds));
}

template <int mmq_y> static __device__ __forceinline__ void allocate_tiles_q8_0(int ** x_ql, half2 ** x_dm, int ** x_qh, int ** x_sc) {

    __shared__ int  tile_x_qs[mmq_y * (WARP_SIZE)       + mmq_y];
    __shared__ float tile_x_d[mmq_y * (WARP_SIZE/QI8_0) + mmq_y/QI8_0];

    *x_ql = tile_x_qs;
    *x_dm = (half2 *) tile_x_d;
}

template <int mmq_y, int nwarps, bool need_check> static __device__ __forceinline__ void load_tiles_q8_0(
    const void * __restrict__ vx, int * __restrict__ x_ql, half2 * __restrict__ x_dm, int * __restrict__ x_qh,
    int * __restrict__ x_sc, const int & i_offset, const int & i_max, const int & k, const int & blocks_per_row) {

    GGML_CUDA_ASSUME(i_offset >= 0);
    GGML_CUDA_ASSUME(i_offset <  nwarps);
    GGML_CUDA_ASSUME(k >= 0);
    GGML_CUDA_ASSUME(k <  WARP_SIZE);

    const int kbx  = k / QI8_0;
    const int kqsx = k % QI8_0;
    float * x_dmf = (float *) x_dm;

    const block_q8_0 * bx0 = (block_q8_0 *) vx;

#pragma unroll
    for (int i0 = 0; i0 < mmq_y; i0 += nwarps) {
        int i = i0 + i_offset;

        if (need_check) {
            i = min(i, i_max);
        }

        const block_q8_0 * bxi = bx0 + i*blocks_per_row + kbx;

        x_ql[i * (WARP_SIZE + 1) + k] = get_int_from_int8(bxi->qs, kqsx);
    }

    const int blocks_per_tile_x_row = WARP_SIZE / QI8_0;
    const int kbxd = k % blocks_per_tile_x_row;

#pragma unroll
    for (int i0 = 0; i0 < mmq_y; i0 += nwarps * QI8_0) {
        int i = i0 + i_offset * QI8_0 + k / blocks_per_tile_x_row;

        if (need_check) {
            i = min(i, i_max);
        }

        const block_q8_0 * bxi = bx0 + i*blocks_per_row + kbxd;

        x_dmf[i * (WARP_SIZE/QI8_0) + i / QI8_0 + kbxd] = bxi->d;
    }
}

static __device__ __forceinline__ float vec_dot_q8_0_q8_1_mul_mat(
    const int * __restrict__ x_ql, const half2 * __restrict__ x_dm, const int * __restrict__ x_qh, const int * __restrict__ x_sc,
    const int * __restrict__ y_qs, const half2 * __restrict__ y_ds, const int & i, const int & j, const int & k) {

    const float * x_dmf = (const float *) x_dm;
    const float * y_df  = (const float *) y_ds;

    return vec_dot_q8_0_q8_1_impl<VDR_Q8_0_Q8_1_MMQ>
        (&x_ql[i * (WARP_SIZE + 1) + k], &y_qs[j * WARP_SIZE + k], x_dmf[i * (WARP_SIZE/QI8_0) + i/QI8_0 + k/QI8_0],
         y_df[j * (WARP_SIZE/QI8_1) + k/QI8_1]);
}

static __device__ __forceinline__ float vec_dot_q2_K_q8_1(
    const void * __restrict__ vbq, const block_q8_1 * __restrict__ bq8_1, const int & iqs) {

    const block_q2_K * bq2_K = (const block_q2_K *) vbq;

    const int bq8_offset = QR2_K * (iqs / QI8_1);
    const int scale_offset = iqs - iqs % QI8_1 + (iqs % QI8_1) / (QI8_1/2);

    const uint8_t * scales = bq2_K->scales + scale_offset;

    const int v = get_int_from_uint8_aligned(bq2_K->qs, iqs);
    int    u[QR2_K];
    float d8[QR2_K];

#pragma unroll
    for (int i = 0; i < QR2_K; ++ i) {
        u[i]  = get_int_from_int8_aligned(bq8_1[bq8_offset + i].qs, iqs % QI8_1);
        d8[i] = __low2half(bq8_1[bq8_offset + i].ds);
    }

    return vec_dot_q2_K_q8_1_impl_mmvq(v, u, scales, bq2_K->dm, d8);
}

template <int mmq_y> static __device__ __forceinline__ void allocate_tiles_q2_K(int ** x_ql, half2 ** x_dm, int ** x_qh, int ** x_sc) {

    __shared__ int   tile_x_ql[mmq_y * (WARP_SIZE)       + mmq_y];
    __shared__ half2 tile_x_dm[mmq_y * (WARP_SIZE/QI2_K) + mmq_y/QI2_K];
    __shared__ int   tile_x_sc[mmq_y * (WARP_SIZE/4)     + mmq_y/4];

    *x_ql = tile_x_ql;
    *x_dm = tile_x_dm;
    *x_sc = tile_x_sc;
}

template <int mmq_y, int nwarps, bool need_check> static __device__ __forceinline__ void load_tiles_q2_K(
    const void * __restrict__ vx, int * __restrict__ x_ql, half2 * __restrict__ x_dm, int * __restrict__ x_qh,
    int * __restrict__ x_sc, const int & i_offset, const int & i_max, const int & k, const int & blocks_per_row) {

    GGML_CUDA_ASSUME(i_offset >= 0);
    GGML_CUDA_ASSUME(i_offset <  nwarps);
    GGML_CUDA_ASSUME(k >= 0);
    GGML_CUDA_ASSUME(k <  WARP_SIZE);

    const int kbx  = k / QI2_K;
    const int kqsx = k % QI2_K;

    const block_q2_K * bx0 = (block_q2_K *) vx;

#pragma unroll
    for (int i0 = 0; i0 < mmq_y; i0 += nwarps) {
        int i = i0 + i_offset;

        if (need_check) {
            i = min(i, i_max);
        }

        const block_q2_K * bxi = bx0 + i*blocks_per_row + kbx;

        x_ql[i * (WARP_SIZE + 1) + k] = get_int_from_uint8_aligned(bxi->qs, kqsx);
    }

    const int blocks_per_tile_x_row = WARP_SIZE / QI2_K;
    const int kbxd = k % blocks_per_tile_x_row;

#pragma unroll
    for (int i0 = 0; i0 < mmq_y; i0 += nwarps * QI2_K) {
        int i = (i0 + i_offset * QI2_K + k / blocks_per_tile_x_row) % mmq_y;

        if (need_check) {
            i = min(i, i_max);
        }

        const block_q2_K * bxi = bx0 + i*blocks_per_row + kbxd;

        x_dm[i * (WARP_SIZE/QI2_K) + i / QI2_K + kbxd] = bxi->dm;
    }

#pragma unroll
    for (int i0 = 0; i0 < mmq_y; i0 += nwarps * 4) {
        int i = i0 + i_offset * 4 + k / (WARP_SIZE/4);

        if (need_check) {
            i = min(i, i_max);
        }

        const block_q2_K * bxi = bx0 + i*blocks_per_row + (k % (WARP_SIZE/4)) / (QI2_K/4);

        x_sc[i * (WARP_SIZE/4) + i / 4 + k % (WARP_SIZE/4)] = get_int_from_uint8_aligned(bxi->scales, k % (QI2_K/4));
    }
}

static __device__ __forceinline__ float vec_dot_q2_K_q8_1_mul_mat(
    const int * __restrict__ x_ql, const half2 * __restrict__ x_dm, const int * __restrict__ x_qh, const int * __restrict__ x_sc,
    const int * __restrict__ y_qs, const half2 * __restrict__ y_ds, const int & i, const int & j, const int & k) {

    const int kbx = k / QI2_K;
    const int ky  = (k % QI2_K) * QR2_K;
    const float * y_df = (const float *) y_ds;

    int v[QR2_K*VDR_Q2_K_Q8_1_MMQ];

    const int kqsx = i * (WARP_SIZE + 1) + kbx*QI2_K + (QI2_K/2) * (ky/(2*QI2_K)) + ky % (QI2_K/2);
    const int shift = 2 * ((ky % (2*QI2_K)) / (QI2_K/2));

#pragma unroll
    for (int l = 0; l < QR2_K*VDR_Q2_K_Q8_1_MMQ; ++l) {
        v[l] = (x_ql[kqsx + l] >> shift) & 0x03030303;
    }

    const uint8_t * scales = ((const uint8_t *) &x_sc[i * (WARP_SIZE/4) + i/4 + kbx*4]) + ky/4;

    const int index_y = j * WARP_SIZE + (QR2_K*k) % WARP_SIZE;
    return vec_dot_q2_K_q8_1_impl_mmq(v, &y_qs[index_y], scales, x_dm[i * (WARP_SIZE/QI2_K) + i/QI2_K + kbx], y_df[index_y/QI8_1]);
}

static __device__ __forceinline__ float vec_dot_q3_K_q8_1(
    const void * __restrict__ vbq, const block_q8_1 * __restrict__ bq8_1, const int & iqs) {

    const block_q3_K * bq3_K = (const block_q3_K *) vbq;

    const int bq8_offset = QR3_K * (iqs / (QI3_K/2));
    const int scale_offset = iqs - iqs % QI8_1 + (iqs % QI8_1) / (QI8_1/2);

    const float d = bq3_K->d;

    const int vl = get_int_from_uint8(bq3_K->qs, iqs);

    // invert the mask with ~ so that a 0/1 results in 4/0 being subtracted
    const int vh = ~get_int_from_uint8(bq3_K->hmask, iqs % (QI3_K/2)) >> bq8_offset;

    int    u[QR3_K];
    float d8[QR3_K];

#pragma unroll
    for (int i = 0; i < QR3_K; ++i) {
        u[i]  = get_int_from_int8_aligned(bq8_1[bq8_offset + i].qs, iqs % QI8_1);
        d8[i] = __low2half(bq8_1[bq8_offset + i].ds);
    }

    return vec_dot_q3_K_q8_1_impl_mmvq(vl, vh, u, bq3_K->scales, scale_offset, d, d8);
}

template <int mmq_y> static __device__ __forceinline__ void allocate_tiles_q3_K(int ** x_ql, half2 ** x_dm, int ** x_qh, int ** x_sc) {

    __shared__ int   tile_x_ql[mmq_y * (WARP_SIZE)       + mmq_y];
    __shared__ half2 tile_x_dm[mmq_y * (WARP_SIZE/QI3_K) + mmq_y/QI3_K];
    __shared__ int   tile_x_qh[mmq_y * (WARP_SIZE/2)     + mmq_y/2];
    __shared__ int   tile_x_sc[mmq_y * (WARP_SIZE/4)     + mmq_y/4];

    *x_ql = tile_x_ql;
    *x_dm = tile_x_dm;
    *x_qh = tile_x_qh;
    *x_sc = tile_x_sc;
}

template <int mmq_y, int nwarps, bool need_check> static __device__ __forceinline__ void load_tiles_q3_K(
    const void * __restrict__ vx, int * __restrict__ x_ql, half2 * __restrict__ x_dm, int * __restrict__ x_qh,
    int * __restrict__ x_sc, const int & i_offset, const int & i_max, const int & k, const int & blocks_per_row) {

    GGML_CUDA_ASSUME(i_offset >= 0);
    GGML_CUDA_ASSUME(i_offset <  nwarps);
    GGML_CUDA_ASSUME(k >= 0);
    GGML_CUDA_ASSUME(k <  WARP_SIZE);

    const int kbx  = k / QI3_K;
    const int kqsx = k % QI3_K;

    const block_q3_K * bx0 = (block_q3_K *) vx;

#pragma unroll
    for (int i0 = 0; i0 < mmq_y; i0 += nwarps) {
        int i = i0 + i_offset;

        if (need_check) {
            i = min(i, i_max);
        }

        const block_q3_K * bxi = bx0 + i*blocks_per_row + kbx;

        x_ql[i * (WARP_SIZE + 1) + k] = get_int_from_uint8(bxi->qs, kqsx);
    }

    const int blocks_per_tile_x_row = WARP_SIZE / QI3_K;
    const int kbxd = k % blocks_per_tile_x_row;
    float * x_dmf = (float *) x_dm;

#pragma unroll
    for (int i0 = 0; i0 < mmq_y; i0 += nwarps * QI3_K) {
        int i = (i0 + i_offset * QI3_K + k / blocks_per_tile_x_row) % mmq_y;

        if (need_check) {
            i = min(i, i_max);
        }

        const block_q3_K * bxi = bx0 + i*blocks_per_row + kbxd;

        x_dmf[i * (WARP_SIZE/QI3_K) + i / QI3_K + kbxd] = bxi->d;
    }

#pragma unroll
    for (int i0 = 0; i0 < mmq_y; i0 += nwarps * 2) {
        int i = i0 + i_offset * 2 + k / (WARP_SIZE/2);

        if (need_check) {
            i = min(i, i_max);
        }

        const block_q3_K * bxi = bx0 + i*blocks_per_row + (k % (WARP_SIZE/2)) / (QI3_K/2);

        // invert the mask with ~ so that a 0/1 results in 4/0 being subtracted
        x_qh[i * (WARP_SIZE/2) + i / 2 + k % (WARP_SIZE/2)] = ~get_int_from_uint8(bxi->hmask, k % (QI3_K/2));
    }

#pragma unroll
    for (int i0 = 0; i0 < mmq_y; i0 += nwarps * 4) {
        int i = i0 + i_offset * 4 + k / (WARP_SIZE/4);

        if (need_check) {
            i = min(i, i_max);
        }

        const block_q3_K * bxi = bx0 + i*blocks_per_row + (k % (WARP_SIZE/4)) / (QI3_K/4);

        const int ksc = k % (QI3_K/4);

        const int ksc_low = ksc % (QI3_K/8);
        const int shift_low = 4 * (ksc / (QI3_K/8));
        const int sc_low = (get_int_from_uint8(bxi->scales, ksc_low) >> shift_low) & 0x0F0F0F0F;

        const int ksc_high = QI3_K/8;
        const int shift_high = 2 * ksc;
        const int sc_high = ((get_int_from_uint8(bxi->scales, ksc_high) >> shift_high) << 4) & 0x30303030;

        const int sc = __vsubss4(sc_low | sc_high, 0x20202020);

        x_sc[i * (WARP_SIZE/4) + i / 4 + k % (WARP_SIZE/4)] = sc;
    }
}

static __device__ __forceinline__ float vec_dot_q3_K_q8_1_mul_mat(
    const int * __restrict__ x_ql, const half2 * __restrict__ x_dm, const int * __restrict__ x_qh, const int * __restrict__ x_sc,
    const int * __restrict__ y_qs, const half2 * __restrict__ y_ds, const int & i, const int & j, const int & k) {

    const int kbx  = k / QI3_K;
    const int ky  = (k % QI3_K) * QR3_K;
    const float * x_dmf = (const float *) x_dm;
    const float * y_df  = (const float *) y_ds;

    const int8_t * scales = ((int8_t *) (x_sc + i * (WARP_SIZE/4) + i/4 + kbx*4)) + ky/4;

    int v[QR3_K*VDR_Q3_K_Q8_1_MMQ];

#pragma unroll
    for (int l = 0; l < QR3_K*VDR_Q3_K_Q8_1_MMQ; ++l) {
        const int kqsx = i * (WARP_SIZE + 1) + kbx*QI3_K + (QI3_K/2) * (ky/(2*QI3_K)) + ky % (QI3_K/2);
        const int shift = 2 * ((ky % 32) / 8);
        const int vll = (x_ql[kqsx + l] >> shift) & 0x03030303;

        const int vh = x_qh[i * (WARP_SIZE/2) + i/2 + kbx * (QI3_K/2) + (ky+l)%8] >> ((ky+l) / 8);
        const int vlh = (vh << 2) & 0x04040404;

        v[l] = __vsubss4(vll, vlh);
    }

    const int index_y = j * WARP_SIZE + (k*QR3_K) % WARP_SIZE;
    return vec_dot_q3_K_q8_1_impl_mmq(v, &y_qs[index_y], scales, x_dmf[i * (WARP_SIZE/QI3_K) + i/QI3_K + kbx], y_df[index_y/QI8_1]);
}

static __device__ __forceinline__ float vec_dot_q4_K_q8_1(
    const void * __restrict__ vbq, const block_q8_1 * __restrict__ bq8_1, const int & iqs) {

#ifndef GGML_QKK_64
    const block_q4_K * bq4_K = (const block_q4_K *) vbq;

    int    v[2];
    int    u[2*QR4_K];
    float d8[QR4_K];

    // iqs is in 0,2..30. bq8_offset = iqs/4 -> bq8_offset = 0, 2, 4, 6
    const int bq8_offset = QR4_K * ((iqs/2) / (QI8_1/2));

    // iqs = 0....3 -> bq8_offset = 0, want q4_offset = 0, 4, 8, 12
    // iqs = 4....7 -> bq8_offset = 2, want q4_offset = 32, 36, 40, 44
    // iqs = 8...11 -> bq8_offset = 4, want q4_offset = 64, 68, 72, 76
    // iqs = 12..15 -> bq8_offset = 6, want q4_offset = 96, 100, 104, 108

    const int * q4 = (const int *)(bq4_K->qs + 16 * bq8_offset + 4 * ((iqs/2)%4));
    v[0] = q4[0];
    v[1] = q4[4];

    const uint16_t * scales = (const uint16_t *)bq4_K->scales;
    uint16_t aux[2];
    const int j = bq8_offset/2;
    if (j < 2) {
        aux[0] = scales[j+0] & 0x3f3f;
        aux[1] = scales[j+2] & 0x3f3f;
    } else {
        aux[0] = ((scales[j+2] >> 0) & 0x0f0f) | ((scales[j-2] & 0xc0c0) >> 2);
        aux[1] = ((scales[j+2] >> 4) & 0x0f0f) | ((scales[j-0] & 0xc0c0) >> 2);
    }
    const uint8_t * sc = (const uint8_t *)aux;
    const uint8_t * m  = sc + 2;

    for (int i = 0; i < QR4_K; ++i) {
        const block_q8_1 * bq8i = bq8_1 + bq8_offset + i;
        d8[i] = __low2half(bq8i->ds);

        const int * q8 = (const int *)bq8i->qs + ((iqs/2)%4);
        u[2*i+0] = q8[0];
        u[2*i+1] = q8[4];
    }

    return vec_dot_q4_K_q8_1_impl_vmmq(v, u, sc, m, bq4_K->dm, d8);

#else

#if __CUDA_ARCH__ >= MIN_CC_DP4A // lowest compute capability for integer intrinsics
    const block_q4_K * bq4_K = (const block_q4_K *) vbq;

    float sumf_d = 0.0f;
    float sumf_m = 0.0f;

    uint16_t aux16[2];
    const uint8_t * s = (const uint8_t *)aux16;

    const uint16_t * a = (const uint16_t *)bq4_K->scales;
    aux16[0] = a[0] & 0x0f0f;
    aux16[1] = (a[0] >> 4) & 0x0f0f;

    const float dall = bq4_K->dm[0];
    const float dmin = bq4_K->dm[1];

    const float d8_1 = __low2float(bq8_1[0].ds);
    const float d8_2 = __low2float(bq8_1[1].ds);

    const int ui1 = *((const int *)bq8_1[0].qs + (iqs/2));
    const int ui2 = *((const int *)bq8_1[0].qs + (iqs/2) + 4);
    const int ui3 = *((const int *)bq8_1[1].qs + (iqs/2));
    const int ui4 = *((const int *)bq8_1[1].qs + (iqs/2) + 4);

    const int * q4 = (const int *)bq4_K->qs + (iqs/2);
    const int v1 = q4[0];
    const int v2 = q4[4];

    const int dot1 = __dp4a(ui2, v2 & 0x0f0f0f0f, __dp4a(ui1, v1 & 0x0f0f0f0f, 0));
    const int dot2 = __dp4a(ui4, (v2 >> 4) & 0x0f0f0f0f, __dp4a(ui3, (v1 >> 4) & 0x0f0f0f0f, 0));
    const int dot3 = __dp4a(0x01010101, ui2, __dp4a(0x01010101, ui1, 0));
    const int dot4 = __dp4a(0x01010101, ui4, __dp4a(0x01010101, ui3, 0));

    sumf_d += d8_1 * (dot1 * s[0]) + d8_2 * (dot2 * s[1]);
    sumf_m += d8_1 * (dot3 * s[2]) + d8_2 * (dot4 * s[3]);

    return dall * sumf_d - dmin * sumf_m;

#else
    assert(false);
    return 0.0f; // only to satisfy the compiler
#endif // __CUDA_ARCH__ >= MIN_CC_DP4A

#endif
}

template <int mmq_y> static __device__ __forceinline__ void allocate_tiles_q4_K(int ** x_ql, half2 ** x_dm, int ** x_qh, int ** x_sc) {

    __shared__ int   tile_x_ql[mmq_y * (WARP_SIZE)       + mmq_y];
    __shared__ half2 tile_x_dm[mmq_y * (WARP_SIZE/QI4_K) + mmq_y/QI4_K];
    __shared__ int   tile_x_sc[mmq_y * (WARP_SIZE/8)     + mmq_y/8];

    *x_ql = tile_x_ql;
    *x_dm = tile_x_dm;
    *x_sc = tile_x_sc;
}

template <int mmq_y, int nwarps, bool need_check> static __device__ __forceinline__ void load_tiles_q4_K(
    const void * __restrict__ vx, int * __restrict__ x_ql, half2 * __restrict__ x_dm, int * __restrict__ x_qh,
    int * __restrict__ x_sc, const int & i_offset, const int & i_max, const int & k, const int & blocks_per_row) {

    GGML_CUDA_ASSUME(i_offset >= 0);
    GGML_CUDA_ASSUME(i_offset <  nwarps);
    GGML_CUDA_ASSUME(k >= 0);
    GGML_CUDA_ASSUME(k <  WARP_SIZE);

    const int kbx  = k / QI4_K; // == 0 if QK_K == 256
    const int kqsx = k % QI4_K; // == k if QK_K == 256

    const block_q4_K * bx0 = (block_q4_K *) vx;

#pragma unroll
    for (int i0 = 0; i0 < mmq_y; i0 += nwarps) {
        int i = i0 + i_offset;

        if (need_check) {
            i = min(i, i_max);
        }

        const block_q4_K * bxi = bx0 + i*blocks_per_row + kbx;

        x_ql[i * (WARP_SIZE + 1) + k] = get_int_from_uint8_aligned(bxi->qs, kqsx);
    }

    const int blocks_per_tile_x_row = WARP_SIZE / QI4_K; // == 1 if QK_K == 256
    const int kbxd = k % blocks_per_tile_x_row;          // == 0 if QK_K == 256

#pragma unroll
    for (int i0 = 0; i0 < mmq_y; i0 += nwarps * QI4_K) {
        int i = (i0 + i_offset * QI4_K + k / blocks_per_tile_x_row) % mmq_y;

        if (need_check) {
            i = min(i, i_max);
        }

        const block_q4_K * bxi = bx0 + i*blocks_per_row + kbxd;

#if QK_K == 256
        x_dm[i * (WARP_SIZE/QI4_K) + i / QI4_K + kbxd] = bxi->dm;
#else
        x_dm[i * (WARP_SIZE/QI4_K) + i / QI4_K + kbxd] = {bxi->dm[0], bxi->dm[1]};
#endif
    }

#pragma unroll
    for (int i0 = 0; i0 < mmq_y; i0 += nwarps * 8) {
        int i = (i0 + i_offset * 8 + k / (WARP_SIZE/8)) % mmq_y;

        if (need_check) {
            i = min(i, i_max);
        }

        const block_q4_K * bxi = bx0 + i*blocks_per_row + (k % (WARP_SIZE/8)) / (QI4_K/8);

        const int * scales = (int *) bxi->scales;

        const int ksc = k % (WARP_SIZE/8);

        // scale arrangement after the following two lines: sc0,...,sc3, sc4,...,sc7, m0,...,m3, m4,...,m8
        int scales8 = (scales[(ksc%2) + (ksc!=0)] >> (4 * (ksc & (ksc/2)))) & 0x0F0F0F0F; // lower 4 bits
        scales8    |= (scales[ksc/2]              >> (2 * (ksc % 2)))       & 0x30303030; // upper 2 bits

        x_sc[i * (WARP_SIZE/8) + i / 8 + ksc] = scales8;
    }
}

static __device__ __forceinline__ float vec_dot_q4_K_q8_1_mul_mat(
    const int * __restrict__ x_ql, const half2 * __restrict__ x_dm, const int * __restrict__ x_qh, const int * __restrict__ x_sc,
    const int * __restrict__ y_qs, const half2 * __restrict__ y_ds, const int & i, const int & j, const int & k) {

    const uint8_t * sc = ((const uint8_t *) &x_sc[i * (WARP_SIZE/8) + i/8 + k/16]) + 2*((k % 16) / 8);

    const int index_y = j * WARP_SIZE + (QR4_K*k) % WARP_SIZE;
    return vec_dot_q4_K_q8_1_impl_mmq(&x_ql[i * (WARP_SIZE + 1) + k], &y_qs[index_y], sc, sc+8,
                                      x_dm[i * (WARP_SIZE/QI4_K) + i/QI4_K], &y_ds[index_y/QI8_1]);
}

static __device__ __forceinline__ float vec_dot_q5_K_q8_1(
    const void * __restrict__ vbq, const block_q8_1 * __restrict__ bq8_1, const int & iqs) {

#ifndef GGML_QKK_64
    const block_q5_K * bq5_K = (const block_q5_K *) vbq;

    int   vl[2];
    int   vh[2];
    int    u[2*QR5_K];
    float d8[QR5_K];

    const int bq8_offset = QR5_K * ((iqs/2) / (QI8_1/2));
    const int * ql = (const int *)(bq5_K->qs + 16 * bq8_offset + 4 * ((iqs/2)%4));
    const int * qh = (const int *)(bq5_K->qh + 4 * ((iqs/2)%4));

    vl[0] = ql[0];
    vl[1] = ql[4];

    vh[0] = qh[0] >> bq8_offset;
    vh[1] = qh[4] >> bq8_offset;

    const uint16_t * scales = (const uint16_t *)bq5_K->scales;
    uint16_t aux[2];
    const int j = bq8_offset/2;
    if (j < 2) {
        aux[0] = scales[j+0] & 0x3f3f;
        aux[1] = scales[j+2] & 0x3f3f;
    } else {
        aux[0] = ((scales[j+2] >> 0) & 0x0f0f) | ((scales[j-2] & 0xc0c0) >> 2);
        aux[1] = ((scales[j+2] >> 4) & 0x0f0f) | ((scales[j-0] & 0xc0c0) >> 2);
    }
    const uint8_t * sc = (const uint8_t *)aux;
    const uint8_t * m  = sc + 2;

#pragma unroll
    for (int i = 0; i < QR5_K; ++i) {
        const block_q8_1 * bq8i = bq8_1 + bq8_offset + i;
        d8[i] = __low2float(bq8i->ds);

        const int * q8 = (const int *)bq8i->qs + ((iqs/2)%4);
        u[2*i+0] = q8[0];
        u[2*i+1] = q8[4];
    }

    return vec_dot_q5_K_q8_1_impl_vmmq(vl, vh, u, sc, m, bq5_K->dm, d8);

#else

#if __CUDA_ARCH__ >= MIN_CC_DP4A // lowest compute capability for integer intrinsics
    const block_q5_K * bq5_K = (const block_q5_K *) vbq;

    const int8_t * s = bq5_K->scales;

    const float d = bq5_K->d;

    const float d8_1 = __low2half(bq8_1[0].ds);
    const float d8_2 = __low2half(bq8_1[1].ds);

    const int ui1 = *((const int *)bq8_1[0].qs + (iqs/2));
    const int ui2 = *((const int *)bq8_1[0].qs + (iqs/2) + 4);
    const int ui3 = *((const int *)bq8_1[1].qs + (iqs/2));
    const int ui4 = *((const int *)bq8_1[1].qs + (iqs/2) + 4);

    const int * ql = (const int *)bq5_K->qs + (iqs/2);
    const int vl1 = ql[0];
    const int vl2 = ql[4];

    const int step = 4 * (iqs/2); // 0, 4, 8, 12
    const int im = step/8; // = 0 for iqs = 0, 2, = 1 for iqs = 4, 6
    const int in = step%8; // 0, 4, 0, 4
    const int vh = (*((const int *)(bq5_K->qh + in))) >> im;

    const int v1 = (((vh << 4) & 0x10101010) ^ 0x10101010) | ((vl1 >> 0) & 0x0f0f0f0f);
    const int v2 = (((vh << 2) & 0x10101010) ^ 0x10101010) | ((vl2 >> 0) & 0x0f0f0f0f);
    const int v3 = (((vh >> 0) & 0x10101010) ^ 0x10101010) | ((vl1 >> 4) & 0x0f0f0f0f);
    const int v4 = (((vh >> 2) & 0x10101010) ^ 0x10101010) | ((vl2 >> 4) & 0x0f0f0f0f);

    const float sumf_d = d8_1 * (__dp4a(ui1, v1, 0) * s[0] + __dp4a(ui2, v2, 0) * s[1])
                       + d8_2 * (__dp4a(ui3, v3, 0) * s[2] + __dp4a(ui4, v4, 0) * s[3]);

    return d * sumf_d;

#else
    assert(false);
    return 0.0f; // only to satisfy the compiler
#endif // __CUDA_ARCH__ >= MIN_CC_DP4A

#endif
}

template <int mmq_y> static __device__ __forceinline__ void allocate_tiles_q5_K(int ** x_ql, half2 ** x_dm, int ** x_qh, int ** x_sc) {

    __shared__ int   tile_x_ql[mmq_y * (2*WARP_SIZE)     + mmq_y];
    __shared__ half2 tile_x_dm[mmq_y * (WARP_SIZE/QI5_K) + mmq_y/QI5_K];
    __shared__ int   tile_x_sc[mmq_y * (WARP_SIZE/8)     + mmq_y/8];

    *x_ql = tile_x_ql;
    *x_dm = tile_x_dm;
    *x_sc = tile_x_sc;
}

template <int mmq_y, int nwarps, bool need_check> static __device__ __forceinline__ void load_tiles_q5_K(
    const void * __restrict__ vx, int * __restrict__ x_ql, half2 * __restrict__ x_dm, int * __restrict__ x_qh,
    int * __restrict__ x_sc, const int & i_offset, const int & i_max, const int & k, const int & blocks_per_row) {

    GGML_CUDA_ASSUME(i_offset >= 0);
    GGML_CUDA_ASSUME(i_offset <  nwarps);
    GGML_CUDA_ASSUME(k >= 0);
    GGML_CUDA_ASSUME(k <  WARP_SIZE);

    const int kbx  = k / QI5_K; // == 0 if QK_K == 256
    const int kqsx = k % QI5_K; // == k if QK_K == 256

    const block_q5_K * bx0 = (block_q5_K *) vx;

#pragma unroll
    for (int i0 = 0; i0 < mmq_y; i0 += nwarps) {
        int i = i0 + i_offset;

        if (need_check) {
            i = min(i, i_max);
        }

        const block_q5_K * bxi = bx0 + i*blocks_per_row + kbx;
        const int ky = QR5_K*kqsx;

        const int ql = get_int_from_uint8_aligned(bxi->qs, kqsx);
        const int ql0 = (ql >> 0) & 0x0F0F0F0F;
        const int ql1 = (ql >> 4) & 0x0F0F0F0F;

        const int qh = get_int_from_uint8_aligned(bxi->qh, kqsx % (QI5_K/4));
        const int qh0 = ((qh >> (2 * (kqsx / (QI5_K/4)) + 0)) << 4) & 0x10101010;
        const int qh1 = ((qh >> (2 * (kqsx / (QI5_K/4)) + 1)) << 4) & 0x10101010;

        const int kq0 = ky - ky % (QI5_K/2) + k % (QI5_K/4) + 0;
        const int kq1 = ky - ky % (QI5_K/2) + k % (QI5_K/4) + (QI5_K/4);

        x_ql[i * (2*WARP_SIZE + 1) + kq0] = ql0 | qh0;
        x_ql[i * (2*WARP_SIZE + 1) + kq1] = ql1 | qh1;
    }

    const int blocks_per_tile_x_row = WARP_SIZE / QI5_K; // == 1 if QK_K == 256
    const int kbxd = k % blocks_per_tile_x_row;          // == 0 if QK_K == 256

#pragma unroll
    for (int i0 = 0; i0 < mmq_y; i0 += nwarps * QI5_K) {
        int i = (i0 + i_offset * QI5_K + k / blocks_per_tile_x_row) % mmq_y;

        if (need_check) {
            i = min(i, i_max);
        }

        const block_q5_K * bxi = bx0 + i*blocks_per_row + kbxd;

#if QK_K == 256
        x_dm[i * (WARP_SIZE/QI5_K) + i / QI5_K + kbxd] = bxi->dm;
#endif
    }

#pragma unroll
    for (int i0 = 0; i0 < mmq_y; i0 += nwarps * 8) {
        int i = (i0 + i_offset * 8 + k / (WARP_SIZE/8)) % mmq_y;

        if (need_check) {
            i = min(i, i_max);
        }

        const block_q5_K * bxi = bx0 + i*blocks_per_row + (k % (WARP_SIZE/8)) / (QI5_K/8);

        const int * scales = (int *) bxi->scales;

        const int ksc = k % (WARP_SIZE/8);

        // scale arrangement after the following two lines: sc0,...,sc3, sc4,...,sc7, m0,...,m3, m4,...,m8
        int scales8 = (scales[(ksc%2) + (ksc!=0)] >> (4 * (ksc & (ksc/2)))) & 0x0F0F0F0F; // lower 4 bits
        scales8    |= (scales[ksc/2]              >> (2 * (ksc % 2)))       & 0x30303030; // upper 2 bits

        x_sc[i * (WARP_SIZE/8) + i / 8 + ksc] = scales8;
    }
}

static __device__ __forceinline__ float vec_dot_q5_K_q8_1_mul_mat(
    const int * __restrict__ x_ql, const half2 * __restrict__ x_dm, const int * __restrict__ x_qh, const int * __restrict__ x_sc,
    const int * __restrict__ y_qs, const half2 * __restrict__ y_ds, const int & i, const int & j, const int & k) {

    const uint8_t * sc = ((const uint8_t *) &x_sc[i * (WARP_SIZE/8) + i/8 + k/16]) + 2 * ((k % 16) / 8);

    const int index_x = i * (QR5_K*WARP_SIZE + 1) +  QR5_K*k;
    const int index_y = j * WARP_SIZE             + (QR5_K*k) % WARP_SIZE;
    return vec_dot_q5_K_q8_1_impl_mmq(&x_ql[index_x], &y_qs[index_y], sc, sc+8,
                                      x_dm[i * (WARP_SIZE/QI5_K) + i/QI5_K], &y_ds[index_y/QI8_1]);
}

static __device__ __forceinline__ float vec_dot_q6_K_q8_1(
    const void * __restrict__ vbq, const block_q8_1 * __restrict__ bq8_1, const int & iqs) {

    const block_q6_K * bq6_K = (const block_q6_K *) vbq;

    const int bq8_offset = 2 * QR6_K * (iqs / (QI6_K/2)) + (iqs % (QI6_K/2)) / (QI6_K/4);
    const int scale_offset = (QI6_K/4) * (iqs / (QI6_K/2)) + (iqs % (QI6_K/2)) / (QI6_K/8);
    const int vh_shift = 2 * ((iqs % (QI6_K/2)) / (QI6_K/4));

    const int vl = get_int_from_uint8(bq6_K->ql, iqs);
    const int vh = get_int_from_uint8(bq6_K->qh, (QI6_K/4) * (iqs / (QI6_K/2)) + iqs % (QI6_K/4)) >> vh_shift;

    const int8_t * scales = bq6_K->scales + scale_offset;

    int    u[QR6_K];
    float d8[QR6_K];

#pragma unroll
    for (int i = 0; i < QR6_K; ++i) {
        u[i]  = get_int_from_int8_aligned(bq8_1[bq8_offset + 2*i].qs, iqs % QI8_1);
        d8[i] = __low2half(bq8_1[bq8_offset + 2*i].ds);
    }

    return vec_dot_q6_K_q8_1_impl_mmvq(vl, vh, u, scales, bq6_K->d, d8);
}

template <int mmq_y> static __device__ __forceinline__ void allocate_tiles_q6_K(int ** x_ql, half2 ** x_dm, int ** x_qh, int ** x_sc) {

    __shared__ int   tile_x_ql[mmq_y * (2*WARP_SIZE)     + mmq_y];
    __shared__ half2 tile_x_dm[mmq_y * (WARP_SIZE/QI6_K) + mmq_y/QI6_K];
    __shared__ int   tile_x_sc[mmq_y * (WARP_SIZE/8)     + mmq_y/8];

    *x_ql = tile_x_ql;
    *x_dm = tile_x_dm;
    *x_sc = tile_x_sc;
}

template <int mmq_y, int nwarps, bool need_check> static __device__ __forceinline__ void load_tiles_q6_K(
    const void * __restrict__ vx, int * __restrict__ x_ql, half2 * __restrict__ x_dm, int * __restrict__ x_qh,
    int * __restrict__ x_sc, const int & i_offset, const int & i_max, const int & k, const int & blocks_per_row) {

    GGML_CUDA_ASSUME(i_offset >= 0);
    GGML_CUDA_ASSUME(i_offset <  nwarps);
    GGML_CUDA_ASSUME(k >= 0);
    GGML_CUDA_ASSUME(k <  WARP_SIZE);

    const int kbx  = k / QI6_K; // == 0 if QK_K == 256
    const int kqsx = k % QI6_K; // == k if QK_K == 256

    const block_q6_K * bx0 = (block_q6_K *) vx;

#pragma unroll
    for (int i0 = 0; i0 < mmq_y; i0 += nwarps) {
        int i = i0 + i_offset;

        if (need_check) {
            i = min(i, i_max);
        }

        const block_q6_K * bxi = bx0 + i*blocks_per_row + kbx;
        const int ky = QR6_K*kqsx;

        const int ql = get_int_from_uint8(bxi->ql, kqsx);
        const int ql0 = (ql >> 0) & 0x0F0F0F0F;
        const int ql1 = (ql >> 4) & 0x0F0F0F0F;

        const int qh = get_int_from_uint8(bxi->qh, (QI6_K/4) * (kqsx / (QI6_K/2)) + kqsx % (QI6_K/4));
        const int qh0 = ((qh >> (2 * ((kqsx % (QI6_K/2)) / (QI6_K/4)))) << 4) & 0x30303030;
        const int qh1 =  (qh >> (2 * ((kqsx % (QI6_K/2)) / (QI6_K/4))))       & 0x30303030;

        const int kq0 = ky - ky % QI6_K + k % (QI6_K/2) + 0;
        const int kq1 = ky - ky % QI6_K + k % (QI6_K/2) + (QI6_K/2);

        x_ql[i * (2*WARP_SIZE + 1) + kq0] = __vsubss4(ql0 | qh0, 0x20202020);
        x_ql[i * (2*WARP_SIZE + 1) + kq1] = __vsubss4(ql1 | qh1, 0x20202020);
    }

    const int blocks_per_tile_x_row = WARP_SIZE / QI6_K; // == 1 if QK_K == 256
    const int kbxd = k % blocks_per_tile_x_row;          // == 0 if QK_K == 256
    float * x_dmf = (float *) x_dm;

#pragma unroll
    for (int i0 = 0; i0 < mmq_y; i0 += nwarps * QI6_K) {
        int i = (i0 + i_offset * QI6_K + k / blocks_per_tile_x_row) % mmq_y;

        if (need_check) {
            i = min(i, i_max);
        }

        const block_q6_K * bxi = bx0 + i*blocks_per_row + kbxd;

        x_dmf[i * (WARP_SIZE/QI6_K) + i / QI6_K + kbxd] = bxi->d;
    }

#pragma unroll
    for (int i0 = 0; i0 < mmq_y; i0 += nwarps * 8) {
        int i = (i0 + i_offset * 8 + k / (WARP_SIZE/8)) % mmq_y;

        if (need_check) {
            i = min(i, i_max);
        }

        const block_q6_K * bxi = bx0 + i*blocks_per_row + (k % (WARP_SIZE/8)) / 4;

        x_sc[i * (WARP_SIZE/8) + i / 8 + k % (WARP_SIZE/8)] = get_int_from_int8(bxi->scales, k % (QI6_K/8));
    }
}

static __device__ __forceinline__ float vec_dot_q6_K_q8_1_mul_mat(
    const int * __restrict__ x_ql, const half2 * __restrict__ x_dm, const int * __restrict__ x_qh, const int * __restrict__ x_sc,
    const int * __restrict__ y_qs, const half2 * __restrict__ y_ds, const int & i, const int & j, const int & k) {

    const float * x_dmf = (const float *) x_dm;
    const float * y_df  = (const float *) y_ds;

    const int8_t * sc = ((const int8_t *) &x_sc[i * (WARP_SIZE/8) + i/8 + k/8]);

    const int index_x = i * (QR6_K*WARP_SIZE + 1) +  QR6_K*k;
    const int index_y = j * WARP_SIZE             + (QR6_K*k) % WARP_SIZE;
    return vec_dot_q6_K_q8_1_impl_mmq(&x_ql[index_x], &y_qs[index_y], sc, x_dmf[i * (WARP_SIZE/QI6_K) + i/QI6_K], &y_df[index_y/QI8_1]);
}

template <int qk, int qr, int qi, bool need_sum, typename block_q_t, int mmq_x, int mmq_y, int nwarps,
              allocate_tiles_cuda_t allocate_tiles, load_tiles_cuda_t load_tiles, int vdr, vec_dot_q_mul_mat_cuda_t vec_dot>
static __device__ __forceinline__ void mul_mat_q(
    const void * __restrict__ vx, const void * __restrict__ vy, float * __restrict__ dst,
    const int ncols_x, const int nrows_x, const int ncols_y, const int nrows_y, const int nrows_dst) {

    const block_q_t  * x = (const block_q_t  *) vx;
    const block_q8_1 * y = (const block_q8_1 *) vy;

    const int blocks_per_row_x = ncols_x / qk;
    const int blocks_per_col_y = nrows_y / QK8_1;
    const int blocks_per_warp = WARP_SIZE / qi;

    const int & ncols_dst = ncols_y;

    const int row_dst_0 = blockIdx.x*mmq_y;
    const int & row_x_0 = row_dst_0;

    const int col_dst_0 = blockIdx.y*mmq_x;
    const int & col_y_0 = col_dst_0;

    int   * tile_x_ql = nullptr;
    half2 * tile_x_dm = nullptr;
    int   * tile_x_qh = nullptr;
    int   * tile_x_sc = nullptr;

    allocate_tiles(&tile_x_ql, &tile_x_dm, &tile_x_qh, &tile_x_sc);

    __shared__ int    tile_y_qs[mmq_x * WARP_SIZE];
    __shared__ half2  tile_y_ds[mmq_x * WARP_SIZE/QI8_1];

    float sum[mmq_y/WARP_SIZE][mmq_x/nwarps] = {0.0f};

    for (int ib0 = 0; ib0 < blocks_per_row_x; ib0 += blocks_per_warp) {

        load_tiles(x + row_x_0*blocks_per_row_x + ib0, tile_x_ql, tile_x_dm, tile_x_qh, tile_x_sc,
                   threadIdx.y, nrows_x-row_x_0-1, threadIdx.x, blocks_per_row_x);

#pragma unroll
        for (int ir = 0; ir < qr; ++ir) {
            const int kqs = ir*WARP_SIZE + threadIdx.x;
            const int kbxd = kqs / QI8_1;

#pragma unroll
            for (int i = 0; i < mmq_x; i += nwarps) {
                const int col_y_eff = min(col_y_0 + threadIdx.y + i, ncols_y-1); // to prevent out-of-bounds memory accesses

                const block_q8_1 * by0 = &y[col_y_eff*blocks_per_col_y + ib0 * (qk/QK8_1) + kbxd];

                const int index_y = (threadIdx.y + i) * WARP_SIZE + kqs % WARP_SIZE;
                tile_y_qs[index_y] = get_int_from_int8_aligned(by0->qs, threadIdx.x % QI8_1);
            }

#pragma unroll
            for (int ids0 = 0; ids0 < mmq_x; ids0 += nwarps * QI8_1) {
                const int ids = (ids0 + threadIdx.y * QI8_1 + threadIdx.x / (WARP_SIZE/QI8_1)) % mmq_x;
                const int kby = threadIdx.x % (WARP_SIZE/QI8_1);
                const int col_y_eff = min(col_y_0 + ids, ncols_y-1);

                // if the sum is not needed it's faster to transform the scale to f32 ahead of time
                const half2 * dsi_src = &y[col_y_eff*blocks_per_col_y + ib0 * (qk/QK8_1) + ir*(WARP_SIZE/QI8_1) + kby].ds;
                half2       * dsi_dst = &tile_y_ds[ids * (WARP_SIZE/QI8_1) + kby];
                if (need_sum) {
                    *dsi_dst = *dsi_src;
                } else {
                    float * dfi_dst = (float *) dsi_dst;
                    *dfi_dst = __low2half(*dsi_src);
                }
            }

            __syncthreads();

// #pragma unroll // unrolling this loop causes too much register pressure
            for (int k = ir*WARP_SIZE/qr; k < (ir+1)*WARP_SIZE/qr; k += vdr) {
#pragma unroll
                for (int j = 0; j < mmq_x; j += nwarps) {
#pragma unroll
                    for (int i = 0; i < mmq_y; i += WARP_SIZE) {
                        sum[i/WARP_SIZE][j/nwarps] += vec_dot(
                            tile_x_ql, tile_x_dm, tile_x_qh, tile_x_sc, tile_y_qs, tile_y_ds,
                            threadIdx.x + i, threadIdx.y + j, k);
                    }
                }
            }

            __syncthreads();
        }
    }

#pragma unroll
    for (int j = 0; j < mmq_x; j += nwarps) {
        const int col_dst = col_dst_0 + j + threadIdx.y;

        if (col_dst >= ncols_dst) {
            return;
        }

#pragma unroll
        for (int i = 0; i < mmq_y; i += WARP_SIZE) {
            const int row_dst = row_dst_0 + threadIdx.x + i;

            if (row_dst >= nrows_dst) {
                continue;
            }

            dst[col_dst*nrows_dst + row_dst] = sum[i/WARP_SIZE][j/nwarps];
        }
    }
}

#define  MMQ_X_Q4_0_RDNA2  64
#define  MMQ_Y_Q4_0_RDNA2  128
#define NWARPS_Q4_0_RDNA2  8
#define  MMQ_X_Q4_0_RDNA1  64
#define  MMQ_Y_Q4_0_RDNA1  64
#define NWARPS_Q4_0_RDNA1  8
#define  MMQ_X_Q4_0_AMPERE 64
#define  MMQ_Y_Q4_0_AMPERE 128
#define NWARPS_Q4_0_AMPERE 4
#define  MMQ_X_Q4_0_PASCAL 64
#define  MMQ_Y_Q4_0_PASCAL 64
#define NWARPS_Q4_0_PASCAL 8

template <bool need_check> static __global__ void
#if defined(GGML_USE_HIPBLAS) && defined(__HIP_PLATFORM_AMD__)
#if defined(RDNA3) || defined(RDNA2)
    __launch_bounds__(WARP_SIZE*NWARPS_Q4_0_RDNA2, 2)
#endif // defined(RDNA3) || defined(RDNA2)
#endif // defined(GGML_USE_HIPBLAS) && defined(__HIP_PLATFORM_AMD__)
    mul_mat_q4_0(
    const void * __restrict__ vx, const void * __restrict__ vy, float * __restrict__ dst,
    const int ncols_x, const int nrows_x, const int ncols_y, const int nrows_y, const int nrows_dst) {

#if defined(GGML_USE_HIPBLAS) && defined(__HIP_PLATFORM_AMD__)
#if defined(RDNA3) || defined(RDNA2)
    const int mmq_x  =  MMQ_X_Q4_0_RDNA2;
    const int mmq_y  =  MMQ_Y_Q4_0_RDNA2;
    const int nwarps = NWARPS_Q4_0_RDNA2;
#else
    const int mmq_x  =  MMQ_X_Q4_0_RDNA1;
    const int mmq_y  =  MMQ_Y_Q4_0_RDNA1;
    const int nwarps = NWARPS_Q4_0_RDNA1;
#endif // defined(RDNA3) || defined(RDNA2)

    mul_mat_q<QK4_0, QR4_0, QI4_0, true, block_q4_0, mmq_x, mmq_y, nwarps, allocate_tiles_q4_0<mmq_y>,
        load_tiles_q4_0<mmq_y, nwarps, need_check>, VDR_Q4_0_Q8_1_MMQ, vec_dot_q4_0_q8_1_mul_mat>
        (vx, vy, dst, ncols_x, nrows_x, ncols_y, nrows_y, nrows_dst);

#elif __CUDA_ARCH__ >= CC_TURING
    const int mmq_x  =  MMQ_X_Q4_0_AMPERE;
    const int mmq_y  =  MMQ_Y_Q4_0_AMPERE;
    const int nwarps = NWARPS_Q4_0_AMPERE;

    mul_mat_q<QK4_0, QR4_0, QI4_0, true, block_q4_0, mmq_x, mmq_y, nwarps, allocate_tiles_q4_0<mmq_y>,
        load_tiles_q4_0<mmq_y, nwarps, need_check>, VDR_Q4_0_Q8_1_MMQ, vec_dot_q4_0_q8_1_mul_mat>
        (vx, vy, dst, ncols_x, nrows_x, ncols_y, nrows_y, nrows_dst);

#elif __CUDA_ARCH__ >= MIN_CC_DP4A
    const int mmq_x  =  MMQ_X_Q4_0_PASCAL;
    const int mmq_y  =  MMQ_Y_Q4_0_PASCAL;
    const int nwarps = NWARPS_Q4_0_PASCAL;

    mul_mat_q<QK4_0, QR4_0, QI4_0, true, block_q4_0, mmq_x, mmq_y, nwarps, allocate_tiles_q4_0<mmq_y>,
        load_tiles_q4_0<mmq_y, nwarps, need_check>, VDR_Q4_0_Q8_1_MMQ, vec_dot_q4_0_q8_1_mul_mat>
        (vx, vy, dst, ncols_x, nrows_x, ncols_y, nrows_y, nrows_dst);
#else
    (void) vec_dot_q4_0_q8_1_mul_mat;
    assert(false);
#endif // __CUDA_ARCH__ >= CC_TURING
}

#define  MMQ_X_Q4_1_RDNA2  64
#define  MMQ_Y_Q4_1_RDNA2  128
#define NWARPS_Q4_1_RDNA2  8
#define  MMQ_X_Q4_1_RDNA1  64
#define  MMQ_Y_Q4_1_RDNA1  64
#define NWARPS_Q4_1_RDNA1  8
#define  MMQ_X_Q4_1_AMPERE 64
#define  MMQ_Y_Q4_1_AMPERE 128
#define NWARPS_Q4_1_AMPERE 4
#define  MMQ_X_Q4_1_PASCAL 64
#define  MMQ_Y_Q4_1_PASCAL 64
#define NWARPS_Q4_1_PASCAL 8

template <bool need_check> static __global__ void
#if defined(GGML_USE_HIPBLAS) && defined(__HIP_PLATFORM_AMD__)
#if defined(RDNA3) || defined(RDNA2)
    __launch_bounds__(WARP_SIZE*NWARPS_Q4_1_RDNA2, 2)
#endif // defined(RDNA3) || defined(RDNA2)
#elif __CUDA_ARCH__ < CC_TURING
    __launch_bounds__(WARP_SIZE*NWARPS_Q4_1_PASCAL, 2)
#endif // __CUDA_ARCH__ < CC_TURING
    mul_mat_q4_1(
    const void * __restrict__ vx, const void * __restrict__ vy, float * __restrict__ dst,
    const int ncols_x, const int nrows_x, const int ncols_y, const int nrows_y, const int nrows_dst) {

#if defined(GGML_USE_HIPBLAS) && defined(__HIP_PLATFORM_AMD__)
#if defined(RDNA3) || defined(RDNA2)
    const int mmq_x  =  MMQ_X_Q4_1_RDNA2;
    const int mmq_y  =  MMQ_Y_Q4_1_RDNA2;
    const int nwarps = NWARPS_Q4_1_RDNA2;
#else
    const int mmq_x  =  MMQ_X_Q4_1_RDNA1;
    const int mmq_y  =  MMQ_Y_Q4_1_RDNA1;
    const int nwarps = NWARPS_Q4_1_RDNA1;
#endif // defined(RDNA3) || defined(RDNA2)

    mul_mat_q<QK4_1, QR4_1, QI4_1, true, block_q4_1, mmq_x, mmq_y, nwarps, allocate_tiles_q4_1<mmq_y>,
        load_tiles_q4_1<mmq_y, nwarps, need_check>, VDR_Q4_1_Q8_1_MMQ, vec_dot_q4_1_q8_1_mul_mat>
        (vx, vy, dst, ncols_x, nrows_x, ncols_y, nrows_y, nrows_dst);

#elif __CUDA_ARCH__ >= CC_TURING
    const int mmq_x  =  MMQ_X_Q4_1_AMPERE;
    const int mmq_y  =  MMQ_Y_Q4_1_AMPERE;
    const int nwarps = NWARPS_Q4_1_AMPERE;

    mul_mat_q<QK4_1, QR4_1, QI4_1, true, block_q4_1, mmq_x, mmq_y, nwarps, allocate_tiles_q4_1<mmq_y>,
        load_tiles_q4_1<mmq_y, nwarps, need_check>, VDR_Q4_1_Q8_1_MMQ, vec_dot_q4_1_q8_1_mul_mat>
        (vx, vy, dst, ncols_x, nrows_x, ncols_y, nrows_y, nrows_dst);

#elif __CUDA_ARCH__ >= MIN_CC_DP4A
    const int mmq_x  =  MMQ_X_Q4_1_PASCAL;
    const int mmq_y  =  MMQ_Y_Q4_1_PASCAL;
    const int nwarps = NWARPS_Q4_1_PASCAL;

    mul_mat_q<QK4_1, QR4_1, QI4_1, true, block_q4_1, mmq_x, mmq_y, nwarps, allocate_tiles_q4_1<mmq_y>,
        load_tiles_q4_1<mmq_y, nwarps, need_check>, VDR_Q4_1_Q8_1_MMQ, vec_dot_q4_1_q8_1_mul_mat>
        (vx, vy, dst, ncols_x, nrows_x, ncols_y, nrows_y, nrows_dst);
#else
    (void) vec_dot_q4_1_q8_1_mul_mat;
    assert(false);
#endif // __CUDA_ARCH__ >= CC_TURING
}

#define  MMQ_X_Q5_0_RDNA2  64
#define  MMQ_Y_Q5_0_RDNA2  128
#define NWARPS_Q5_0_RDNA2  8
#define  MMQ_X_Q5_0_RDNA1  64
#define  MMQ_Y_Q5_0_RDNA1  64
#define NWARPS_Q5_0_RDNA1  8
#define  MMQ_X_Q5_0_AMPERE 128
#define  MMQ_Y_Q5_0_AMPERE 64
#define NWARPS_Q5_0_AMPERE 4
#define  MMQ_X_Q5_0_PASCAL 64
#define  MMQ_Y_Q5_0_PASCAL 64
#define NWARPS_Q5_0_PASCAL 8

template <bool need_check> static __global__ void
#if defined(GGML_USE_HIPBLAS) && defined(__HIP_PLATFORM_AMD__)
#if defined(RDNA3) || defined(RDNA2)
    __launch_bounds__(WARP_SIZE*NWARPS_Q5_0_RDNA2, 2)
#endif // defined(RDNA3) || defined(RDNA2)
#endif // defined(GGML_USE_HIPBLAS) && defined(__HIP_PLATFORM_AMD__)
    mul_mat_q5_0(
    const void * __restrict__ vx, const void * __restrict__ vy, float * __restrict__ dst,
    const int ncols_x, const int nrows_x, const int ncols_y, const int nrows_y, const int nrows_dst) {

#if defined(GGML_USE_HIPBLAS) && defined(__HIP_PLATFORM_AMD__)
#if defined(RDNA3) || defined(RDNA2)
    const int mmq_x  =  MMQ_X_Q5_0_RDNA2;
    const int mmq_y  =  MMQ_Y_Q5_0_RDNA2;
    const int nwarps = NWARPS_Q5_0_RDNA2;
#else
    const int mmq_x  =  MMQ_X_Q5_0_RDNA1;
    const int mmq_y  =  MMQ_Y_Q5_0_RDNA1;
    const int nwarps = NWARPS_Q5_0_RDNA1;
#endif // defined(RDNA3) || defined(RDNA2)

    mul_mat_q<QK5_0, QR5_0, QI5_0, false, block_q5_0, mmq_x, mmq_y, nwarps, allocate_tiles_q5_0<mmq_y>,
        load_tiles_q5_0<mmq_y, nwarps, need_check>, VDR_Q5_0_Q8_1_MMQ, vec_dot_q5_0_q8_1_mul_mat>
        (vx, vy, dst, ncols_x, nrows_x, ncols_y, nrows_y, nrows_dst);

#elif __CUDA_ARCH__ >= CC_TURING
    const int mmq_x  =  MMQ_X_Q5_0_AMPERE;
    const int mmq_y  =  MMQ_Y_Q5_0_AMPERE;
    const int nwarps = NWARPS_Q5_0_AMPERE;

    mul_mat_q<QK5_0, QR5_0, QI5_0, false, block_q5_0, mmq_x, mmq_y, nwarps, allocate_tiles_q5_0<mmq_y>,
        load_tiles_q5_0<mmq_y, nwarps, need_check>, VDR_Q5_0_Q8_1_MMQ, vec_dot_q5_0_q8_1_mul_mat>
        (vx, vy, dst, ncols_x, nrows_x, ncols_y, nrows_y, nrows_dst);

#elif __CUDA_ARCH__ >= MIN_CC_DP4A
    const int mmq_x  =  MMQ_X_Q5_0_PASCAL;
    const int mmq_y  =  MMQ_Y_Q5_0_PASCAL;
    const int nwarps = NWARPS_Q5_0_PASCAL;

    mul_mat_q<QK5_0, QR5_0, QI5_0, false, block_q5_0, mmq_x, mmq_y, nwarps, allocate_tiles_q5_0<mmq_y>,
        load_tiles_q5_0<mmq_y, nwarps, need_check>, VDR_Q5_0_Q8_1_MMQ, vec_dot_q5_0_q8_1_mul_mat>
        (vx, vy, dst, ncols_x, nrows_x, ncols_y, nrows_y, nrows_dst);
#else
    (void) vec_dot_q5_0_q8_1_mul_mat;
    assert(false);
#endif // __CUDA_ARCH__ >= CC_TURING
}

#define  MMQ_X_Q5_1_RDNA2  64
#define  MMQ_Y_Q5_1_RDNA2  128
#define NWARPS_Q5_1_RDNA2  8
#define  MMQ_X_Q5_1_RDNA1  64
#define  MMQ_Y_Q5_1_RDNA1  64
#define NWARPS_Q5_1_RDNA1  8
#define  MMQ_X_Q5_1_AMPERE 128
#define  MMQ_Y_Q5_1_AMPERE 64
#define NWARPS_Q5_1_AMPERE 4
#define  MMQ_X_Q5_1_PASCAL 64
#define  MMQ_Y_Q5_1_PASCAL 64
#define NWARPS_Q5_1_PASCAL 8

template <bool need_check> static __global__ void
#if defined(GGML_USE_HIPBLAS) && defined(__HIP_PLATFORM_AMD__)
#if defined(RDNA3) || defined(RDNA2)
    __launch_bounds__(WARP_SIZE*NWARPS_Q5_1_RDNA2, 2)
#endif // defined(RDNA3) || defined(RDNA2)
#endif // defined(GGML_USE_HIPBLAS) && defined(__HIP_PLATFORM_AMD__)
mul_mat_q5_1(
    const void * __restrict__ vx, const void * __restrict__ vy, float * __restrict__ dst,
    const int ncols_x, const int nrows_x, const int ncols_y, const int nrows_y, const int nrows_dst) {

#if defined(GGML_USE_HIPBLAS) && defined(__HIP_PLATFORM_AMD__)
#if defined(RDNA3) || defined(RDNA2)
    const int mmq_x  =  MMQ_X_Q5_1_RDNA2;
    const int mmq_y  =  MMQ_Y_Q5_1_RDNA2;
    const int nwarps = NWARPS_Q5_1_RDNA2;
#else
    const int mmq_x  =  MMQ_X_Q5_1_RDNA1;
    const int mmq_y  =  MMQ_Y_Q5_1_RDNA1;
    const int nwarps = NWARPS_Q5_1_RDNA1;
#endif // defined(RDNA3) || defined(RDNA2)

    mul_mat_q<QK5_1, QR5_1, QI5_1, true, block_q5_1, mmq_x, mmq_y, nwarps, allocate_tiles_q5_1<mmq_y>,
        load_tiles_q5_1<mmq_y, nwarps, need_check>, VDR_Q5_1_Q8_1_MMQ, vec_dot_q5_1_q8_1_mul_mat>
        (vx, vy, dst, ncols_x, nrows_x, ncols_y, nrows_y, nrows_dst);

#elif __CUDA_ARCH__ >= CC_TURING
    const int mmq_x  =  MMQ_X_Q5_1_AMPERE;
    const int mmq_y  =  MMQ_Y_Q5_1_AMPERE;
    const int nwarps = NWARPS_Q5_1_AMPERE;

    mul_mat_q<QK5_1, QR5_1, QI5_1, true, block_q5_1, mmq_x, mmq_y, nwarps, allocate_tiles_q5_1<mmq_y>,
        load_tiles_q5_1<mmq_y, nwarps, need_check>, VDR_Q5_1_Q8_1_MMQ, vec_dot_q5_1_q8_1_mul_mat>
        (vx, vy, dst, ncols_x, nrows_x, ncols_y, nrows_y, nrows_dst);

#elif __CUDA_ARCH__ >= MIN_CC_DP4A
    const int mmq_x  =  MMQ_X_Q5_1_PASCAL;
    const int mmq_y  =  MMQ_Y_Q5_1_PASCAL;
    const int nwarps = NWARPS_Q5_1_PASCAL;

    mul_mat_q<QK5_1, QR5_1, QI5_1, true, block_q5_1, mmq_x, mmq_y, nwarps, allocate_tiles_q5_1<mmq_y>,
        load_tiles_q5_1<mmq_y, nwarps, need_check>, VDR_Q5_1_Q8_1_MMQ, vec_dot_q5_1_q8_1_mul_mat>
        (vx, vy, dst, ncols_x, nrows_x, ncols_y, nrows_y, nrows_dst);
#else
    (void) vec_dot_q5_1_q8_1_mul_mat;
    assert(false);
#endif // __CUDA_ARCH__ >= CC_TURING
}

#define  MMQ_X_Q8_0_RDNA2  64
#define  MMQ_Y_Q8_0_RDNA2  128
#define NWARPS_Q8_0_RDNA2  8
#define  MMQ_X_Q8_0_RDNA1  64
#define  MMQ_Y_Q8_0_RDNA1  64
#define NWARPS_Q8_0_RDNA1  8
#define  MMQ_X_Q8_0_AMPERE 128
#define  MMQ_Y_Q8_0_AMPERE 64
#define NWARPS_Q8_0_AMPERE 4
#define  MMQ_X_Q8_0_PASCAL 64
#define  MMQ_Y_Q8_0_PASCAL 64
#define NWARPS_Q8_0_PASCAL 8

template <bool need_check> static __global__ void
#if defined(GGML_USE_HIPBLAS) && defined(__HIP_PLATFORM_AMD__)
#if defined(RDNA3) || defined(RDNA2)
    __launch_bounds__(WARP_SIZE*NWARPS_Q8_0_RDNA2, 2)
#endif // defined(RDNA3) || defined(RDNA2)
#endif // defined(GGML_USE_HIPBLAS) && defined(__HIP_PLATFORM_AMD__)
    mul_mat_q8_0(
    const void * __restrict__ vx, const void * __restrict__ vy, float * __restrict__ dst,
    const int ncols_x, const int nrows_x, const int ncols_y, const int nrows_y, const int nrows_dst) {

#if defined(GGML_USE_HIPBLAS) && defined(__HIP_PLATFORM_AMD__)
#if defined(RDNA3) || defined(RDNA2)
    const int mmq_x  =  MMQ_X_Q8_0_RDNA2;
    const int mmq_y  =  MMQ_Y_Q8_0_RDNA2;
    const int nwarps = NWARPS_Q8_0_RDNA2;
#else
    const int mmq_x  =  MMQ_X_Q8_0_RDNA1;
    const int mmq_y  =  MMQ_Y_Q8_0_RDNA1;
    const int nwarps = NWARPS_Q8_0_RDNA1;
#endif // defined(RDNA3) || defined(RDNA2)

    mul_mat_q<QK8_0, QR8_0, QI8_0, false, block_q8_0, mmq_x, mmq_y, nwarps, allocate_tiles_q8_0<mmq_y>,
        load_tiles_q8_0<mmq_y, nwarps, need_check>, VDR_Q8_0_Q8_1_MMQ, vec_dot_q8_0_q8_1_mul_mat>
        (vx, vy, dst, ncols_x, nrows_x, ncols_y, nrows_y, nrows_dst);

#elif __CUDA_ARCH__ >= CC_TURING
    const int mmq_x  =  MMQ_X_Q8_0_AMPERE;
    const int mmq_y  =  MMQ_Y_Q8_0_AMPERE;
    const int nwarps = NWARPS_Q8_0_AMPERE;

    mul_mat_q<QK8_0, QR8_0, QI8_0, false, block_q8_0, mmq_x, mmq_y, nwarps, allocate_tiles_q8_0<mmq_y>,
        load_tiles_q8_0<mmq_y, nwarps, need_check>, VDR_Q8_0_Q8_1_MMQ, vec_dot_q8_0_q8_1_mul_mat>
        (vx, vy, dst, ncols_x, nrows_x, ncols_y, nrows_y, nrows_dst);

#elif __CUDA_ARCH__ >= MIN_CC_DP4A
    const int mmq_x  =  MMQ_X_Q8_0_PASCAL;
    const int mmq_y  =  MMQ_Y_Q8_0_PASCAL;
    const int nwarps = NWARPS_Q8_0_PASCAL;

    mul_mat_q<QK8_0, QR8_0, QI8_0, false, block_q8_0, mmq_x, mmq_y, nwarps, allocate_tiles_q8_0<mmq_y>,
        load_tiles_q8_0<mmq_y, nwarps, need_check>, VDR_Q8_0_Q8_1_MMQ, vec_dot_q8_0_q8_1_mul_mat>
        (vx, vy, dst, ncols_x, nrows_x, ncols_y, nrows_y, nrows_dst);
#else
    (void) vec_dot_q8_0_q8_1_mul_mat;
    assert(false);
#endif // __CUDA_ARCH__ >= CC_TURING
}

#define  MMQ_X_Q2_K_RDNA2  64
#define  MMQ_Y_Q2_K_RDNA2  128
#define NWARPS_Q2_K_RDNA2  8
#define  MMQ_X_Q2_K_RDNA1  128
#define  MMQ_Y_Q2_K_RDNA1  32
#define NWARPS_Q2_K_RDNA1  8
#define  MMQ_X_Q2_K_AMPERE 64
#define  MMQ_Y_Q2_K_AMPERE 128
#define NWARPS_Q2_K_AMPERE 4
#define  MMQ_X_Q2_K_PASCAL 64
#define  MMQ_Y_Q2_K_PASCAL 64
#define NWARPS_Q2_K_PASCAL 8

template <bool need_check> static __global__ void
#if defined(GGML_USE_HIPBLAS) && defined(__HIP_PLATFORM_AMD__)
#if defined(RDNA3) || defined(RDNA2)
    __launch_bounds__(WARP_SIZE*NWARPS_Q2_K_RDNA2, 2)
#endif // defined(RDNA3) || defined(RDNA2)
#endif // defined(GGML_USE_HIPBLAS) && defined(__HIP_PLATFORM_AMD__)
mul_mat_q2_K(
    const void * __restrict__ vx, const void * __restrict__ vy, float * __restrict__ dst,
    const int ncols_x, const int nrows_x, const int ncols_y, const int nrows_y, const int nrows_dst) {

#if defined(GGML_USE_HIPBLAS) && defined(__HIP_PLATFORM_AMD__)
#if defined(RDNA3) || defined(RDNA2)
    const int mmq_x  =  MMQ_X_Q2_K_RDNA2;
    const int mmq_y  =  MMQ_Y_Q2_K_RDNA2;
    const int nwarps = NWARPS_Q2_K_RDNA2;
#else
    const int mmq_x  =  MMQ_X_Q2_K_RDNA1;
    const int mmq_y  =  MMQ_Y_Q2_K_RDNA1;
    const int nwarps = NWARPS_Q2_K_RDNA1;
#endif // defined(RDNA3) || defined(RDNA2)

    mul_mat_q<QK_K, QR2_K, QI2_K, false, block_q2_K, mmq_x, mmq_y, nwarps, allocate_tiles_q2_K<mmq_y>,
        load_tiles_q2_K<mmq_y, nwarps, need_check>, VDR_Q2_K_Q8_1_MMQ, vec_dot_q2_K_q8_1_mul_mat>
        (vx, vy, dst, ncols_x, nrows_x, ncols_y, nrows_y, nrows_dst);

#elif __CUDA_ARCH__ >= CC_TURING
    const int mmq_x  =  MMQ_X_Q2_K_AMPERE;
    const int mmq_y  =  MMQ_Y_Q2_K_AMPERE;
    const int nwarps = NWARPS_Q2_K_AMPERE;

    mul_mat_q<QK_K, QR2_K, QI2_K, false, block_q2_K, mmq_x, mmq_y, nwarps, allocate_tiles_q2_K<mmq_y>,
        load_tiles_q2_K<mmq_y, nwarps, need_check>, VDR_Q2_K_Q8_1_MMQ, vec_dot_q2_K_q8_1_mul_mat>
        (vx, vy, dst, ncols_x, nrows_x, ncols_y, nrows_y, nrows_dst);

#elif __CUDA_ARCH__ >= MIN_CC_DP4A
    const int mmq_x  =  MMQ_X_Q2_K_PASCAL;
    const int mmq_y  =  MMQ_Y_Q2_K_PASCAL;
    const int nwarps = NWARPS_Q2_K_PASCAL;

    mul_mat_q<QK_K, QR2_K, QI2_K, false, block_q2_K, mmq_x, mmq_y, nwarps, allocate_tiles_q2_K<mmq_y>,
        load_tiles_q2_K<mmq_y, nwarps, need_check>, VDR_Q2_K_Q8_1_MMQ, vec_dot_q2_K_q8_1_mul_mat>
        (vx, vy, dst, ncols_x, nrows_x, ncols_y, nrows_y, nrows_dst);
#else
    (void) vec_dot_q2_K_q8_1_mul_mat;
    assert(false);
#endif // __CUDA_ARCH__ >= CC_TURING
}

#define  MMQ_X_Q3_K_RDNA2  128
#define  MMQ_Y_Q3_K_RDNA2  64
#define NWARPS_Q3_K_RDNA2  8
#define  MMQ_X_Q3_K_RDNA1  32
#define  MMQ_Y_Q3_K_RDNA1  128
#define NWARPS_Q3_K_RDNA1  8
#define  MMQ_X_Q3_K_AMPERE 128
#define  MMQ_Y_Q3_K_AMPERE 128
#define NWARPS_Q3_K_AMPERE 4
#define  MMQ_X_Q3_K_PASCAL 64
#define  MMQ_Y_Q3_K_PASCAL 64
#define NWARPS_Q3_K_PASCAL 8

template <bool need_check> static __global__ void
#if defined(GGML_USE_HIPBLAS) && defined(__HIP_PLATFORM_AMD__)
#if defined(RDNA3) || defined(RDNA2)
    __launch_bounds__(WARP_SIZE*NWARPS_Q3_K_RDNA2, 2)
#endif // defined(RDNA3) || defined(RDNA2)
#elif __CUDA_ARCH__ < CC_TURING
    __launch_bounds__(WARP_SIZE*NWARPS_Q3_K_PASCAL, 2)
#endif // __CUDA_ARCH__ < CC_TURING
    mul_mat_q3_K(
    const void * __restrict__ vx, const void * __restrict__ vy, float * __restrict__ dst,
    const int ncols_x, const int nrows_x, const int ncols_y, const int nrows_y, const int nrows_dst) {

#if defined(GGML_USE_HIPBLAS) && defined(__HIP_PLATFORM_AMD__)
#if defined(RDNA3) || defined(RDNA2)
    const int mmq_x  =  MMQ_X_Q3_K_RDNA2;
    const int mmq_y  =  MMQ_Y_Q3_K_RDNA2;
    const int nwarps = NWARPS_Q3_K_RDNA2;
#else
    const int mmq_x  =  MMQ_X_Q3_K_RDNA1;
    const int mmq_y  =  MMQ_Y_Q3_K_RDNA1;
    const int nwarps = NWARPS_Q3_K_RDNA1;
#endif // defined(RDNA3) || defined(RDNA2)

    mul_mat_q<QK_K, QR3_K, QI3_K, false, block_q3_K, mmq_x, mmq_y, nwarps, allocate_tiles_q3_K<mmq_y>,
        load_tiles_q3_K<mmq_y, nwarps, need_check>, VDR_Q3_K_Q8_1_MMQ, vec_dot_q3_K_q8_1_mul_mat>
        (vx, vy, dst, ncols_x, nrows_x, ncols_y, nrows_y, nrows_dst);

#elif __CUDA_ARCH__ >= CC_TURING
    const int mmq_x  =  MMQ_X_Q3_K_AMPERE;
    const int mmq_y  =  MMQ_Y_Q3_K_AMPERE;
    const int nwarps = NWARPS_Q3_K_AMPERE;

    mul_mat_q<QK_K, QR3_K, QI3_K, false, block_q3_K, mmq_x, mmq_y, nwarps, allocate_tiles_q3_K<mmq_y>,
        load_tiles_q3_K<mmq_y, nwarps, need_check>, VDR_Q3_K_Q8_1_MMQ, vec_dot_q3_K_q8_1_mul_mat>
        (vx, vy, dst, ncols_x, nrows_x, ncols_y, nrows_y, nrows_dst);

#elif __CUDA_ARCH__ >= MIN_CC_DP4A
    const int mmq_x  =  MMQ_X_Q3_K_PASCAL;
    const int mmq_y  =  MMQ_Y_Q3_K_PASCAL;
    const int nwarps = NWARPS_Q3_K_PASCAL;

    mul_mat_q<QK_K, QR3_K, QI3_K, false, block_q3_K, mmq_x, mmq_y, nwarps, allocate_tiles_q3_K<mmq_y>,
        load_tiles_q3_K<mmq_y, nwarps, need_check>, VDR_Q3_K_Q8_1_MMQ, vec_dot_q3_K_q8_1_mul_mat>
        (vx, vy, dst, ncols_x, nrows_x, ncols_y, nrows_y, nrows_dst);
#else
    (void) vec_dot_q3_K_q8_1_mul_mat;
    assert(false);
#endif // __CUDA_ARCH__ >= CC_TURING
}

#define  MMQ_X_Q4_K_RDNA2  64
#define  MMQ_Y_Q4_K_RDNA2  128
#define NWARPS_Q4_K_RDNA2  8
#define  MMQ_X_Q4_K_RDNA1  32
#define  MMQ_Y_Q4_K_RDNA1  64
#define NWARPS_Q4_K_RDNA1  8
#define  MMQ_X_Q4_K_AMPERE 64
#define  MMQ_Y_Q4_K_AMPERE 128
#define NWARPS_Q4_K_AMPERE 4
#define  MMQ_X_Q4_K_PASCAL 64
#define  MMQ_Y_Q4_K_PASCAL 64
#define NWARPS_Q4_K_PASCAL 8

template <bool need_check> static __global__ void
#if defined(GGML_USE_HIPBLAS) && defined(__HIP_PLATFORM_AMD__)
#if defined(RDNA3) || defined(RDNA2)
    __launch_bounds__(WARP_SIZE*NWARPS_Q4_K_RDNA2, 2)
#endif // defined(RDNA3) || defined(RDNA2)
#elif __CUDA_ARCH__ < CC_TURING
    __launch_bounds__(WARP_SIZE*NWARPS_Q4_K_PASCAL, 2)
#endif // __CUDA_ARCH__ < CC_TURING
    mul_mat_q4_K(
    const void * __restrict__ vx, const void * __restrict__ vy, float * __restrict__ dst,
    const int ncols_x, const int nrows_x, const int ncols_y, const int nrows_y, const int nrows_dst) {

#if defined(GGML_USE_HIPBLAS) && defined(__HIP_PLATFORM_AMD__)
#if defined(RDNA3) || defined(RDNA2)
    const int mmq_x  =  MMQ_X_Q4_K_RDNA2;
    const int mmq_y  =  MMQ_Y_Q4_K_RDNA2;
    const int nwarps = NWARPS_Q4_K_RDNA2;
#else
    const int mmq_x  =  MMQ_X_Q4_K_RDNA1;
    const int mmq_y  =  MMQ_Y_Q4_K_RDNA1;
    const int nwarps = NWARPS_Q4_K_RDNA1;
#endif // defined(RDNA3) || defined(RDNA2)

    mul_mat_q<QK_K, QR4_K, QI4_K, true, block_q4_K, mmq_x, mmq_y, nwarps, allocate_tiles_q4_K<mmq_y>,
        load_tiles_q4_K<mmq_y, nwarps, need_check>, VDR_Q4_K_Q8_1_MMQ, vec_dot_q4_K_q8_1_mul_mat>
        (vx, vy, dst, ncols_x, nrows_x, ncols_y, nrows_y, nrows_dst);

#elif __CUDA_ARCH__ >= CC_TURING
    const int mmq_x  =  MMQ_X_Q4_K_AMPERE;
    const int mmq_y  =  MMQ_Y_Q4_K_AMPERE;
    const int nwarps = NWARPS_Q4_K_AMPERE;

    mul_mat_q<QK_K, QR4_K, QI4_K, true, block_q4_K, mmq_x, mmq_y, nwarps, allocate_tiles_q4_K<mmq_y>,
        load_tiles_q4_K<mmq_y, nwarps, need_check>, VDR_Q4_K_Q8_1_MMQ, vec_dot_q4_K_q8_1_mul_mat>
        (vx, vy, dst, ncols_x, nrows_x, ncols_y, nrows_y, nrows_dst);

#elif __CUDA_ARCH__ >= MIN_CC_DP4A
    const int mmq_x  =  MMQ_X_Q4_K_PASCAL;
    const int mmq_y  =  MMQ_Y_Q4_K_PASCAL;
    const int nwarps = NWARPS_Q4_K_PASCAL;

    mul_mat_q<QK_K, QR4_K, QI4_K, true, block_q4_K, mmq_x, mmq_y, nwarps, allocate_tiles_q4_K<mmq_y>,
        load_tiles_q4_K<mmq_y, nwarps, need_check>, VDR_Q4_K_Q8_1_MMQ, vec_dot_q4_K_q8_1_mul_mat>
        (vx, vy, dst, ncols_x, nrows_x, ncols_y, nrows_y, nrows_dst);
#else
    (void) vec_dot_q4_K_q8_1_mul_mat;
    assert(false);
#endif // __CUDA_ARCH__ >= CC_TURING
}

#define  MMQ_X_Q5_K_RDNA2  64
#define  MMQ_Y_Q5_K_RDNA2  128
#define NWARPS_Q5_K_RDNA2  8
#define  MMQ_X_Q5_K_RDNA1  32
#define  MMQ_Y_Q5_K_RDNA1  64
#define NWARPS_Q5_K_RDNA1  8
#define  MMQ_X_Q5_K_AMPERE 64
#define  MMQ_Y_Q5_K_AMPERE 128
#define NWARPS_Q5_K_AMPERE 4
#define  MMQ_X_Q5_K_PASCAL 64
#define  MMQ_Y_Q5_K_PASCAL 64
#define NWARPS_Q5_K_PASCAL 8

template <bool need_check> static __global__ void
#if defined(GGML_USE_HIPBLAS) && defined(__HIP_PLATFORM_AMD__)
#if defined(RDNA3) || defined(RDNA2)
    __launch_bounds__(WARP_SIZE*NWARPS_Q5_K_RDNA2, 2)
#endif // defined(RDNA3) || defined(RDNA2)
#endif // defined(GGML_USE_HIPBLAS) && defined(__HIP_PLATFORM_AMD__)
mul_mat_q5_K(
    const void * __restrict__ vx, const void * __restrict__ vy, float * __restrict__ dst,
    const int ncols_x, const int nrows_x, const int ncols_y, const int nrows_y, const int nrows_dst) {

#if defined(GGML_USE_HIPBLAS) && defined(__HIP_PLATFORM_AMD__)
#if defined(RDNA3) || defined(RDNA2)
    const int mmq_x  =  MMQ_X_Q5_K_RDNA2;
    const int mmq_y  =  MMQ_Y_Q5_K_RDNA2;
    const int nwarps = NWARPS_Q5_K_RDNA2;
#else
    const int mmq_x  =  MMQ_X_Q5_K_RDNA1;
    const int mmq_y  =  MMQ_Y_Q5_K_RDNA1;
    const int nwarps = NWARPS_Q5_K_RDNA1;
#endif // defined(RDNA3) || defined(RDNA2)

    mul_mat_q<QK_K, QR5_K, QI5_K, true, block_q5_K, mmq_x, mmq_y, nwarps, allocate_tiles_q5_K<mmq_y>,
        load_tiles_q5_K<mmq_y, nwarps, need_check>, VDR_Q5_K_Q8_1_MMQ, vec_dot_q5_K_q8_1_mul_mat>
        (vx, vy, dst, ncols_x, nrows_x, ncols_y, nrows_y, nrows_dst);

#elif __CUDA_ARCH__ >= CC_TURING
    const int mmq_x  =  MMQ_X_Q5_K_AMPERE;
    const int mmq_y  =  MMQ_Y_Q5_K_AMPERE;
    const int nwarps = NWARPS_Q5_K_AMPERE;

    mul_mat_q<QK_K, QR5_K, QI5_K, true, block_q5_K, mmq_x, mmq_y, nwarps, allocate_tiles_q5_K<mmq_y>,
        load_tiles_q5_K<mmq_y, nwarps, need_check>, VDR_Q5_K_Q8_1_MMQ, vec_dot_q5_K_q8_1_mul_mat>
        (vx, vy, dst, ncols_x, nrows_x, ncols_y, nrows_y, nrows_dst);

#elif __CUDA_ARCH__ >= MIN_CC_DP4A
    const int mmq_x  =  MMQ_X_Q5_K_PASCAL;
    const int mmq_y  =  MMQ_Y_Q5_K_PASCAL;
    const int nwarps = NWARPS_Q5_K_PASCAL;

    mul_mat_q<QK_K, QR5_K, QI5_K, true, block_q5_K, mmq_x, mmq_y, nwarps, allocate_tiles_q5_K<mmq_y>,
        load_tiles_q5_K<mmq_y, nwarps, need_check>, VDR_Q5_K_Q8_1_MMQ, vec_dot_q5_K_q8_1_mul_mat>
        (vx, vy, dst, ncols_x, nrows_x, ncols_y, nrows_y, nrows_dst);
#else
    (void) vec_dot_q5_K_q8_1_mul_mat;
    assert(false);
#endif // __CUDA_ARCH__ >= CC_TURING
}

#define  MMQ_X_Q6_K_RDNA2  64
#define  MMQ_Y_Q6_K_RDNA2  128
#define NWARPS_Q6_K_RDNA2  8
#define  MMQ_X_Q6_K_RDNA1  32
#define  MMQ_Y_Q6_K_RDNA1  64
#define NWARPS_Q6_K_RDNA1  8
#define  MMQ_X_Q6_K_AMPERE 64
#define  MMQ_Y_Q6_K_AMPERE 64
#define NWARPS_Q6_K_AMPERE 4
#define  MMQ_X_Q6_K_PASCAL 64
#define  MMQ_Y_Q6_K_PASCAL 64
#define NWARPS_Q6_K_PASCAL 8

template <bool need_check> static __global__ void
#if defined(GGML_USE_HIPBLAS) && defined(__HIP_PLATFORM_AMD__)
#if defined(RDNA3) || defined(RDNA2)
    __launch_bounds__(WARP_SIZE*NWARPS_Q6_K_RDNA2, 2)
#endif // defined(RDNA3) || defined(RDNA2)
#elif __CUDA_ARCH__ < CC_TURING
    __launch_bounds__(WARP_SIZE*NWARPS_Q6_K_PASCAL, 2)
#endif // __CUDA_ARCH__ < CC_TURING
    mul_mat_q6_K(
    const void * __restrict__ vx, const void * __restrict__ vy, float * __restrict__ dst,
    const int ncols_x, const int nrows_x, const int ncols_y, const int nrows_y, const int nrows_dst) {

#if defined(GGML_USE_HIPBLAS) && defined(__HIP_PLATFORM_AMD__)
#if defined(RDNA3) || defined(RDNA2)
    const int mmq_x  =  MMQ_X_Q6_K_RDNA2;
    const int mmq_y  =  MMQ_Y_Q6_K_RDNA2;
    const int nwarps = NWARPS_Q6_K_RDNA2;
#else
    const int mmq_x  =  MMQ_X_Q6_K_RDNA1;
    const int mmq_y  =  MMQ_Y_Q6_K_RDNA1;
    const int nwarps = NWARPS_Q6_K_RDNA1;
#endif // defined(RDNA3) || defined(RDNA2)

    mul_mat_q<QK_K, QR6_K, QI6_K, false, block_q6_K, mmq_x, mmq_y, nwarps, allocate_tiles_q6_K<mmq_y>,
        load_tiles_q6_K<mmq_y, nwarps, need_check>, VDR_Q6_K_Q8_1_MMQ, vec_dot_q6_K_q8_1_mul_mat>
        (vx, vy, dst, ncols_x, nrows_x, ncols_y, nrows_y, nrows_dst);

#elif __CUDA_ARCH__ >= CC_TURING
    const int mmq_x  =  MMQ_X_Q6_K_AMPERE;
    const int mmq_y  =  MMQ_Y_Q6_K_AMPERE;
    const int nwarps = NWARPS_Q6_K_AMPERE;

    mul_mat_q<QK_K, QR6_K, QI6_K, false, block_q6_K, mmq_x, mmq_y, nwarps, allocate_tiles_q6_K<mmq_y>,
        load_tiles_q6_K<mmq_y, nwarps, need_check>, VDR_Q6_K_Q8_1_MMQ, vec_dot_q6_K_q8_1_mul_mat>
        (vx, vy, dst, ncols_x, nrows_x, ncols_y, nrows_y, nrows_dst);

#elif __CUDA_ARCH__ >= MIN_CC_DP4A
    const int mmq_x  =  MMQ_X_Q6_K_PASCAL;
    const int mmq_y  =  MMQ_Y_Q6_K_PASCAL;
    const int nwarps = NWARPS_Q6_K_PASCAL;

    mul_mat_q<QK_K, QR6_K, QI6_K, false, block_q6_K, mmq_x, mmq_y, nwarps, allocate_tiles_q6_K<mmq_y>,
        load_tiles_q6_K<mmq_y, nwarps, need_check>, VDR_Q6_K_Q8_1_MMQ, vec_dot_q6_K_q8_1_mul_mat>
        (vx, vy, dst, ncols_x, nrows_x, ncols_y, nrows_y, nrows_dst);
#else
    (void) vec_dot_q6_K_q8_1_mul_mat;
    assert(false);
#endif // __CUDA_ARCH__ >= CC_TURING
}

template <int qk, int qi, typename block_q_t, int vdr, vec_dot_q_cuda_t vec_dot_q_cuda>
static __global__ void mul_mat_vec_q(const void * __restrict__ vx, const void * __restrict__ vy, float * __restrict__ dst, const int ncols, const int nrows) {
    const int row = blockIdx.y*blockDim.y + threadIdx.y;

    if (row >= nrows) {
        return;
    }

    const int blocks_per_row = ncols / qk;
    const int blocks_per_warp = vdr * WARP_SIZE / qi;

// partial sum for each thread
    float tmp = 0.0f;

    const block_q_t  * x = (const block_q_t  *) vx;
    const block_q8_1 * y = (const block_q8_1 *) vy;

    for (int i = 0; i < blocks_per_row; i += blocks_per_warp) {
        const int ibx = row*blocks_per_row + i + threadIdx.x / (qi/vdr); // x block index

        const int iby = (i + threadIdx.x / (qi/vdr)) * (qk/QK8_1); // y block index that aligns with ibx

        const int iqs  = vdr * (threadIdx.x % (qi/vdr)); // x block quant index when casting the quants to int

        tmp += vec_dot_q_cuda(&x[ibx], &y[iby], iqs);
    }

    // sum up partial sums and write back result
#pragma unroll
    for (int mask = 16; mask > 0; mask >>= 1) {
        tmp += __shfl_xor_sync(0xffffffff, tmp, mask, 32);
    }

    if (threadIdx.x == 0) {
        dst[row] = tmp;
    }
}

template <int qk, int qr, dequantize_kernel_t dequantize_kernel>
static __global__ void dequantize_mul_mat_vec(const void * __restrict__ vx, const dfloat * __restrict__ y, float * __restrict__ dst, const int ncols, const int nrows) {
    // qk = quantized weights per x block
    // qr = number of quantized weights per data value in x block
    const int row = blockIdx.y*blockDim.y + threadIdx.y;

    if (row >= nrows) {
        return;
    }

    const int tid = threadIdx.x;

    const int iter_stride = 2*GGML_CUDA_DMMV_X;
    const int vals_per_iter = iter_stride / WARP_SIZE; // num quantized vals per thread and i iter
    const int y_offset = qr == 1 ? 1 : qk/2;

// partial sum for each thread
#ifdef GGML_CUDA_F16
    half2 tmp = {0.0f, 0.0f}; // two sums for f16 to take advantage of half2 intrinsics
#else
    float tmp = 0.0f;
#endif // GGML_CUDA_F16

    for (int i = 0; i < ncols; i += iter_stride) {
        const int col = i + vals_per_iter*tid;
        const int ib = (row*ncols + col)/qk; // x block index
        const int iqs = (col%qk)/qr; // x quant index
        const int iybs = col - col%qk; // y block start index

// processing >2 values per i iter is faster for fast GPUs
#pragma unroll
        for (int j = 0; j < vals_per_iter; j += 2) {
            // process 2 vals per j iter

            // dequantize
            // for qr = 2 the iqs needs to increase by 1 per j iter because 2 weights per data val
            dfloat2 v;
            dequantize_kernel(vx, ib, iqs + j/qr, v);

            // matrix multiplication
            // for qr = 2 the y index needs to increase by 1 per j iter because of y_offset = qk/2
#ifdef GGML_CUDA_F16
            tmp += __hmul2(v, {
                y[iybs + iqs + j/qr + 0],
                y[iybs + iqs + j/qr + y_offset]
            });
#else
            tmp += v.x * y[iybs + iqs + j/qr + 0];
            tmp += v.y * y[iybs + iqs + j/qr + y_offset];
#endif // GGML_CUDA_F16
        }
    }

    // sum up partial sums and write back result
#pragma unroll
    for (int mask = 16; mask > 0; mask >>= 1) {
        tmp += __shfl_xor_sync(0xffffffff, tmp, mask, 32);
    }

    if (tid == 0) {
#ifdef GGML_CUDA_F16
        dst[row] = tmp.x + tmp.y;
#else
        dst[row] = tmp;
#endif // GGML_CUDA_F16
    }
}

static __global__ void mul_mat_p021_f16_f32(
    const void * __restrict__ vx, const float * __restrict__ y, float * __restrict__ dst,
    const int ncols_x, const int nrows_x, const int nchannels_x, const int nchannels_y) {

    const half * x = (const half *) vx;

    const int row_x = blockDim.y*blockIdx.y + threadIdx.y;
    const int channel = blockDim.z*blockIdx.z + threadIdx.z;
    const int channel_x = channel / (nchannels_y / nchannels_x);

    const int nrows_y = ncols_x;
    const int nrows_dst = nrows_x;
    const int row_dst = row_x;

    float tmp = 0.0f;

    for (int col_x0 = 0; col_x0 < ncols_x; col_x0 += blockDim.x) {
        const int col_x = col_x0 + threadIdx.x;

        if (col_x >= ncols_x) {
            break;
        }

        // x is transposed and permuted
        const int ix = row_x*nchannels_x*ncols_x + channel_x*ncols_x + col_x;
        const float xi = __half2float(x[ix]);

        const int row_y = col_x;


        // y is not transposed but permuted
        const int iy = channel*nrows_y + row_y;

        tmp += xi * y[iy];
    }

    // dst is not transposed and not permuted
    const int idst = channel*nrows_dst + row_dst;

    // sum up partial sums and write back result
#pragma unroll
    for (int mask = 16; mask > 0; mask >>= 1) {
        tmp += __shfl_xor_sync(0xffffffff, tmp, mask, 32);
    }

    if (threadIdx.x == 0) {
        dst[idst] = tmp;
    }
}

static __global__ void mul_mat_vec_nc_f16_f32( // nc == non-contiguous
    const void * __restrict__ vx, const float * __restrict__ y, float * __restrict__ dst, const int ncols_x, const int nrows_x,
    const int row_stride_x, const int channel_stride_x, const int channel_x_divisor) {

    const half * x = (const half *) vx;

    const int row_x = blockDim.y*blockIdx.y + threadIdx.y;
    const int channel = blockDim.z*blockIdx.z + threadIdx.z;
    const int channel_x = channel / channel_x_divisor;

    const int nrows_y = ncols_x;
    const int nrows_dst = nrows_x;
    const int row_dst = row_x;

    const int idst = channel*nrows_dst + row_dst;

    float tmp = 0.0f;

    for (int col_x0 = 0; col_x0 < ncols_x; col_x0 += blockDim.x) {
        const int col_x = col_x0 + threadIdx.x;

        if (col_x >= ncols_x) {
            break;
        }

        const int ix = channel_x*channel_stride_x + row_x*row_stride_x + col_x;
        const float xi = __half2float(x[ix]);

        const int row_y = col_x;

        const int iy = channel*nrows_y + row_y;

        tmp += xi * y[iy];
    }

    // sum up partial sums and write back result
#pragma unroll
    for (int mask = 16; mask > 0; mask >>= 1) {
        tmp += __shfl_xor_sync(0xffffffff, tmp, mask, 32);
    }

    if (threadIdx.x == 0) {
        dst[idst] = tmp;
    }
}

static __device__ void cpy_1_f32_f32(const char * cxi, char * cdsti) {
    const float * xi = (const float *) cxi;
    float * dsti = (float *) cdsti;

    *dsti = *xi;
}

static __device__ void cpy_1_f32_f16(const char * cxi, char * cdsti) {
    const float * xi = (const float *) cxi;
    half * dsti = (half *) cdsti;

    *dsti = __float2half(*xi);
}

template <cpy_kernel_t cpy_1>
static __global__ void cpy_f32_f16(const char * cx, char * cdst, const int ne,
                                   const int ne00, const int ne01, const int nb00, const int nb01, const int nb02,
                                   const int ne10, const int ne11, const int nb10, const int nb11, const int nb12) {
    const int i = blockDim.x*blockIdx.x + threadIdx.x;

    if (i >= ne) {
        return;
    }

    // determine indices i02/i12, i01/i11, i00/i10 as a function of index i of flattened tensor
    // then combine those indices with the corresponding byte offsets to get the total offsets
    const int i02 = i / (ne00*ne01);
    const int i01 = (i - i02*ne01*ne00) / ne00;
    const int i00 = i - i02*ne01*ne00 - i01*ne00;
    const int x_offset = i00*nb00 + i01*nb01 + i02*nb02;

    const int i12 = i / (ne10*ne11);
    const int i11 = (i - i12*ne10*ne11) / ne10;
    const int i10 = i - i12*ne10*ne11 - i11*ne10;
    const int dst_offset = i10*nb10 + i11*nb11 + i12*nb12;

    cpy_1(cx + x_offset, cdst + dst_offset);
}

// rope == RoPE == rotary positional embedding

template<typename T, bool has_pos>
static __global__ void rope(const T * x, T * dst, const int ncols, const int32_t * pos, const float freq_scale,
                            const int p_delta_rows, const float theta_scale) {
    const int col = 2*(blockDim.y*blockIdx.y + threadIdx.y);

    if (col >= ncols) {
        return;
    }

    const int row = blockDim.x*blockIdx.x + threadIdx.x;
    const int i = row*ncols + col;
    const int i2 = row/p_delta_rows;

    const int p = has_pos ? pos[i2] : 0;
    const float p0 = p*freq_scale;
    const float theta = p0*powf(theta_scale, col/2);
    const float sin_theta = sinf(theta);
    const float cos_theta = cosf(theta);

    const float x0 = x[i + 0];
    const float x1 = x[i + 1];

    dst[i + 0] = x0*cos_theta - x1*sin_theta;
    dst[i + 1] = x0*sin_theta + x1*cos_theta;
}

template<typename T, bool has_pos>
static __global__ void rope_neox(const T * x, T * dst, const int ncols, const int32_t * pos, const float freq_scale,
                                 const int p_delta_rows, const float theta_scale) {
    const int col = 2*(blockDim.y*blockIdx.y + threadIdx.y);

    if (col >= ncols) {
        return;
    }

    const int row = blockDim.x*blockIdx.x + threadIdx.x;
    const int i = row*ncols + col/2;
    const int i2 = row/p_delta_rows;

    const int p = has_pos ? pos[i2] : 0;
    const float p0 = p*freq_scale;
    const float theta = p0*powf(theta_scale, col/2);
    const float sin_theta = sinf(theta);
    const float cos_theta = cosf(theta);

    const float x0 = x[i + 0];
    const float x1 = x[i + ncols/2];

    dst[i + 0]       = x0*cos_theta - x1*sin_theta;
    dst[i + ncols/2] = x0*sin_theta + x1*cos_theta;
}

static __global__ void rope_glm_f32(const float * x, float * dst, const int ncols, const int32_t * pos, const float freq_scale,
                                    const int p_delta_rows, const float theta_scale, const int n_ctx) {
    const int col = blockDim.x*blockIdx.x + threadIdx.x;
    const int half_n_dims = ncols/4;

    if (col >= half_n_dims) {
        return;
    }

    const int row = blockDim.y*blockIdx.y + threadIdx.y;
    const int i = row*ncols + col;
    const int i2 = row/p_delta_rows;

    const float col_theta_scale = powf(theta_scale, col);
     // FIXME: this is likely wrong
    const int p = pos != nullptr ? pos[i2] : 0;

    const float theta = min(p, n_ctx - 2)*freq_scale*col_theta_scale;
    const float sin_theta = sinf(theta);
    const float cos_theta = cosf(theta);

    const float x0 = x[i + 0];
    const float x1 = x[i + half_n_dims];

    dst[i + 0]           = x0*cos_theta - x1*sin_theta;
    dst[i + half_n_dims] = x0*sin_theta + x1*cos_theta;

    const float block_theta = ((float)max(p - n_ctx - 2, 0))*col_theta_scale;
    const float sin_block_theta = sinf(block_theta);
    const float cos_block_theta = cosf(block_theta);

    const float x2 = x[i + half_n_dims * 2];
    const float x3 = x[i + half_n_dims * 3];

    dst[i + half_n_dims * 2] = x2*cos_block_theta - x3*sin_block_theta;
    dst[i + half_n_dims * 3] = x2*sin_block_theta + x3*cos_block_theta;
}

static __global__ void alibi_f32(const float * x, float * dst, const int ncols, const int k_rows,
                                 const int n_heads_log2_floor, const float m0, const float m1) {
    const int col = blockDim.x*blockIdx.x + threadIdx.x;

    if (col >= ncols) {
        return;
    }

    const int row = blockDim.y*blockIdx.y + threadIdx.y;
    const int i = row*ncols + col;

    const int k = row/k_rows;

    float m_k;
    if (k < n_heads_log2_floor) {
        m_k = powf(m0, k + 1);
    } else {
        m_k = powf(m1, 2 * (k - n_heads_log2_floor) + 1);
    }

    dst[i] = col * m_k + x[i];
}

static __global__ void diag_mask_inf_f32(const float * x, float * dst, const int ncols, const int rows_per_channel, const int n_past) {
    const int col = blockDim.y*blockIdx.y + threadIdx.y;
    const int row = blockDim.x*blockIdx.x + threadIdx.x;

    if (col >= ncols) {
        return;
    }

    const int i = row*ncols + col;
    // dst[i] = col > n_past + row ? -INFINITY : x[i];
    dst[i] = x[i] - (col > n_past + row % rows_per_channel) * INT_MAX; // equivalent within rounding error but slightly faster on GPU
}

// the CUDA soft max implementation differs from the CPU implementation
// instead of doubles floats are used
static __global__ void soft_max_f32(const float * x, float * dst, const int ncols) {
    const int row = blockDim.x*blockIdx.x + threadIdx.x;
    const int block_size = blockDim.y;
    const int tid = threadIdx.y;

    float max_val = -INFINITY;

    for (int col = tid; col < ncols; col += block_size) {
        const int i = row*ncols + col;
        max_val = max(max_val, x[i]);
    }

    // find the max value in the block
#pragma unroll
    for (int mask = 16; mask > 0; mask >>= 1) {
        max_val = max(max_val, __shfl_xor_sync(0xffffffff, max_val, mask, 32));
    }

    float tmp = 0.f;

    for (int col = tid; col < ncols; col += block_size) {
        const int i = row*ncols + col;
        const float val = expf(x[i] - max_val);
        tmp += val;
        dst[i] = val;
    }

    // sum up partial sums
#pragma unroll
    for (int mask = 16; mask > 0; mask >>= 1) {
        tmp += __shfl_xor_sync(0xffffffff, tmp, mask, 32);
    }

    const float inv_tmp = 1.f / tmp;

    for (int col = tid; col < ncols; col += block_size) {
        const int i = row*ncols + col;
        dst[i] *= inv_tmp;
    }
}

static __global__ void scale_f32(const float * x, float * dst, const float scale, const int k) {
    const int i = blockDim.x*blockIdx.x + threadIdx.x;

    if (i >= k) {
        return;
    }

    dst[i] = scale * x[i];
}

static void add_f32_cuda(const float * x, const float * y, float * dst, const int kx, const int ky, cudaStream_t stream) {
    const int num_blocks = (kx + CUDA_ADD_BLOCK_SIZE - 1) / CUDA_ADD_BLOCK_SIZE;
    add_f32<<<num_blocks, CUDA_ADD_BLOCK_SIZE, 0, stream>>>(x, y, dst, kx, ky);
}

static void add_f16_f32_f16_cuda(const half * x, const float * y, half * dst, const int k, cudaStream_t stream) {
    const int num_blocks = (k + CUDA_ADD_BLOCK_SIZE - 1) / CUDA_ADD_BLOCK_SIZE;
    add_f16_f32_f16<<<num_blocks, CUDA_ADD_BLOCK_SIZE, 0, stream>>>(x, y, dst, k);
}

static void mul_f32_cuda(const float * x, const float * y, float * dst, const int kx, const int ky, cudaStream_t stream) {
    const int num_blocks = (kx + CUDA_MUL_BLOCK_SIZE - 1) / CUDA_MUL_BLOCK_SIZE;
    mul_f32<<<num_blocks, CUDA_MUL_BLOCK_SIZE, 0, stream>>>(x, y, dst, kx, ky);
}

static void gelu_f32_cuda(const float * x, float * dst, const int k, cudaStream_t stream) {
    const int num_blocks = (k + CUDA_GELU_BLOCK_SIZE - 1) / CUDA_GELU_BLOCK_SIZE;
    gelu_f32<<<num_blocks, CUDA_GELU_BLOCK_SIZE, 0, stream>>>(x, dst, k);
}

static void silu_f32_cuda(const float * x, float * dst, const int k, cudaStream_t stream) {
    const int num_blocks = (k + CUDA_SILU_BLOCK_SIZE - 1) / CUDA_SILU_BLOCK_SIZE;
    silu_f32<<<num_blocks, CUDA_SILU_BLOCK_SIZE, 0, stream>>>(x, dst, k);
}

static void norm_f32_cuda(const float * x, float * dst, const int ncols, const int nrows, cudaStream_t stream) {
    GGML_ASSERT(ncols % WARP_SIZE == 0);
    if (ncols < 1024) {
        const dim3 block_dims(WARP_SIZE, 1, 1);
        norm_f32<WARP_SIZE><<<nrows, block_dims, 0, stream>>>(x, dst, ncols);
    } else {
        const dim3 block_dims(1024, 1, 1);
        norm_f32<1024><<<nrows, block_dims, 0, stream>>>(x, dst, ncols);
    }
}

static void rms_norm_f32_cuda(const float * x, float * dst, const int ncols, const int nrows, const float eps, cudaStream_t stream) {
    GGML_ASSERT(ncols % WARP_SIZE == 0);
    if (ncols < 1024) {
        const dim3 block_dims(WARP_SIZE, 1, 1);
        rms_norm_f32<WARP_SIZE><<<nrows, block_dims, 0, stream>>>(x, dst, ncols, eps);
    } else {
        const dim3 block_dims(1024, 1, 1);
        rms_norm_f32<1024><<<nrows, block_dims, 0, stream>>>(x, dst, ncols, eps);
    }
}

static void quantize_row_q8_1_cuda(const float * x, void * vy, const int kx, const int ky, const int kx_padded, cudaStream_t stream) {
    const int block_num_x = (kx_padded + CUDA_QUANTIZE_BLOCK_SIZE - 1) / CUDA_QUANTIZE_BLOCK_SIZE;
    const dim3 num_blocks(block_num_x, ky, 1);
    const dim3 block_size(CUDA_DEQUANTIZE_BLOCK_SIZE, 1, 1);
    quantize_q8_1<<<num_blocks, block_size, 0, stream>>>(x, vy, kx, kx_padded);
}

static void dequantize_row_q4_0_cuda(const void * vx, float * y, const int k, cudaStream_t stream) {
    const int num_blocks = (k + CUDA_DEQUANTIZE_BLOCK_SIZE - 1) / CUDA_DEQUANTIZE_BLOCK_SIZE;
    dequantize_block<QK4_0, QR4_0, dequantize_q4_0><<<num_blocks, CUDA_DEQUANTIZE_BLOCK_SIZE, 0, stream>>>(vx, y, k);
}

static void dequantize_row_q4_1_cuda(const void * vx, float * y, const int k, cudaStream_t stream) {
    const int num_blocks = (k + CUDA_DEQUANTIZE_BLOCK_SIZE - 1) / CUDA_DEQUANTIZE_BLOCK_SIZE;
    dequantize_block<QK4_1, QR4_1, dequantize_q4_1><<<num_blocks, CUDA_DEQUANTIZE_BLOCK_SIZE, 0, stream>>>(vx, y, k);
}

static void dequantize_row_q5_0_cuda(const void * vx, float * y, const int k, cudaStream_t stream) {
    const int num_blocks = (k + CUDA_DEQUANTIZE_BLOCK_SIZE - 1) / CUDA_DEQUANTIZE_BLOCK_SIZE;
    dequantize_block<QK5_0, QR5_0, dequantize_q5_0><<<num_blocks, CUDA_DEQUANTIZE_BLOCK_SIZE, 0, stream>>>(vx, y, k);
}

static void dequantize_row_q5_1_cuda(const void * vx, float * y, const int k, cudaStream_t stream) {
    const int num_blocks = (k + CUDA_DEQUANTIZE_BLOCK_SIZE - 1) / CUDA_DEQUANTIZE_BLOCK_SIZE;
    dequantize_block<QK5_1, QR5_1, dequantize_q5_1><<<num_blocks, CUDA_DEQUANTIZE_BLOCK_SIZE, 0, stream>>>(vx, y, k);
}

static void dequantize_row_q8_0_cuda(const void * vx, float * y, const int k, cudaStream_t stream) {
    const int num_blocks = (k + CUDA_DEQUANTIZE_BLOCK_SIZE - 1) / CUDA_DEQUANTIZE_BLOCK_SIZE;
    dequantize_block<QK8_0, QR8_0, dequantize_q8_0><<<num_blocks, CUDA_DEQUANTIZE_BLOCK_SIZE, 0, stream>>>(vx, y, k);
}

static void dequantize_row_q2_K_cuda(const void * vx, float * y, const int k, cudaStream_t stream) {
    const int nb = k / QK_K;
#if QK_K == 256
    dequantize_block_q2_K<<<nb, 64, 0, stream>>>(vx, y);
#else
    dequantize_block_q2_K<<<nb, 32, 0, stream>>>(vx, y);
#endif
}

static void dequantize_row_q3_K_cuda(const void * vx, float * y, const int k, cudaStream_t stream) {
    const int nb = k / QK_K;
#if QK_K == 256
    dequantize_block_q3_K<<<nb, 64, 0, stream>>>(vx, y);
#else
    dequantize_block_q3_K<<<nb, 32, 0, stream>>>(vx, y);
#endif
}

static void dequantize_row_q4_K_cuda(const void * vx, float * y, const int k, cudaStream_t stream) {
    const int nb = k / QK_K;
    dequantize_block_q4_K<<<nb, 32, 0, stream>>>(vx, y);
}

static void dequantize_row_q5_K_cuda(const void * vx, float * y, const int k, cudaStream_t stream) {
    const int nb = k / QK_K;
#if QK_K == 256
    dequantize_block_q5_K<<<nb, 64, 0, stream>>>(vx, y);
#else
    dequantize_block_q5_K<<<nb, 32, 0, stream>>>(vx, y);
#endif
}

static void dequantize_row_q6_K_cuda(const void * vx, float * y, const int k, cudaStream_t stream) {
    const int nb = k / QK_K;
#if QK_K == 256
    dequantize_block_q6_K<<<nb, 64, 0, stream>>>(vx, y);
#else
    dequantize_block_q6_K<<<nb, 32, 0, stream>>>(vx, y);
#endif
}

static void dequantize_mul_mat_vec_q4_0_cuda(const void * vx, const dfloat * y, float * dst, const int ncols, const int nrows, cudaStream_t stream) {
    GGML_ASSERT(ncols % GGML_CUDA_DMMV_X == 0);
    const int block_num_y = (nrows + GGML_CUDA_MMV_Y - 1) / GGML_CUDA_MMV_Y;
    const dim3 block_nums(1, block_num_y, 1);
    const dim3 block_dims(WARP_SIZE, GGML_CUDA_MMV_Y, 1);
    dequantize_mul_mat_vec<QK4_0, QR4_0, dequantize_q4_0>
        <<<block_nums, block_dims, 0, stream>>>(vx, y, dst, ncols, nrows);
}

static void dequantize_mul_mat_vec_q4_1_cuda(const void * vx, const dfloat * y, float * dst, const int ncols, const int nrows, cudaStream_t stream) {
    GGML_ASSERT(ncols % GGML_CUDA_DMMV_X == 0);
    const int block_num_y = (nrows + GGML_CUDA_MMV_Y - 1) / GGML_CUDA_MMV_Y;
    const dim3 block_nums(1, block_num_y, 1);
    const dim3 block_dims(WARP_SIZE, GGML_CUDA_MMV_Y, 1);
    dequantize_mul_mat_vec<QK4_1, QR4_1, dequantize_q4_1>
        <<<block_nums, block_dims, 0, stream>>>(vx, y, dst, ncols, nrows);
}

static void dequantize_mul_mat_vec_q5_0_cuda(const void * vx, const dfloat * y, float * dst, const int ncols, const int nrows, cudaStream_t stream) {
    GGML_ASSERT(ncols % GGML_CUDA_DMMV_X == 0);
    const int block_num_y = (nrows + GGML_CUDA_MMV_Y - 1) / GGML_CUDA_MMV_Y;
    const dim3 block_nums(1, block_num_y, 1);
    const dim3 block_dims(WARP_SIZE, GGML_CUDA_MMV_Y, 1);
    dequantize_mul_mat_vec<QK5_0, QR5_0, dequantize_q5_0>
        <<<block_nums, block_dims, 0, stream>>>(vx, y, dst, ncols, nrows);
}

static void dequantize_mul_mat_vec_q5_1_cuda(const void * vx, const dfloat * y, float * dst, const int ncols, const int nrows, cudaStream_t stream) {
    GGML_ASSERT(ncols % GGML_CUDA_DMMV_X == 0);
    const int block_num_y = (nrows + GGML_CUDA_MMV_Y - 1) / GGML_CUDA_MMV_Y;
    const dim3 block_nums(1, block_num_y, 1);
    const dim3 block_dims(WARP_SIZE, GGML_CUDA_MMV_Y, 1);
    dequantize_mul_mat_vec<QK5_1, QR5_1, dequantize_q5_1>
        <<<block_nums, block_dims, 0, stream>>>(vx, y, dst, ncols, nrows);
}

static void dequantize_mul_mat_vec_q8_0_cuda(const void * vx, const dfloat * y, float * dst, const int ncols, const int nrows, cudaStream_t stream) {
    GGML_ASSERT(ncols % GGML_CUDA_DMMV_X == 0);
    const int block_num_y = (nrows + GGML_CUDA_MMV_Y - 1) / GGML_CUDA_MMV_Y;
    const dim3 block_nums(1, block_num_y, 1);
    const dim3 block_dims(WARP_SIZE, GGML_CUDA_MMV_Y, 1);
    dequantize_mul_mat_vec<QK8_0, QR8_0, dequantize_q8_0>
        <<<block_nums, block_dims, 0, stream>>>(vx, y, dst, ncols, nrows);
}

static void dequantize_mul_mat_vec_q2_K_cuda(const void * vx, const float * y, float * dst, const int ncols, const int nrows, cudaStream_t stream) {
    GGML_ASSERT(ncols % QK_K == 0);
    const int ny = 2; // very slightly faster than 1 even when K_QUANTS_PER_ITERATION = 2
    const int block_num_y = (nrows + ny - 1) / ny;
    const dim3 block_nums(1, block_num_y, 1);
    const dim3 block_dims(32, ny, 1);
    dequantize_mul_mat_vec_q2_k<<<block_nums, block_dims, 0, stream>>>(vx, y, dst, ncols, nrows);
}

static void dequantize_mul_mat_vec_q3_K_cuda(const void * vx, const float * y, float * dst, const int ncols, const int nrows, cudaStream_t stream) {
    GGML_ASSERT(ncols % QK_K == 0);
    const int ny = 2 / K_QUANTS_PER_ITERATION;
    const int block_num_y = (nrows + ny - 1) / ny;
    const dim3 block_nums(1, block_num_y, 1);
    const dim3 block_dims(32, ny, 1);
    dequantize_mul_mat_vec_q3_k<<<block_nums, block_dims, 0, stream>>>(vx, y, dst, ncols, nrows);
}

static void dequantize_mul_mat_vec_q4_K_cuda(const void * vx, const float * y, float * dst, const int ncols, const int nrows, cudaStream_t stream) {
    GGML_ASSERT(ncols % QK_K == 0);
    const int ny = 2 / K_QUANTS_PER_ITERATION;
    const int block_num_y = (nrows + ny - 1) / ny;
    const dim3 block_nums(1, block_num_y, 1);
    const dim3 block_dims(32, ny, 1);
    dequantize_mul_mat_vec_q4_k<<<block_nums, block_dims, 0, stream>>>(vx, y, dst, ncols, nrows);
}

static void dequantize_mul_mat_vec_q5_K_cuda(const void * vx, const float * y, float * dst, const int ncols, const int nrows, cudaStream_t stream) {
    GGML_ASSERT(ncols % QK_K == 0);
    const dim3 block_dims(32, 1, 1);
    dequantize_mul_mat_vec_q5_k<<<nrows, block_dims, 0, stream>>>(vx, y, dst, ncols);
}

static void dequantize_mul_mat_vec_q6_K_cuda(const void * vx, const float * y, float * dst, const int ncols, const int nrows, cudaStream_t stream) {
    GGML_ASSERT(ncols % QK_K == 0);
    const int ny = 2 / K_QUANTS_PER_ITERATION;
    const int block_num_y = (nrows + ny - 1) / ny;
    const dim3 block_nums(1, block_num_y, 1);
    const dim3 block_dims(32, ny, 1);
    dequantize_mul_mat_vec_q6_k<<<block_nums, block_dims, 0, stream>>>(vx, y, dst, ncols, nrows);
}

static void mul_mat_vec_q4_0_q8_1_cuda(const void * vx, const void * vy, float * dst, const int ncols, const int nrows, cudaStream_t stream) {
    GGML_ASSERT(ncols % QK4_0 == 0);
    const int block_num_y = (nrows + GGML_CUDA_MMV_Y - 1) / GGML_CUDA_MMV_Y;
    const dim3 block_nums(1, block_num_y, 1);
    const dim3 block_dims(WARP_SIZE, GGML_CUDA_MMV_Y, 1);
    mul_mat_vec_q<QK4_0, QI4_0, block_q4_0, VDR_Q4_0_Q8_1_MMVQ, vec_dot_q4_0_q8_1>
        <<<block_nums, block_dims, 0, stream>>>(vx, vy, dst, ncols, nrows);
}

static void mul_mat_vec_q4_1_q8_1_cuda(const void * vx, const void * vy, float * dst, const int ncols, const int nrows, cudaStream_t stream) {
    GGML_ASSERT(ncols % QK4_1 == 0);
    const int block_num_y = (nrows + GGML_CUDA_MMV_Y - 1) / GGML_CUDA_MMV_Y;
    const dim3 block_nums(1, block_num_y, 1);
    const dim3 block_dims(WARP_SIZE, GGML_CUDA_MMV_Y, 1);
    mul_mat_vec_q<QK4_0, QI4_1, block_q4_1, VDR_Q4_1_Q8_1_MMVQ, vec_dot_q4_1_q8_1>
        <<<block_nums, block_dims, 0, stream>>>(vx, vy, dst, ncols, nrows);
}

static void mul_mat_vec_q5_0_q8_1_cuda(const void * vx, const void * vy, float * dst, const int ncols, const int nrows, cudaStream_t stream) {
    GGML_ASSERT(ncols % QK5_0 == 0);
    const int block_num_y = (nrows + GGML_CUDA_MMV_Y - 1) / GGML_CUDA_MMV_Y;
    const dim3 block_nums(1, block_num_y, 1);
    const dim3 block_dims(WARP_SIZE, GGML_CUDA_MMV_Y, 1);
    mul_mat_vec_q<QK5_0, QI5_0, block_q5_0, VDR_Q5_0_Q8_1_MMVQ, vec_dot_q5_0_q8_1>
        <<<block_nums, block_dims, 0, stream>>>(vx, vy, dst, ncols, nrows);
}

static void mul_mat_vec_q5_1_q8_1_cuda(const void * vx, const void * vy, float * dst, const int ncols, const int nrows, cudaStream_t stream) {
    GGML_ASSERT(ncols % QK5_1 == 0);
    const int block_num_y = (nrows + GGML_CUDA_MMV_Y - 1) / GGML_CUDA_MMV_Y;
    const dim3 block_nums(1, block_num_y, 1);
    const dim3 block_dims(WARP_SIZE, GGML_CUDA_MMV_Y, 1);
    mul_mat_vec_q<QK5_1, QI5_1, block_q5_1, VDR_Q5_1_Q8_1_MMVQ, vec_dot_q5_1_q8_1>
        <<<block_nums, block_dims, 0, stream>>>(vx, vy, dst, ncols, nrows);
}

static void mul_mat_vec_q8_0_q8_1_cuda(const void * vx, const void * vy, float * dst, const int ncols, const int nrows, cudaStream_t stream) {
    GGML_ASSERT(ncols % QK8_0 == 0);
    const int block_num_y = (nrows + GGML_CUDA_MMV_Y - 1) / GGML_CUDA_MMV_Y;
    const dim3 block_nums(1, block_num_y, 1);
    const dim3 block_dims(WARP_SIZE, GGML_CUDA_MMV_Y, 1);
    mul_mat_vec_q<QK8_0, QI8_0, block_q8_0, VDR_Q8_0_Q8_1_MMVQ, vec_dot_q8_0_q8_1>
        <<<block_nums, block_dims, 0, stream>>>(vx, vy, dst, ncols, nrows);
}

static void mul_mat_vec_q2_K_q8_1_cuda(const void * vx, const void * vy, float * dst, const int ncols, const int nrows, cudaStream_t stream) {
    GGML_ASSERT(ncols % QK_K == 0);
    const int block_num_y = (nrows + GGML_CUDA_MMV_Y - 1) / GGML_CUDA_MMV_Y;
    const dim3 block_nums(1, block_num_y, 1);
    const dim3 block_dims(WARP_SIZE, GGML_CUDA_MMV_Y, 1);
    mul_mat_vec_q<QK_K, QI2_K, block_q2_K, VDR_Q2_K_Q8_1_MMVQ, vec_dot_q2_K_q8_1>
        <<<block_nums, block_dims, 0, stream>>>(vx, vy, dst, ncols, nrows);
}

static void mul_mat_vec_q3_K_q8_1_cuda(const void * vx, const void * vy, float * dst, const int ncols, const int nrows, cudaStream_t stream) {
    GGML_ASSERT(ncols % QK_K == 0);
    const int block_num_y = (nrows + GGML_CUDA_MMV_Y - 1) / GGML_CUDA_MMV_Y;
    const dim3 block_nums(1, block_num_y, 1);
    const dim3 block_dims(WARP_SIZE, GGML_CUDA_MMV_Y, 1);
    mul_mat_vec_q<QK_K, QI3_K, block_q3_K, VDR_Q3_K_Q8_1_MMVQ, vec_dot_q3_K_q8_1>
        <<<block_nums, block_dims, 0, stream>>>(vx, vy, dst, ncols, nrows);
}

static void mul_mat_vec_q4_K_q8_1_cuda(const void * vx, const void * vy, float * dst, const int ncols, const int nrows, cudaStream_t stream) {
    GGML_ASSERT(ncols % QK_K == 0);
    const int block_num_y = (nrows + GGML_CUDA_MMV_Y - 1) / GGML_CUDA_MMV_Y;
    const dim3 block_nums(1, block_num_y, 1);
    const dim3 block_dims(WARP_SIZE, GGML_CUDA_MMV_Y, 1);
    mul_mat_vec_q<QK_K, QI4_K, block_q4_K, VDR_Q4_K_Q8_1_MMVQ, vec_dot_q4_K_q8_1>
        <<<block_nums, block_dims, 0, stream>>>(vx, vy, dst, ncols, nrows);
}

static void mul_mat_vec_q5_K_q8_1_cuda(const void * vx, const void * vy, float * dst, const int ncols, const int nrows, cudaStream_t stream) {
    GGML_ASSERT(ncols % QK_K == 0);
    const int block_num_y = (nrows + GGML_CUDA_MMV_Y - 1) / GGML_CUDA_MMV_Y;
    const dim3 block_nums(1, block_num_y, 1);
    const dim3 block_dims(WARP_SIZE, GGML_CUDA_MMV_Y, 1);
    mul_mat_vec_q<QK_K, QI5_K, block_q5_K, VDR_Q5_K_Q8_1_MMVQ, vec_dot_q5_K_q8_1>
        <<<block_nums, block_dims, 0, stream>>>(vx, vy, dst, ncols, nrows);
}

static void mul_mat_vec_q6_K_q8_1_cuda(const void * vx, const void * vy, float * dst, const int ncols, const int nrows, cudaStream_t stream) {
    GGML_ASSERT(ncols % QK_K == 0);
    const int block_num_y = (nrows + GGML_CUDA_MMV_Y - 1) / GGML_CUDA_MMV_Y;
    const dim3 block_nums(1, block_num_y, 1);
    const dim3 block_dims(WARP_SIZE, GGML_CUDA_MMV_Y, 1);
    mul_mat_vec_q<QK_K, QI6_K, block_q6_K, VDR_Q6_K_Q8_1_MMVQ, vec_dot_q6_K_q8_1>
        <<<block_nums, block_dims, 0, stream>>>(vx, vy, dst, ncols, nrows);
}

static void convert_fp16_to_fp32_cuda(const void * vx, float * y, const int k, cudaStream_t stream) {
    const int num_blocks = (k + CUDA_DEQUANTIZE_BLOCK_SIZE - 1) / CUDA_DEQUANTIZE_BLOCK_SIZE;
    dequantize_block<1, 1, convert_f16><<<num_blocks, CUDA_DEQUANTIZE_BLOCK_SIZE, 0, stream>>>(vx, y, k);
}

static void convert_fp32_to_fp16_cuda(const void * vx, half * y, const int k, cudaStream_t stream) {
    const int num_blocks = (k + CUDA_QUANTIZE_BLOCK_SIZE - 1) / CUDA_QUANTIZE_BLOCK_SIZE;
    dequantize_block<1, 1, convert_f32><<<num_blocks, CUDA_DEQUANTIZE_BLOCK_SIZE, 0, stream>>>(vx, y, k);
}

static void convert_mul_mat_vec_f16_cuda(const void * vx, const dfloat * y, float * dst, const int ncols, const int nrows, cudaStream_t stream) {
    GGML_ASSERT(ncols % GGML_CUDA_DMMV_X == 0);
    const int block_num_y = (nrows + GGML_CUDA_MMV_Y - 1) / GGML_CUDA_MMV_Y;
    const dim3 block_nums(1, block_num_y, 1);
    const dim3 block_dims(WARP_SIZE, GGML_CUDA_MMV_Y, 1);
    dequantize_mul_mat_vec<1, 1, convert_f16>
        <<<block_nums, block_dims, 0, stream>>>(vx, y, dst, ncols, nrows);
}

static to_fp16_cuda_t ggml_get_to_fp16_cuda(ggml_type type) {
    switch (type) {
        case GGML_TYPE_F32:
            return convert_fp32_to_fp16_cuda;
        default:
            return nullptr;
    }
}

static to_fp32_cuda_t ggml_get_to_fp32_cuda(ggml_type type) {
    switch (type) {
        case GGML_TYPE_Q4_0:
            return dequantize_row_q4_0_cuda;
        case GGML_TYPE_Q4_1:
            return dequantize_row_q4_1_cuda;
        case GGML_TYPE_Q5_0:
            return dequantize_row_q5_0_cuda;
        case GGML_TYPE_Q5_1:
            return dequantize_row_q5_1_cuda;
        case GGML_TYPE_Q8_0:
            return dequantize_row_q8_0_cuda;
        case GGML_TYPE_Q2_K:
            return dequantize_row_q2_K_cuda;
        case GGML_TYPE_Q3_K:
            return dequantize_row_q3_K_cuda;
        case GGML_TYPE_Q4_K:
            return dequantize_row_q4_K_cuda;
        case GGML_TYPE_Q5_K:
            return dequantize_row_q5_K_cuda;
        case GGML_TYPE_Q6_K:
            return dequantize_row_q6_K_cuda;
        case GGML_TYPE_F16:
            return convert_fp16_to_fp32_cuda;
        default:
            return nullptr;
    }
}

static void ggml_mul_mat_q4_0_q8_1_cuda(
    const void * vx, const void * vy, float * dst, const int ncols_x, const int nrows_x,
    const int ncols_y, const int nrows_y, const int nrows_dst, cudaStream_t stream) {

    int id;
    CUDA_CHECK(cudaGetDevice(&id));
    const int compute_capability = g_compute_capabilities[id];

    int mmq_x, mmq_y, nwarps;
    if (compute_capability >= CC_RDNA2) {
        mmq_x  =  MMQ_X_Q4_0_RDNA2;
        mmq_y  =  MMQ_Y_Q4_0_RDNA2;
        nwarps = NWARPS_Q4_0_RDNA2;
    } else if (compute_capability >= CC_OFFSET_AMD) {
        mmq_x  =  MMQ_X_Q4_0_RDNA1;
        mmq_y  =  MMQ_Y_Q4_0_RDNA1;
        nwarps = NWARPS_Q4_0_RDNA1;
    } else if (compute_capability >= CC_TURING) {
        mmq_x  =  MMQ_X_Q4_0_AMPERE;
        mmq_y  =  MMQ_Y_Q4_0_AMPERE;
        nwarps = NWARPS_Q4_0_AMPERE;
    } else if (compute_capability >= MIN_CC_DP4A) {
        mmq_x  =  MMQ_X_Q4_0_PASCAL;
        mmq_y  =  MMQ_Y_Q4_0_PASCAL;
        nwarps = NWARPS_Q4_0_PASCAL;
    } else {
        GGML_ASSERT(false);
    }

    const int block_num_x = (nrows_x + mmq_y - 1) / mmq_y;
    const int block_num_y = (ncols_y + mmq_x - 1) / mmq_x;
    const dim3 block_nums(block_num_x, block_num_y, 1);
    const dim3 block_dims(WARP_SIZE, nwarps, 1);

    if (nrows_x % mmq_y == 0) {
        const bool need_check = false;
        mul_mat_q4_0<need_check><<<block_nums, block_dims, 0, stream>>>
            (vx, vy, dst, ncols_x, nrows_x, ncols_y, nrows_y, nrows_dst);
    } else {
        const bool need_check = true;
        mul_mat_q4_0<need_check><<<block_nums, block_dims, 0, stream>>>
            (vx, vy, dst, ncols_x, nrows_x, ncols_y, nrows_y, nrows_dst);
    }
}

static void ggml_mul_mat_q4_1_q8_1_cuda(
    const void * vx, const void * vy, float * dst, const int ncols_x, const int nrows_x,
    const int ncols_y, const int nrows_y, const int nrows_dst, cudaStream_t stream) {

    int id;
    CUDA_CHECK(cudaGetDevice(&id));
    const int compute_capability = g_compute_capabilities[id];

    int mmq_x, mmq_y, nwarps;
    if (compute_capability >= CC_RDNA2) {
        mmq_x  =  MMQ_X_Q4_1_RDNA2;
        mmq_y  =  MMQ_Y_Q4_1_RDNA2;
        nwarps = NWARPS_Q4_1_RDNA2;
    } else if (compute_capability >= CC_OFFSET_AMD) {
        mmq_x  =  MMQ_X_Q4_1_RDNA1;
        mmq_y  =  MMQ_Y_Q4_1_RDNA1;
        nwarps = NWARPS_Q4_1_RDNA1;
    } else if (compute_capability >= CC_TURING) {
        mmq_x  =  MMQ_X_Q4_1_AMPERE;
        mmq_y  =  MMQ_Y_Q4_1_AMPERE;
        nwarps = NWARPS_Q4_1_AMPERE;
    } else if (compute_capability >= MIN_CC_DP4A) {
        mmq_x  =  MMQ_X_Q4_1_PASCAL;
        mmq_y  =  MMQ_Y_Q4_1_PASCAL;
        nwarps = NWARPS_Q4_1_PASCAL;
    } else {
        GGML_ASSERT(false);
    }

    const int block_num_x = (nrows_x + mmq_y - 1) / mmq_y;
    const int block_num_y = (ncols_y + mmq_x - 1) / mmq_x;
    const dim3 block_nums(block_num_x, block_num_y, 1);
    const dim3 block_dims(WARP_SIZE, nwarps, 1);

    if (nrows_x % mmq_y == 0) {
        const bool need_check = false;
        mul_mat_q4_1<need_check><<<block_nums, block_dims, 0, stream>>>
            (vx, vy, dst, ncols_x, nrows_x, ncols_y, nrows_y, nrows_dst);
    } else {
        const bool need_check = true;
        mul_mat_q4_1<need_check><<<block_nums, block_dims, 0, stream>>>
            (vx, vy, dst, ncols_x, nrows_x, ncols_y, nrows_y, nrows_dst);
    }
}

static void ggml_mul_mat_q5_0_q8_1_cuda(
    const void * vx, const void * vy, float * dst, const int ncols_x, const int nrows_x,
    const int ncols_y, const int nrows_y, const int nrows_dst, cudaStream_t stream) {

    int id;
    CUDA_CHECK(cudaGetDevice(&id));
    const int compute_capability = g_compute_capabilities[id];

    int mmq_x, mmq_y, nwarps;
    if (compute_capability >= CC_RDNA2) {
        mmq_x  =  MMQ_X_Q5_0_RDNA2;
        mmq_y  =  MMQ_Y_Q5_0_RDNA2;
        nwarps = NWARPS_Q5_0_RDNA2;
    } else if (compute_capability >= CC_OFFSET_AMD) {
        mmq_x  =  MMQ_X_Q5_0_RDNA1;
        mmq_y  =  MMQ_Y_Q5_0_RDNA1;
        nwarps = NWARPS_Q5_0_RDNA1;
    } else if (compute_capability >= CC_TURING) {
        mmq_x  =  MMQ_X_Q5_0_AMPERE;
        mmq_y  =  MMQ_Y_Q5_0_AMPERE;
        nwarps = NWARPS_Q5_0_AMPERE;
    } else if (compute_capability >= MIN_CC_DP4A) {
        mmq_x  =  MMQ_X_Q5_0_PASCAL;
        mmq_y  =  MMQ_Y_Q5_0_PASCAL;
        nwarps = NWARPS_Q5_0_PASCAL;
    } else {
        GGML_ASSERT(false);
    }

    const int block_num_x = (nrows_x + mmq_y - 1) / mmq_y;
    const int block_num_y = (ncols_y + mmq_x - 1) / mmq_x;
    const dim3 block_nums(block_num_x, block_num_y, 1);
    const dim3 block_dims(WARP_SIZE, nwarps, 1);

    if (nrows_x % mmq_y == 0) {
        const bool need_check = false;
        mul_mat_q5_0<need_check><<<block_nums, block_dims, 0, stream>>>
            (vx, vy, dst, ncols_x, nrows_x, ncols_y, nrows_y, nrows_dst);
    } else {
        const bool need_check = true;
        mul_mat_q5_0<need_check><<<block_nums, block_dims, 0, stream>>>
            (vx, vy, dst, ncols_x, nrows_x, ncols_y, nrows_y, nrows_dst);
    }
}

static void ggml_mul_mat_q5_1_q8_1_cuda(
    const void * vx, const void * vy, float * dst, const int ncols_x, const int nrows_x,
    const int ncols_y, const int nrows_y, const int nrows_dst, cudaStream_t stream) {

    int id;
    CUDA_CHECK(cudaGetDevice(&id));
    const int compute_capability = g_compute_capabilities[id];

    int mmq_x, mmq_y, nwarps;
    if (compute_capability >= CC_RDNA2) {
        mmq_x  =  MMQ_X_Q5_1_RDNA2;
        mmq_y  =  MMQ_Y_Q5_1_RDNA2;
        nwarps = NWARPS_Q5_1_RDNA2;
    } else if (compute_capability >= CC_OFFSET_AMD) {
        mmq_x  =  MMQ_X_Q5_1_RDNA1;
        mmq_y  =  MMQ_Y_Q5_1_RDNA1;
        nwarps = NWARPS_Q5_1_RDNA1;
    } else if (compute_capability >= CC_TURING) {
        mmq_x  =  MMQ_X_Q5_1_AMPERE;
        mmq_y  =  MMQ_Y_Q5_1_AMPERE;
        nwarps = NWARPS_Q5_1_AMPERE;
    } else if (compute_capability >= MIN_CC_DP4A) {
        mmq_x  =  MMQ_X_Q5_1_PASCAL;
        mmq_y  =  MMQ_Y_Q5_1_PASCAL;
        nwarps = NWARPS_Q5_1_PASCAL;
    } else {
        GGML_ASSERT(false);
    }

    const int block_num_x = (nrows_x + mmq_y - 1) / mmq_y;
    const int block_num_y = (ncols_y + mmq_x - 1) / mmq_x;
    const dim3 block_nums(block_num_x, block_num_y, 1);
    const dim3 block_dims(WARP_SIZE, nwarps, 1);

    if (nrows_x % mmq_y == 0) {
        const bool need_check = false;
        mul_mat_q5_1<need_check><<<block_nums, block_dims, 0, stream>>>
            (vx, vy, dst, ncols_x, nrows_x, ncols_y, nrows_y, nrows_dst);
    } else {
        const bool need_check = true;
        mul_mat_q5_1<need_check><<<block_nums, block_dims, 0, stream>>>
            (vx, vy, dst, ncols_x, nrows_x, ncols_y, nrows_y, nrows_dst);
    }
}

static void ggml_mul_mat_q8_0_q8_1_cuda(
    const void * vx, const void * vy, float * dst, const int ncols_x, const int nrows_x,
    const int ncols_y, const int nrows_y, const int nrows_dst, cudaStream_t stream) {

    int id;
    CUDA_CHECK(cudaGetDevice(&id));
    const int compute_capability = g_compute_capabilities[id];

    int mmq_x, mmq_y, nwarps;
    if (compute_capability >= CC_RDNA2) {
        mmq_x  =  MMQ_X_Q8_0_RDNA2;
        mmq_y  =  MMQ_Y_Q8_0_RDNA2;
        nwarps = NWARPS_Q8_0_RDNA2;
    } else if (compute_capability >= CC_OFFSET_AMD) {
        mmq_x  =  MMQ_X_Q8_0_RDNA1;
        mmq_y  =  MMQ_Y_Q8_0_RDNA1;
        nwarps = NWARPS_Q8_0_RDNA1;
    } else if (compute_capability >= CC_TURING) {
        mmq_x  =  MMQ_X_Q8_0_AMPERE;
        mmq_y  =  MMQ_Y_Q8_0_AMPERE;
        nwarps = NWARPS_Q8_0_AMPERE;
    } else if (compute_capability >= MIN_CC_DP4A) {
        mmq_x  =  MMQ_X_Q8_0_PASCAL;
        mmq_y  =  MMQ_Y_Q8_0_PASCAL;
        nwarps = NWARPS_Q8_0_PASCAL;
    } else {
        GGML_ASSERT(false);
    }

    const int block_num_x = (nrows_x + mmq_y - 1) / mmq_y;
    const int block_num_y = (ncols_y + mmq_x - 1) / mmq_x;
    const dim3 block_nums(block_num_x, block_num_y, 1);
    const dim3 block_dims(WARP_SIZE, nwarps, 1);

    if (nrows_x % mmq_y == 0) {
        const bool need_check = false;
        mul_mat_q8_0<need_check><<<block_nums, block_dims, 0, stream>>>
            (vx, vy, dst, ncols_x, nrows_x, ncols_y, nrows_y, nrows_dst);
    } else {
        const bool need_check = true;
        mul_mat_q8_0<need_check><<<block_nums, block_dims, 0, stream>>>
            (vx, vy, dst, ncols_x, nrows_x, ncols_y, nrows_y, nrows_dst);
    }
}

static void ggml_mul_mat_q2_K_q8_1_cuda(
    const void * vx, const void * vy, float * dst, const int ncols_x, const int nrows_x,
    const int ncols_y, const int nrows_y, const int nrows_dst, cudaStream_t stream) {

    int id;
    CUDA_CHECK(cudaGetDevice(&id));
    const int compute_capability = g_compute_capabilities[id];

    int mmq_x, mmq_y, nwarps;
    if (compute_capability >= CC_RDNA2) {
        mmq_x  =  MMQ_X_Q2_K_RDNA2;
        mmq_y  =  MMQ_Y_Q2_K_RDNA2;
        nwarps = NWARPS_Q2_K_RDNA2;
    } else if (compute_capability >= CC_OFFSET_AMD) {
        mmq_x  =  MMQ_X_Q2_K_RDNA1;
        mmq_y  =  MMQ_Y_Q2_K_RDNA1;
        nwarps = NWARPS_Q2_K_RDNA1;
    } else if (compute_capability >= CC_TURING) {
        mmq_x  =  MMQ_X_Q2_K_AMPERE;
        mmq_y  =  MMQ_Y_Q2_K_AMPERE;
        nwarps = NWARPS_Q2_K_AMPERE;
    } else if (compute_capability >= MIN_CC_DP4A) {
        mmq_x  =  MMQ_X_Q2_K_PASCAL;
        mmq_y  =  MMQ_Y_Q2_K_PASCAL;
        nwarps = NWARPS_Q2_K_PASCAL;
    } else {
        GGML_ASSERT(false);
    }

    const int block_num_x = (nrows_x + mmq_y - 1) / mmq_y;
    const int block_num_y = (ncols_y + mmq_x - 1) / mmq_x;
    const dim3 block_nums(block_num_x, block_num_y, 1);
    const dim3 block_dims(WARP_SIZE, nwarps, 1);

    if (nrows_x % mmq_y == 0) {
        const bool need_check = false;
        mul_mat_q2_K<need_check><<<block_nums, block_dims, 0, stream>>>
            (vx, vy, dst, ncols_x, nrows_x, ncols_y, nrows_y, nrows_dst);
    } else {
        const bool need_check = true;
        mul_mat_q2_K<need_check><<<block_nums, block_dims, 0, stream>>>
            (vx, vy, dst, ncols_x, nrows_x, ncols_y, nrows_y, nrows_dst);
    }
}

static void ggml_mul_mat_q3_K_q8_1_cuda(
    const void * vx, const void * vy, float * dst, const int ncols_x, const int nrows_x,
    const int ncols_y, const int nrows_y, const int nrows_dst, cudaStream_t stream) {

#if QK_K == 256

    int id;
    CUDA_CHECK(cudaGetDevice(&id));
    const int compute_capability = g_compute_capabilities[id];

    int mmq_x, mmq_y, nwarps;
    if (compute_capability >= CC_RDNA2) {
        mmq_x  =  MMQ_X_Q3_K_RDNA2;
        mmq_y  =  MMQ_Y_Q3_K_RDNA2;
        nwarps = NWARPS_Q3_K_RDNA2;
    } else if (compute_capability >= CC_OFFSET_AMD) {
        mmq_x  =  MMQ_X_Q3_K_RDNA1;
        mmq_y  =  MMQ_Y_Q3_K_RDNA1;
        nwarps = NWARPS_Q3_K_RDNA1;
    } else if (compute_capability >= CC_TURING) {
        mmq_x  =  MMQ_X_Q3_K_AMPERE;
        mmq_y  =  MMQ_Y_Q3_K_AMPERE;
        nwarps = NWARPS_Q3_K_AMPERE;
    } else if (compute_capability >= MIN_CC_DP4A) {
        mmq_x  =  MMQ_X_Q3_K_PASCAL;
        mmq_y  =  MMQ_Y_Q3_K_PASCAL;
        nwarps = NWARPS_Q3_K_PASCAL;
    } else {
        GGML_ASSERT(false);
    }

    const int block_num_x = (nrows_x + mmq_y - 1) / mmq_y;
    const int block_num_y = (ncols_y + mmq_x - 1) / mmq_x;
    const dim3 block_nums(block_num_x, block_num_y, 1);
    const dim3 block_dims(WARP_SIZE, nwarps, 1);

    if (nrows_x % mmq_y == 0) {
        const bool need_check = false;
        mul_mat_q3_K<need_check><<<block_nums, block_dims, 0, stream>>>
            (vx, vy, dst, ncols_x, nrows_x, ncols_y, nrows_y, nrows_dst);
    } else {
        const bool need_check = true;
        mul_mat_q3_K<need_check><<<block_nums, block_dims, 0, stream>>>
            (vx, vy, dst, ncols_x, nrows_x, ncols_y, nrows_y, nrows_dst);
    }
#endif
}

static void ggml_mul_mat_q4_K_q8_1_cuda(
    const void * vx, const void * vy, float * dst, const int ncols_x, const int nrows_x,
    const int ncols_y, const int nrows_y, const int nrows_dst, cudaStream_t stream) {

    int id;
    CUDA_CHECK(cudaGetDevice(&id));
    const int compute_capability = g_compute_capabilities[id];

    int mmq_x, mmq_y, nwarps;
    if (compute_capability >= CC_RDNA2) {
        mmq_x  =  MMQ_X_Q4_K_RDNA2;
        mmq_y  =  MMQ_Y_Q4_K_RDNA2;
        nwarps = NWARPS_Q4_K_RDNA2;
    } else if (compute_capability >= CC_OFFSET_AMD) {
        mmq_x  =  MMQ_X_Q4_K_RDNA1;
        mmq_y  =  MMQ_Y_Q4_K_RDNA1;
        nwarps = NWARPS_Q4_K_RDNA1;
    } else if (compute_capability >= CC_TURING) {
        mmq_x  =  MMQ_X_Q4_K_AMPERE;
        mmq_y  =  MMQ_Y_Q4_K_AMPERE;
        nwarps = NWARPS_Q4_K_AMPERE;
    } else if (compute_capability >= MIN_CC_DP4A) {
        mmq_x  =  MMQ_X_Q4_K_PASCAL;
        mmq_y  =  MMQ_Y_Q4_K_PASCAL;
        nwarps = NWARPS_Q4_K_PASCAL;
    } else {
        GGML_ASSERT(false);
    }

    const int block_num_x = (nrows_x + mmq_y - 1) / mmq_y;
    const int block_num_y = (ncols_y + mmq_x - 1) / mmq_x;
    const dim3 block_nums(block_num_x, block_num_y, 1);
    const dim3 block_dims(WARP_SIZE, nwarps, 1);

    if (nrows_x % mmq_y == 0) {
        const bool need_check = false;
        mul_mat_q4_K<need_check><<<block_nums, block_dims, 0, stream>>>
            (vx, vy, dst, ncols_x, nrows_x, ncols_y, nrows_y, nrows_dst);
    } else {
        const bool need_check = true;
        mul_mat_q4_K<need_check><<<block_nums, block_dims, 0, stream>>>
            (vx, vy, dst, ncols_x, nrows_x, ncols_y, nrows_y, nrows_dst);
    }
}

static void ggml_mul_mat_q5_K_q8_1_cuda(
    const void * vx, const void * vy, float * dst, const int ncols_x, const int nrows_x,
    const int ncols_y, const int nrows_y, const int nrows_dst, cudaStream_t stream) {

    int id;
    CUDA_CHECK(cudaGetDevice(&id));
    const int compute_capability = g_compute_capabilities[id];

    int mmq_x, mmq_y, nwarps;
    if (compute_capability >= CC_RDNA2) {
        mmq_x  =  MMQ_X_Q5_K_RDNA2;
        mmq_y  =  MMQ_Y_Q5_K_RDNA2;
        nwarps = NWARPS_Q5_K_RDNA2;
    } else if (compute_capability >= CC_OFFSET_AMD) {
        mmq_x  =  MMQ_X_Q5_K_RDNA1;
        mmq_y  =  MMQ_Y_Q5_K_RDNA1;
        nwarps = NWARPS_Q5_K_RDNA1;
    } else if (compute_capability >= CC_TURING) {
        mmq_x  =  MMQ_X_Q5_K_AMPERE;
        mmq_y  =  MMQ_Y_Q5_K_AMPERE;
        nwarps = NWARPS_Q5_K_AMPERE;
    } else if (compute_capability >= MIN_CC_DP4A) {
        mmq_x  =  MMQ_X_Q5_K_PASCAL;
        mmq_y  =  MMQ_Y_Q5_K_PASCAL;
        nwarps = NWARPS_Q5_K_PASCAL;
    } else {
        GGML_ASSERT(false);
    }

    const int block_num_x = (nrows_x + mmq_y - 1) / mmq_y;
    const int block_num_y = (ncols_y + mmq_x - 1) / mmq_x;
    const dim3 block_nums(block_num_x, block_num_y, 1);
    const dim3 block_dims(WARP_SIZE, nwarps, 1);

    if (nrows_x % mmq_y == 0) {
        const bool need_check = false;
        mul_mat_q5_K<need_check><<<block_nums, block_dims, 0, stream>>>
            (vx, vy, dst, ncols_x, nrows_x, ncols_y, nrows_y, nrows_dst);
    } else {
        const bool need_check = true;
        mul_mat_q5_K<need_check><<<block_nums, block_dims, 0, stream>>>
            (vx, vy, dst, ncols_x, nrows_x, ncols_y, nrows_y, nrows_dst);
    }
}

static void ggml_mul_mat_q6_K_q8_1_cuda(
    const void * vx, const void * vy, float * dst, const int ncols_x, const int nrows_x,
    const int ncols_y, const int nrows_y, const int nrows_dst, cudaStream_t stream) {

    int id;
    CUDA_CHECK(cudaGetDevice(&id));
    const int compute_capability = g_compute_capabilities[id];

    int mmq_x, mmq_y, nwarps;
    if (compute_capability >= CC_RDNA2) {
        mmq_x  =  MMQ_X_Q6_K_RDNA2;
        mmq_y  =  MMQ_Y_Q6_K_RDNA2;
        nwarps = NWARPS_Q6_K_RDNA2;
    } else if (compute_capability >= CC_OFFSET_AMD) {
        mmq_x  =  MMQ_X_Q6_K_RDNA1;
        mmq_y  =  MMQ_Y_Q6_K_RDNA1;
        nwarps = NWARPS_Q6_K_RDNA1;
    } else if (compute_capability >= CC_TURING) {
        mmq_x  =  MMQ_X_Q6_K_AMPERE;
        mmq_y  =  MMQ_Y_Q6_K_AMPERE;
        nwarps = NWARPS_Q6_K_AMPERE;
    } else if (compute_capability >= MIN_CC_DP4A) {
        mmq_x  =  MMQ_X_Q6_K_PASCAL;
        mmq_y  =  MMQ_Y_Q6_K_PASCAL;
        nwarps = NWARPS_Q6_K_PASCAL;
    } else {
        GGML_ASSERT(false);
    }

    const int block_num_x = (nrows_x + mmq_y - 1) / mmq_y;
    const int block_num_y = (ncols_y + mmq_x - 1) / mmq_x;
    const dim3 block_nums(block_num_x, block_num_y, 1);
    const dim3 block_dims(WARP_SIZE, nwarps, 1);

    if (nrows_x % mmq_y == 0) {
        const bool need_check = false;
        mul_mat_q6_K<need_check><<<block_nums, block_dims, 0, stream>>>
            (vx, vy, dst, ncols_x, nrows_x, ncols_y, nrows_y, nrows_dst);
    } else {
        const bool need_check = true;
        mul_mat_q6_K<need_check><<<block_nums, block_dims, 0, stream>>>
            (vx, vy, dst, ncols_x, nrows_x, ncols_y, nrows_y, nrows_dst);
    }
}

static void ggml_mul_mat_p021_f16_f32_cuda(
    const void * vx, const float * y, float * dst, const int ncols_x, const int nrows_x,
    const int nchannels_x, const int nchannels_y, cudaStream_t stream) {

    const dim3 block_nums(1, nrows_x, nchannels_y);
    const dim3 block_dims(WARP_SIZE, 1, 1);
    mul_mat_p021_f16_f32<<<block_nums, block_dims, 0, stream>>>(vx, y, dst, ncols_x, nrows_x, nchannels_x, nchannels_y);
}

static void ggml_mul_mat_vec_nc_f16_f32_cuda(
    const void * vx, const float * y, float * dst, const int ncols_x, const int nrows_x, const int row_stride_x,
    const int nchannels_x, const int nchannels_y, const int channel_stride_x, cudaStream_t stream) {

    const dim3 block_nums(1, nrows_x, nchannels_y);
    const dim3 block_dims(WARP_SIZE, 1, 1);
    mul_mat_vec_nc_f16_f32<<<block_nums, block_dims, 0, stream>>>
        (vx, y, dst, ncols_x, nrows_x, row_stride_x, channel_stride_x, nchannels_y/nchannels_x);
}

static void ggml_cpy_f32_f32_cuda(
    const char * cx, char * cdst, const int ne,
    const int ne00, const int ne01, const int nb00, const int nb01, const int nb02,
    const int ne10, const int ne11, const int nb10, const int nb11, const int nb12, cudaStream_t stream) {

    const int num_blocks = (ne + CUDA_CPY_BLOCK_SIZE - 1) / CUDA_CPY_BLOCK_SIZE;
    cpy_f32_f16<cpy_1_f32_f32><<<num_blocks, CUDA_CPY_BLOCK_SIZE, 0, stream>>>
        (cx, cdst, ne, ne00, ne01, nb00, nb01, nb02, ne10, ne11, nb10, nb11, nb12);
}

static void ggml_cpy_f32_f16_cuda(
    const char * cx, char * cdst, const int ne,
    const int ne00, const int ne01, const int nb00, const int nb01, const int nb02,
    const int ne10, const int ne11, const int nb10, const int nb11, const int nb12, cudaStream_t stream) {

    const int num_blocks = (ne + CUDA_CPY_BLOCK_SIZE - 1) / CUDA_CPY_BLOCK_SIZE;
    cpy_f32_f16<cpy_1_f32_f16><<<num_blocks, CUDA_CPY_BLOCK_SIZE, 0, stream>>>
        (cx, cdst, ne, ne00, ne01, nb00, nb01, nb02, ne10, ne11, nb10, nb11, nb12);
}

static void scale_f32_cuda(const float * x, float * dst, const float scale, const int k, cudaStream_t stream) {
    const int num_blocks = (k + CUDA_SCALE_BLOCK_SIZE - 1) / CUDA_SCALE_BLOCK_SIZE;
    scale_f32<<<num_blocks, CUDA_SCALE_BLOCK_SIZE, 0, stream>>>(x, dst, scale, k);
}

template<typename T>
static void rope_cuda(const T * x, T * dst, const int ncols, const int nrows, const int32_t * pos, const float freq_scale,
                          const int p_delta_rows, const float theta_scale, cudaStream_t stream) {
    GGML_ASSERT(ncols % 2 == 0);
    const dim3 block_dims(1, CUDA_ROPE_BLOCK_SIZE, 1);
    const int num_blocks_x = (ncols + 2*CUDA_ROPE_BLOCK_SIZE - 1) / (2*CUDA_ROPE_BLOCK_SIZE);
    const dim3 block_nums(nrows, num_blocks_x, 1);
    if (pos == nullptr) {
        rope<T, false><<<block_nums, block_dims, 0, stream>>>(x, dst, ncols, pos, freq_scale, p_delta_rows, theta_scale);
    } else {
        rope<T, true><<<block_nums, block_dims, 0, stream>>>(x, dst, ncols, pos, freq_scale, p_delta_rows, theta_scale);
    }
}

template<typename T>
static void rope_neox_cuda(const T * x, T * dst, const int ncols, const int nrows, const int32_t * pos, const float freq_scale,
                          const int p_delta_rows, const float theta_scale, cudaStream_t stream) {
    GGML_ASSERT(ncols % 2 == 0);
    const dim3 block_dims(1, CUDA_ROPE_BLOCK_SIZE, 1);
    const int num_blocks_x = (ncols + 2*CUDA_ROPE_BLOCK_SIZE - 1) / (2*CUDA_ROPE_BLOCK_SIZE);
    const dim3 block_nums(nrows, num_blocks_x, 1);
    if (pos == nullptr) {
        rope_neox<T, false><<<block_nums, block_dims, 0, stream>>>(x, dst, ncols, pos, freq_scale, p_delta_rows, theta_scale);
    } else {
        rope_neox<T, true><<<block_nums, block_dims, 0, stream>>>(x, dst, ncols, pos, freq_scale, p_delta_rows, theta_scale);
    }
}

static void rope_glm_f32_cuda(const float * x, float * dst, const int ncols, const int nrows, const int32_t * pos, const float freq_scale,
                              const int p_delta_rows, const float theta_scale, const int n_ctx, cudaStream_t stream) {
    GGML_ASSERT(ncols % 4 == 0);
    const dim3 block_dims(CUDA_ROPE_BLOCK_SIZE/4, 1, 1);
    const int num_blocks_x = (ncols + CUDA_ROPE_BLOCK_SIZE - 1) / CUDA_ROPE_BLOCK_SIZE;
    const dim3 block_nums(num_blocks_x, nrows, 1);
    rope_glm_f32<<<block_nums, block_dims, 0, stream>>>(x, dst, ncols, pos, freq_scale, p_delta_rows, theta_scale, n_ctx);
}

static void alibi_f32_cuda(const float * x, float * dst, const int ncols, const int nrows,
                           const int k_rows, const int n_heads_log2_floor, const float m0,
                           const float m1, cudaStream_t stream) {
    const dim3 block_dims(CUDA_ALIBI_BLOCK_SIZE, 1, 1);
    const int num_blocks_x = (ncols + CUDA_ALIBI_BLOCK_SIZE - 1) / (CUDA_ALIBI_BLOCK_SIZE);
    const dim3 block_nums(num_blocks_x, nrows, 1);
    alibi_f32<<<block_nums, block_dims, 0, stream>>>(x, dst, ncols, k_rows, n_heads_log2_floor, m0, m1);
}

static void diag_mask_inf_f32_cuda(const float * x, float * dst, const int ncols_x, const int nrows_x, const int rows_per_channel, const int n_past, cudaStream_t stream) {
    const dim3 block_dims(1, CUDA_DIAG_MASK_INF_BLOCK_SIZE, 1);
    const int block_num_x = (ncols_x + CUDA_DIAG_MASK_INF_BLOCK_SIZE - 1) / CUDA_DIAG_MASK_INF_BLOCK_SIZE;
    const dim3 block_nums(nrows_x, block_num_x, 1);
    diag_mask_inf_f32<<<block_nums, block_dims, 0, stream>>>(x, dst, ncols_x, rows_per_channel, n_past);
}

static void soft_max_f32_cuda(const float * x, float * dst, const int ncols_x, const int nrows_x, cudaStream_t stream) {
    const dim3 block_dims(1, WARP_SIZE, 1);
    const dim3 block_nums(nrows_x, 1, 1);
    soft_max_f32<<<block_nums, block_dims, 0, stream>>>(x, dst, ncols_x);
}

// buffer pool for cuda
#define MAX_CUDA_BUFFERS 256

struct scoped_spin_lock {
    std::atomic_flag& lock;
    scoped_spin_lock(std::atomic_flag& lock) : lock(lock) {
        while (lock.test_and_set(std::memory_order_acquire)) {
            ; // spin
        }
    }
    ~scoped_spin_lock() {
        lock.clear(std::memory_order_release);
    }
    scoped_spin_lock(const scoped_spin_lock&) = delete;
    scoped_spin_lock& operator=(const scoped_spin_lock&) = delete;
};

struct cuda_buffer {
    void * ptr = nullptr;
    size_t size = 0;
};

static cuda_buffer g_cuda_buffer_pool[GGML_CUDA_MAX_DEVICES][MAX_CUDA_BUFFERS];
static std::atomic_flag g_cuda_pool_lock = ATOMIC_FLAG_INIT;

static void * ggml_cuda_pool_malloc(size_t size, size_t * actual_size) {
    scoped_spin_lock lock(g_cuda_pool_lock);
    int id;
    CUDA_CHECK(cudaGetDevice(&id));
#ifdef DEBUG_CUDA_MALLOC
    int nnz = 0;
    size_t max_size = 0, tot_size = 0;
#endif
    size_t best_diff = 1ull << 36;
    int ibest = -1;
    for (int i = 0; i < MAX_CUDA_BUFFERS; ++i) {
        cuda_buffer& b = g_cuda_buffer_pool[id][i];
        if (b.ptr != nullptr) {
#ifdef DEBUG_CUDA_MALLOC
            ++nnz;
            tot_size += b.size;
            if (b.size > max_size) max_size = b.size;
#endif
            if (b.size >= size) {
                size_t diff = b.size - size;
                if (diff < best_diff) {
                    best_diff = diff;
                    ibest = i;
                    if (!best_diff) {
                        void * ptr = b.ptr;
                        *actual_size = b.size;
                        b.ptr = nullptr;
                        b.size = 0;
                        return ptr;
                    }
                }
            }
        }
    }
    if (ibest >= 0) {
        cuda_buffer& b = g_cuda_buffer_pool[id][ibest];
        void * ptr = b.ptr;
        *actual_size = b.size;
        b.ptr = nullptr;
        b.size = 0;
        return ptr;
    }
#ifdef DEBUG_CUDA_MALLOC
    fprintf(stderr, "%s: %d buffers, max_size = %u MB, tot_size = %u MB, requested %u MB\n", __func__, nnz,
            (uint32_t)(max_size/1024/1024), (uint32_t)(tot_size/1024/1024), (uint32_t)(size/1024/1024));
#endif
    void * ptr;
    size_t look_ahead_size = (size_t) (1.05 * size);
    look_ahead_size = 256 * ((look_ahead_size + 255)/256);
    CUDA_CHECK(cudaMalloc((void **) &ptr, look_ahead_size));
    *actual_size = look_ahead_size;
    return ptr;
}

static void ggml_cuda_pool_free(void * ptr, size_t size) {
    scoped_spin_lock lock(g_cuda_pool_lock);
    int id;
    CUDA_CHECK(cudaGetDevice(&id));

    for (int i = 0; i < MAX_CUDA_BUFFERS; ++i) {
        cuda_buffer& b = g_cuda_buffer_pool[id][i];
        if (b.ptr == nullptr) {
            b.ptr = ptr;
            b.size = size;
            return;
        }
    }
    fprintf(stderr, "WARNING: cuda buffer pool full, increase MAX_CUDA_BUFFERS\n");
    CUDA_CHECK(cudaFree(ptr));
}


void ggml_init_cublas() {
    static bool initialized = false;

    if (!initialized) {

#ifdef __HIP_PLATFORM_AMD__
        // Workaround for a rocBLAS bug when using multiple graphics cards:
        // https://github.com/ROCmSoftwarePlatform/rocBLAS/issues/1346
        rocblas_initialize();
        CUDA_CHECK(cudaDeviceSynchronize());
#endif

        CUDA_CHECK(cudaGetDeviceCount(&g_device_count));
        GGML_ASSERT(g_device_count <= GGML_CUDA_MAX_DEVICES);
        int64_t total_vram = 0;
        fprintf(stderr, "%s: found %d " GGML_CUDA_NAME " devices:\n", __func__, g_device_count);
        for (int64_t id = 0; id < g_device_count; ++id) {
            cudaDeviceProp prop;
            CUDA_CHECK(cudaGetDeviceProperties(&prop, id));
            fprintf(stderr, "  Device %ld: %s, compute capability %d.%d\n", id, prop.name, prop.major, prop.minor);

            g_tensor_split[id] = total_vram;
            total_vram += prop.totalGlobalMem;
#if defined(GGML_USE_HIPBLAS) && defined(__HIP_PLATFORM_AMD__)
            g_compute_capabilities[id] = 100*prop.major + 10*prop.minor + CC_OFFSET_AMD;
#else
            g_compute_capabilities[id] = 100*prop.major + 10*prop.minor;
#endif // defined(GGML_USE_HIPBLAS) && defined(__HIP_PLATFORM_AMD__)
        }
        for (int64_t id = 0; id < g_device_count; ++id) {
            g_tensor_split[id] /= total_vram;
        }

        for (int64_t id = 0; id < g_device_count; ++id) {
            CUDA_CHECK(ggml_cuda_set_device(id));

            // create cuda streams
            for (int64_t is = 0; is < MAX_STREAMS; ++is) {
                CUDA_CHECK(cudaStreamCreateWithFlags(&g_cudaStreams[id][is], cudaStreamNonBlocking));
            }

            // create cublas handle
            CUBLAS_CHECK(cublasCreate(&g_cublas_handles[id]));
            CUBLAS_CHECK(cublasSetMathMode(g_cublas_handles[id], CUBLAS_TF32_TENSOR_OP_MATH));
        }

        // configure logging to stdout
        // CUBLAS_CHECK(cublasLoggerConfigure(1, 1, 0, nullptr));

        initialized = true;
    }
}

void ggml_cuda_set_tensor_split(const float * tensor_split) {
    if (tensor_split == nullptr) {
        return;
    }
    bool all_zero = true;
    for (int i = 0; i < g_device_count; ++i) {
        if (tensor_split[i] != 0.0f) {
            all_zero = false;
            break;
        }
    }
    if (all_zero) {
        return;
    }
    float split_sum = 0.0f;
    for (int i = 0; i < g_device_count; ++i) {
        g_tensor_split[i] = split_sum;
        split_sum += tensor_split[i];
    }
    for (int i = 0; i < g_device_count; ++i) {
        g_tensor_split[i] /= split_sum;
    }
}

void * ggml_cuda_host_malloc(size_t size) {
    if (getenv("GGML_CUDA_NO_PINNED") != nullptr) {
        return nullptr;
    }

    void * ptr = nullptr;
    cudaError_t err = cudaMallocHost((void **) &ptr, size);
    if (err != cudaSuccess) {
        // The allocation error can be bypassed. A null ptr will assigned out of this function.
        // This can fixed the OOM error in WSL.
        cudaGetLastError();
        fprintf(stderr, "WARNING: failed to allocate %.2f MB of pinned memory: %s\n",
            size/1024.0/1024.0, cudaGetErrorString(err));
        return nullptr;
    }

    return ptr;
}

void ggml_cuda_host_free(void * ptr) {
    CUDA_CHECK(cudaFreeHost(ptr));
}

static cudaError_t ggml_cuda_cpy_tensor_2d(
    void * dst, const struct ggml_tensor * src, int64_t i3, int64_t i2, int64_t i1_low, int64_t i1_high, cudaStream_t stream) {

    cudaMemcpyKind kind;
    char * src_ptr;
    if (src->backend == GGML_BACKEND_CPU) {
        kind = cudaMemcpyHostToDevice;
        src_ptr = (char *) src->data;
    } else if (src->backend == GGML_BACKEND_GPU || src->backend == GGML_BACKEND_GPU_SPLIT) {
        GGML_ASSERT(src->backend != GGML_BACKEND_GPU_SPLIT || (i1_low == 0 && i1_high == src->ne[1]));
        kind = cudaMemcpyDeviceToDevice;
        struct ggml_tensor_extra_gpu * extra = (ggml_tensor_extra_gpu *) src->extra;
        int id;
        CUDA_CHECK(cudaGetDevice(&id));
        src_ptr = (char *) extra->data_device[id];
    } else {
        GGML_ASSERT(false);
    }
    char * dst_ptr = (char *) dst;

    const int64_t ne0 = src->ne[0];
    const int64_t nb0 = src->nb[0];
    const int64_t nb1 = src->nb[1];
    const int64_t nb2 = src->nb[2];
    const int64_t nb3 = src->nb[3];
    const enum ggml_type type = src->type;
    const int64_t ts = ggml_type_size(type);
    const int64_t bs = ggml_blck_size(type);
    int64_t i1_diff = i1_high - i1_low;

    const char * x = src_ptr + i1_low*nb1 + i2*nb2 + i3*nb3;
    if (nb0 == ts && nb1 == ts*ne0/bs) {
        return cudaMemcpyAsync(dst_ptr, x, i1_diff*nb1, kind, stream);
    } else if (nb0 == ts) {
        return cudaMemcpy2DAsync(dst_ptr, ts*ne0/bs, x, nb1, ts*ne0/bs, i1_diff, kind, stream);
    } else {
        for (int64_t i1 = 0; i1 < i1_diff; i1++) {
            const void * rx = (const void *) ((const char *) x + i1*nb1);
            void * rd = (void *) (dst_ptr + i1*ts*ne0/bs);
            // pretend the row is a matrix with cols=1
            cudaError_t r = cudaMemcpy2DAsync(rd, ts/bs, rx, nb0, ts/bs, ne0, kind, stream);
            if (r != cudaSuccess) return r;
        }
        return cudaSuccess;
    }
}

inline void ggml_cuda_op_add(
    const ggml_tensor * src0, const ggml_tensor * src1, ggml_tensor * dst,
    const float * src0_dd, const float * src1_dd, float * dst_dd, const cudaStream_t & main_stream) {

    GGML_ASSERT(src1->type == GGML_TYPE_F32);

    const int64_t ne10 = src1->ne[0];
    const int64_t ne11 = src1->ne[1];

    if (src0->type == GGML_TYPE_F32 && dst->type == GGML_TYPE_F32) {
        add_f32_cuda(src0_dd, src1_dd, dst_dd, ggml_nelements(src0), ne10*ne11, main_stream);
    } else if (src0->type == GGML_TYPE_F16 && dst->type == GGML_TYPE_F16) {
        add_f16_f32_f16_cuda((const half *) src0_dd, src1_dd, (half *) dst_dd, ggml_nelements(src0), main_stream);
    } else {
        GGML_ASSERT(false);
    }

    (void) src1;
    (void) dst;
}

inline void ggml_cuda_op_mul(
    const ggml_tensor * src0, const ggml_tensor * src1, ggml_tensor * dst,
    const float * src0_dd, const float * src1_dd, float * dst_dd, const cudaStream_t & main_stream) {

    GGML_ASSERT(src0->type == GGML_TYPE_F32);
    GGML_ASSERT(src1->type == GGML_TYPE_F32);
    GGML_ASSERT( dst->type == GGML_TYPE_F32);

    const int64_t ne10 = src1->ne[0];
    const int64_t ne11 = src1->ne[1];

    mul_f32_cuda(src0_dd, src1_dd, dst_dd, ggml_nelements(src0), ne10*ne11, main_stream);

    (void) dst;
}

inline void ggml_cuda_op_gelu(
    const ggml_tensor * src0, const ggml_tensor * src1, ggml_tensor * dst,
    const float * src0_dd, const float * src1_dd, float * dst_dd, const cudaStream_t & main_stream) {

    GGML_ASSERT(src0->type == GGML_TYPE_F32);
    GGML_ASSERT( dst->type == GGML_TYPE_F32);

    gelu_f32_cuda(src0_dd, dst_dd, ggml_nelements(src0), main_stream);

    (void) src1;
    (void) dst;
    (void) src1_dd;
}

inline void ggml_cuda_op_silu(
    const ggml_tensor * src0, const ggml_tensor * src1, ggml_tensor * dst,
    const float * src0_dd, const float * src1_dd, float * dst_dd, const cudaStream_t & main_stream) {

    GGML_ASSERT(src0->type == GGML_TYPE_F32);
    GGML_ASSERT( dst->type == GGML_TYPE_F32);

    silu_f32_cuda(src0_dd, dst_dd, ggml_nelements(src0), main_stream);

    (void) src1;
    (void) dst;
    (void) src1_dd;
}

inline void ggml_cuda_op_norm(
    const ggml_tensor * src0, const ggml_tensor * src1, ggml_tensor * dst,
    const float * src0_dd, const float * src1_dd, float * dst_dd, const cudaStream_t & main_stream) {

    GGML_ASSERT(src0->type == GGML_TYPE_F32);
    GGML_ASSERT( dst->type == GGML_TYPE_F32);

    const int64_t ne00 = src0->ne[0];
    const int64_t nrows = ggml_nrows(src0);

    norm_f32_cuda(src0_dd, dst_dd, ne00, nrows, main_stream);

    (void) src1;
    (void) dst;
    (void) src1_dd;
}

inline void ggml_cuda_op_rms_norm(
    const ggml_tensor * src0, const ggml_tensor * src1, ggml_tensor * dst,
    const float * src0_dd, const float * src1_dd, float * dst_dd, const cudaStream_t & main_stream) {

    GGML_ASSERT(src0->type == GGML_TYPE_F32);
    GGML_ASSERT( dst->type == GGML_TYPE_F32);

    const int64_t ne00 = src0->ne[0];
    const int64_t nrows = ggml_nrows(src0);

    float eps;
    memcpy(&eps, dst->op_params, sizeof(float));

    rms_norm_f32_cuda(src0_dd, dst_dd, ne00, nrows, eps, main_stream);

    (void) src1;
    (void) dst;
    (void) src1_dd;
}

inline void ggml_cuda_op_mul_mat_q(
    const ggml_tensor * src0, const ggml_tensor * src1, ggml_tensor * dst, const char * src0_dd_i, const float * src1_ddf_i,
    const char * src1_ddq_i, float * dst_dd_i, const int64_t row_low, const int64_t row_high, const int64_t src1_ncols,
    const int64_t src1_padded_row_size, const cudaStream_t & stream) {

    const int64_t ne00 = src0->ne[0];

    const int64_t ne10 = src1->ne[0];
    GGML_ASSERT(ne10 % QK8_1 == 0);

    const int64_t ne0 = dst->ne[0];

    const int64_t row_diff = row_high - row_low;

    int id;
    CUDA_CHECK(cudaGetDevice(&id));

    // the main device has a larger memory buffer to hold the results from all GPUs
    // nrows_dst == nrows of the matrix that the dequantize_mul_mat kernel writes into
    const int64_t nrows_dst = dst->backend == GGML_BACKEND_GPU && id == g_main_device ? ne0 : row_diff;

    switch (src0->type) {
        case GGML_TYPE_Q4_0:
            ggml_mul_mat_q4_0_q8_1_cuda(src0_dd_i, src1_ddq_i, dst_dd_i, ne00, row_diff, src1_ncols, src1_padded_row_size, nrows_dst, stream);
            break;
        case GGML_TYPE_Q4_1:
            ggml_mul_mat_q4_1_q8_1_cuda(src0_dd_i, src1_ddq_i, dst_dd_i, ne00, row_diff, src1_ncols, src1_padded_row_size, nrows_dst, stream);
            break;
        case GGML_TYPE_Q5_0:
            ggml_mul_mat_q5_0_q8_1_cuda(src0_dd_i, src1_ddq_i, dst_dd_i, ne00, row_diff, src1_ncols, src1_padded_row_size, nrows_dst, stream);
            break;
        case GGML_TYPE_Q5_1:
            ggml_mul_mat_q5_1_q8_1_cuda(src0_dd_i, src1_ddq_i, dst_dd_i, ne00, row_diff, src1_ncols, src1_padded_row_size, nrows_dst, stream);
            break;
        case GGML_TYPE_Q8_0:
            ggml_mul_mat_q8_0_q8_1_cuda(src0_dd_i, src1_ddq_i, dst_dd_i, ne00, row_diff, src1_ncols, src1_padded_row_size, nrows_dst, stream);
            break;
        case GGML_TYPE_Q2_K:
            ggml_mul_mat_q2_K_q8_1_cuda(src0_dd_i, src1_ddq_i, dst_dd_i, ne00, row_diff, src1_ncols, src1_padded_row_size, nrows_dst, stream);
            break;
        case GGML_TYPE_Q3_K:
            ggml_mul_mat_q3_K_q8_1_cuda(src0_dd_i, src1_ddq_i, dst_dd_i, ne00, row_diff, src1_ncols, src1_padded_row_size, nrows_dst, stream);
            break;
        case GGML_TYPE_Q4_K:
            ggml_mul_mat_q4_K_q8_1_cuda(src0_dd_i, src1_ddq_i, dst_dd_i, ne00, row_diff, src1_ncols, src1_padded_row_size, nrows_dst, stream);
            break;
        case GGML_TYPE_Q5_K:
            ggml_mul_mat_q5_K_q8_1_cuda(src0_dd_i, src1_ddq_i, dst_dd_i, ne00, row_diff, src1_ncols, src1_padded_row_size, nrows_dst, stream);
            break;
        case GGML_TYPE_Q6_K:
            ggml_mul_mat_q6_K_q8_1_cuda(src0_dd_i, src1_ddq_i, dst_dd_i, ne00, row_diff, src1_ncols, src1_padded_row_size, nrows_dst, stream);
            break;
        default:
            GGML_ASSERT(false);
            break;
    }

    (void) src1;
    (void) dst;
    (void) src1_ddf_i;
}

static int64_t get_row_rounding(ggml_type type) {
    int64_t min_compute_capability = INT_MAX;
    int64_t max_compute_capability = INT_MIN;
    for (int64_t id = 0; id < g_device_count; ++id) {
        if (g_tensor_split[id] < (id + 1 < g_device_count ? g_tensor_split[id + 1] : 1.0f)) {
            if (min_compute_capability > g_compute_capabilities[id]) {
                min_compute_capability = g_compute_capabilities[id];
            }
            if (max_compute_capability < g_compute_capabilities[id]) {
                max_compute_capability = g_compute_capabilities[id];
            }
        }
    }

#if defined(GGML_USE_HIPBLAS) && defined(__HIP_PLATFORM_AMD__)
    switch(type) {
        case GGML_TYPE_Q4_0:
        case GGML_TYPE_Q4_1:
        case GGML_TYPE_Q5_0:
        case GGML_TYPE_Q5_1:
        case GGML_TYPE_Q8_0:
            return max_compute_capability >= CC_RDNA2 ? 128 : 64;
        case GGML_TYPE_F16:
            return 1;
        case GGML_TYPE_Q2_K:
            return max_compute_capability >= CC_RDNA2 ? 128 : 32;
        case GGML_TYPE_Q3_K:
            return min_compute_capability < CC_RDNA2 ? 128 : 64;
        case GGML_TYPE_Q4_K:
        case GGML_TYPE_Q5_K:
        case GGML_TYPE_Q6_K:
            return max_compute_capability >= CC_RDNA2 ? 128 : 64;
        default:
            GGML_ASSERT(false);
    }
#else
    switch(type) {
        case GGML_TYPE_Q4_0:
        case GGML_TYPE_Q4_1:
            return max_compute_capability >= CC_TURING ? 128 : 64;
        case GGML_TYPE_Q5_0:
        case GGML_TYPE_Q5_1:
        case GGML_TYPE_Q8_0:
            return 64;
        case GGML_TYPE_F16:
            return 1;
        case GGML_TYPE_Q2_K:
        case GGML_TYPE_Q3_K:
        case GGML_TYPE_Q4_K:
        case GGML_TYPE_Q5_K:
            return max_compute_capability >= CC_TURING ? 128 : 64;
        case GGML_TYPE_Q6_K:
            return 64;
        default:
            GGML_ASSERT(false);
    }
#endif // defined(GGML_USE_HIPBLAS) && defined(__HIP_PLATFORM_AMD__)
}

inline void ggml_cuda_op_mul_mat_vec_q(
    const ggml_tensor * src0, const ggml_tensor * src1, ggml_tensor * dst, const char * src0_dd_i, const float * src1_ddf_i,
    const char * src1_ddq_i, float * dst_dd_i, const int64_t row_low, const int64_t row_high, const int64_t src1_ncols,
    const int64_t src1_padded_row_size, const cudaStream_t & stream) {

    const int64_t ne00 = src0->ne[0];
    const int64_t row_diff = row_high - row_low;

    switch (src0->type) {
        case GGML_TYPE_Q4_0:
            mul_mat_vec_q4_0_q8_1_cuda(src0_dd_i, src1_ddq_i, dst_dd_i, ne00, row_diff, stream);
            break;
        case GGML_TYPE_Q4_1:
            mul_mat_vec_q4_1_q8_1_cuda(src0_dd_i, src1_ddq_i, dst_dd_i, ne00, row_diff, stream);
            break;
        case GGML_TYPE_Q5_0:
            mul_mat_vec_q5_0_q8_1_cuda(src0_dd_i, src1_ddq_i, dst_dd_i, ne00, row_diff, stream);
            break;
        case GGML_TYPE_Q5_1:
            mul_mat_vec_q5_1_q8_1_cuda(src0_dd_i, src1_ddq_i, dst_dd_i, ne00, row_diff, stream);
            break;
        case GGML_TYPE_Q8_0:
            mul_mat_vec_q8_0_q8_1_cuda(src0_dd_i, src1_ddq_i, dst_dd_i, ne00, row_diff, stream);
            break;
        case GGML_TYPE_Q2_K:
            mul_mat_vec_q2_K_q8_1_cuda(src0_dd_i, src1_ddq_i, dst_dd_i, ne00, row_diff, stream);
            break;
        case GGML_TYPE_Q3_K:
            mul_mat_vec_q3_K_q8_1_cuda(src0_dd_i, src1_ddq_i, dst_dd_i, ne00, row_diff, stream);
            break;
        case GGML_TYPE_Q4_K:
            mul_mat_vec_q4_K_q8_1_cuda(src0_dd_i, src1_ddq_i, dst_dd_i, ne00, row_diff, stream);
            break;
        case GGML_TYPE_Q5_K:
            mul_mat_vec_q5_K_q8_1_cuda(src0_dd_i, src1_ddq_i, dst_dd_i, ne00, row_diff, stream);
            break;
        case GGML_TYPE_Q6_K:
            mul_mat_vec_q6_K_q8_1_cuda(src0_dd_i, src1_ddq_i, dst_dd_i, ne00, row_diff, stream);
            break;
        default:
            GGML_ASSERT(false);
            break;
    }

    (void) src1;
    (void) dst;
    (void) src1_ddf_i;
    (void) src1_ncols;
    (void) src1_padded_row_size;
}

inline void ggml_cuda_op_dequantize_mul_mat_vec(
    const ggml_tensor * src0, const ggml_tensor * src1, ggml_tensor * dst, const char * src0_dd_i, const float * src1_ddf_i,
    const char * src1_ddq_i, float * dst_dd_i, const int64_t row_low, const int64_t row_high, const int64_t src1_ncols,
    const int64_t src1_padded_row_size, const cudaStream_t & stream) {

    const int64_t ne00 = src0->ne[0];
    const int64_t row_diff = row_high - row_low;

    // on some GPUs it is faster to convert src1 to half and to use half precision intrinsics
#ifdef GGML_CUDA_F16
    size_t ash;
    dfloat * src1_dfloat = nullptr; // dfloat == half

    bool src1_convert_f16 = src0->type == GGML_TYPE_Q4_0 || src0->type == GGML_TYPE_Q4_1 ||
        src0->type == GGML_TYPE_Q5_0 || src0->type == GGML_TYPE_Q5_1 ||
        src0->type == GGML_TYPE_Q8_0 || src0->type == GGML_TYPE_F16;

    if (src1_convert_f16) {
        src1_dfloat = (half *) ggml_cuda_pool_malloc(ne00*sizeof(half), &ash);
        ggml_cpy_f32_f16_cuda((const char *) src1_ddf_i, (char *) src1_dfloat, ne00,
                                ne00, 1, sizeof(float), 0, 0,
                                ne00, 1, sizeof(half),  0, 0, stream);
    }
#else
    const dfloat * src1_dfloat = (const dfloat *) src1_ddf_i; // dfloat == float, no conversion
#endif // GGML_CUDA_F16

    switch (src0->type) {
        case GGML_TYPE_Q4_0:
            dequantize_mul_mat_vec_q4_0_cuda(src0_dd_i, src1_dfloat, dst_dd_i, ne00, row_diff, stream);
            break;
        case GGML_TYPE_Q4_1:
            dequantize_mul_mat_vec_q4_1_cuda(src0_dd_i, src1_dfloat, dst_dd_i, ne00, row_diff, stream);
            break;
        case GGML_TYPE_Q5_0:
            dequantize_mul_mat_vec_q5_0_cuda(src0_dd_i, src1_dfloat, dst_dd_i, ne00, row_diff, stream);
            break;
        case GGML_TYPE_Q5_1:
            dequantize_mul_mat_vec_q5_1_cuda(src0_dd_i, src1_dfloat, dst_dd_i, ne00, row_diff, stream);
            break;
        case GGML_TYPE_Q8_0:
            dequantize_mul_mat_vec_q8_0_cuda(src0_dd_i, src1_dfloat, dst_dd_i, ne00, row_diff, stream);
            break;
        case GGML_TYPE_Q2_K:
            dequantize_mul_mat_vec_q2_K_cuda(src0_dd_i, src1_ddf_i, dst_dd_i, ne00, row_diff, stream);
            break;
        case GGML_TYPE_Q3_K:
            dequantize_mul_mat_vec_q3_K_cuda(src0_dd_i, src1_ddf_i, dst_dd_i, ne00, row_diff, stream);
            break;
        case GGML_TYPE_Q4_K:
            dequantize_mul_mat_vec_q4_K_cuda(src0_dd_i, src1_ddf_i, dst_dd_i, ne00, row_diff, stream);
            break;
        case GGML_TYPE_Q5_K:
            dequantize_mul_mat_vec_q5_K_cuda(src0_dd_i, src1_ddf_i, dst_dd_i, ne00, row_diff, stream);
            break;
        case GGML_TYPE_Q6_K:
            dequantize_mul_mat_vec_q6_K_cuda(src0_dd_i, src1_ddf_i, dst_dd_i, ne00, row_diff, stream);
            break;
        case GGML_TYPE_F16:
            convert_mul_mat_vec_f16_cuda(src0_dd_i, src1_dfloat, dst_dd_i, ne00, row_diff, stream);
            break;
        default:
            GGML_ASSERT(false);
            break;
    }

#ifdef GGML_CUDA_F16
    if (src1_convert_f16) {
        ggml_cuda_pool_free(src1_dfloat, ash);
    }
#endif // GGML_CUDA_F16

    (void) src1;
    (void) dst;
    (void) src1_ddq_i;
    (void) src1_ncols;
    (void) src1_padded_row_size;
}

inline void ggml_cuda_op_mul_mat_cublas(
    const ggml_tensor * src0, const ggml_tensor * src1, ggml_tensor * dst, const char * src0_dd_i, const float * src1_ddf_i,
    const char * src1_ddq_i, float * dst_dd_i, const int64_t row_low, const int64_t row_high, const int64_t src1_ncols,
    const int64_t src1_padded_row_size, const cudaStream_t & stream) {

    GGML_ASSERT(src0_dd_i != nullptr);
    GGML_ASSERT(src1_ddf_i != nullptr);
    GGML_ASSERT(dst_dd_i != nullptr);


    const int64_t ne00 = src0->ne[0];

    const int64_t ne10 = src1->ne[0];

    const int64_t ne0 = dst->ne[0];
    const int64_t row_diff = row_high - row_low;

    int id;
    CUDA_CHECK(cudaGetDevice(&id));

    // the main device has a larger memory buffer to hold the results from all GPUs
    // ldc == nrows of the matrix that cuBLAS writes into
    int ldc = dst->backend == GGML_BACKEND_GPU && id == g_main_device ? ne0 : row_diff;

    const int compute_capability = g_compute_capabilities[id];

    if (compute_capability >= CC_TURING && src0->type == GGML_TYPE_F16 && ggml_is_contiguous(src0) && ldc == row_diff) {
        // convert src1 to fp16, multiply as fp16, convert dst to fp32
        half * src1_as_f16 = nullptr;
        size_t src1_as = 0;
        if (src1->type != GGML_TYPE_F16) {
            const to_fp16_cuda_t to_fp16_cuda = ggml_get_to_fp16_cuda(src1->type);
            GGML_ASSERT(to_fp16_cuda != nullptr);
            size_t ne = src1_ncols*ne10;
            src1_as_f16 = (half *) ggml_cuda_pool_malloc(ne * sizeof(half), &src1_as);
            to_fp16_cuda(src1_ddf_i, src1_as_f16, ne, stream);
        }
        const half * src1_ptr = src1->type == GGML_TYPE_F16 ? (const half *) src1_ddq_i : src1_as_f16;

        size_t dst_as = 0;
        half * dst_f16 = (half *) ggml_cuda_pool_malloc(row_diff*src1_ncols * sizeof(half), &dst_as);

        const half alpha_f16 = 1.0f;
        const half beta_f16 = 0.0f;

        CUBLAS_CHECK(cublasSetStream(g_cublas_handles[id], stream));
        CUBLAS_CHECK(
            cublasGemmEx(g_cublas_handles[id], CUBLAS_OP_T, CUBLAS_OP_N,
                    row_diff, src1_ncols, ne10,
                    &alpha_f16, src0_dd_i, CUDA_R_16F, ne00,
                                src1_ptr,  CUDA_R_16F, ne10,
                    &beta_f16,   dst_f16,  CUDA_R_16F, ldc,
                    CUBLAS_COMPUTE_16F,
                    CUBLAS_GEMM_DEFAULT_TENSOR_OP));

        const to_fp32_cuda_t to_fp32_cuda = ggml_get_to_fp32_cuda(GGML_TYPE_F16);
        to_fp32_cuda(dst_f16, dst_dd_i, row_diff*src1_ncols, stream);

        ggml_cuda_pool_free(dst_f16, dst_as);

        if (src1_as != 0) {
            ggml_cuda_pool_free(src1_as_f16, src1_as);
        }
    }
    else {
        float * src0_ddq_as_f32 = nullptr;
        size_t src0_as = 0;

        if (src0->type != GGML_TYPE_F32) {
            const to_fp32_cuda_t to_fp32_cuda = ggml_get_to_fp32_cuda(src0->type);
            GGML_ASSERT(to_fp32_cuda != nullptr);
            src0_ddq_as_f32 = (float *) ggml_cuda_pool_malloc(row_diff*ne00 * sizeof(float), &src0_as); // NOLINT
            to_fp32_cuda(src0_dd_i, src0_ddq_as_f32, row_diff*ne00, stream);
        }
        const float * src0_ddf_i = src0->type == GGML_TYPE_F32 ? (const float *) src0_dd_i : src0_ddq_as_f32;

        const float alpha = 1.0f;
        const float beta = 0.0f;

        CUBLAS_CHECK(cublasSetStream(g_cublas_handles[id], stream));
        CUBLAS_CHECK(
            cublasSgemm(g_cublas_handles[id], CUBLAS_OP_T, CUBLAS_OP_N,
                    row_diff, src1_ncols, ne10,
                    &alpha, src0_ddf_i, ne00,
                            src1_ddf_i,  ne10,
                    &beta,  dst_dd_i,   ldc));

        if (src0_as != 0) {
            ggml_cuda_pool_free(src0_ddq_as_f32, src0_as);
        }
    }

    (void) dst;
    (void) src1_ddq_i;
    (void) src1_padded_row_size;
}

inline void ggml_cuda_op_rope(
    const ggml_tensor * src0, const ggml_tensor * src1, ggml_tensor * dst,
    const float * src0_dd, const float * src1_dd, float * dst_dd, const cudaStream_t & main_stream) {

    GGML_ASSERT(src0->type == GGML_TYPE_F32 || src0->type == GGML_TYPE_F16);
    GGML_ASSERT( dst->type == GGML_TYPE_F32 ||  dst->type == GGML_TYPE_F16);
    GGML_ASSERT(src0->type == dst->type);

    const int64_t ne00 = src0->ne[0];
    const int64_t ne01 = src0->ne[1];
    const int64_t ne2 = dst->ne[2];
    const int64_t nrows = ggml_nrows(src0);

    //const int n_past = ((int32_t *) dst->op_params)[0];
    const int n_dims = ((int32_t *) dst->op_params)[1];
    const int mode   = ((int32_t *) dst->op_params)[2];
    const int n_ctx  = ((int32_t *) dst->op_params)[3];
    // RoPE alteration for extended context

    float freq_base, freq_scale;
    memcpy(&freq_base,  (int32_t *) dst->op_params + 4, sizeof(float));
    memcpy(&freq_scale, (int32_t *) dst->op_params + 5, sizeof(float));

    const float theta_scale = powf(freq_base, -2.0f/n_dims);

    const int32_t * pos = nullptr;
    if ((mode & 1) == 0) {
        GGML_ASSERT(src1->type == GGML_TYPE_I32);
        GGML_ASSERT(src1->ne[0] == ne2);
        pos = (const int32_t *) src1_dd;
    }

    const bool is_neox = mode & 2;
    const bool is_glm  = mode & 4;

    // compute
    if (is_glm) {
        GGML_ASSERT(false);
        rope_glm_f32_cuda(src0_dd, dst_dd, ne00, nrows, pos, freq_scale, ne01, theta_scale, n_ctx, main_stream);
    } else if (is_neox) {
        GGML_ASSERT(ne00 == n_dims && "ne00 != n_dims is not implemented for CUDA yet");
        if (src0->type == GGML_TYPE_F32) {
            rope_neox_cuda((const float *)src0_dd, (float *)dst_dd, ne00, nrows, pos, freq_scale, ne01, theta_scale, main_stream);
        } else if (src0->type == GGML_TYPE_F16) {
            rope_neox_cuda((const half *)src0_dd, (half *)dst_dd, ne00, nrows, pos, freq_scale, ne01, theta_scale, main_stream);
        } else {
            GGML_ASSERT(false);
        }
    } else {
        if (src0->type == GGML_TYPE_F32) {
            rope_cuda((const float *)src0_dd, (float *)dst_dd, ne00, nrows, pos, freq_scale, ne01, theta_scale, main_stream);
        } else if (src0->type == GGML_TYPE_F16) {
            rope_cuda((const half *)src0_dd, (half *)dst_dd, ne00, nrows, pos, freq_scale, ne01, theta_scale, main_stream);
        } else {
            GGML_ASSERT(false);
        }
    }

    (void) src1;
    (void) dst;
    (void) src1_dd;
}

inline void ggml_cuda_op_alibi(
    const ggml_tensor * src0, const ggml_tensor * src1, ggml_tensor * dst,
    const float * src0_dd, const float * src1_dd, float * dst_dd, const cudaStream_t & main_stream) {

    GGML_ASSERT(src0->type == GGML_TYPE_F32);
    GGML_ASSERT( dst->type == GGML_TYPE_F32);

    const int64_t ne00 = src0->ne[0];
    const int64_t ne01 = src0->ne[1];
    const int64_t ne02 = src0->ne[2];
    const int64_t nrows = ggml_nrows(src0);

    const int n_past = ((int32_t *) dst->op_params)[0];
    const int n_head = ((int32_t *) dst->op_params)[1];
    float max_bias;
    memcpy(&max_bias, (int32_t *) dst->op_params + 2, sizeof(float));

    GGML_ASSERT(ne01 + n_past == ne00);
    GGML_ASSERT(n_head == ne02);

    const int n_heads_log2_floor = 1 << (int) floor(log2(n_head));

    const float m0 = powf(2.0f, -(max_bias) / n_heads_log2_floor);
    const float m1 = powf(2.0f, -(max_bias / 2.0f) / n_heads_log2_floor);

    alibi_f32_cuda(src0_dd, dst_dd, ne00, nrows, ne01, n_heads_log2_floor, m0, m1, main_stream);

    (void) src1;
    (void) src1_dd;
}

inline void ggml_cuda_op_diag_mask_inf(
    const ggml_tensor * src0, const ggml_tensor * src1, ggml_tensor * dst,
    const float * src0_dd, const float * src1_dd, float * dst_dd, const cudaStream_t & main_stream) {

    GGML_ASSERT(src0->type == GGML_TYPE_F32);
    GGML_ASSERT( dst->type == GGML_TYPE_F32);

    const int64_t ne00 = src0->ne[0];
    const int64_t ne01 = src0->ne[1];
    const int nrows0 = ggml_nrows(src0);

    const int n_past = ((int32_t *) dst->op_params)[0];

    diag_mask_inf_f32_cuda(src0_dd, dst_dd, ne00, nrows0, ne01, n_past, main_stream);

    (void) src1;
    (void) dst;
    (void) src1_dd;
}

inline void ggml_cuda_op_soft_max(
    const ggml_tensor * src0, const ggml_tensor * src1, ggml_tensor * dst,
    const float * src0_dd, const float * src1_dd, float * dst_dd, const cudaStream_t & main_stream) {

    GGML_ASSERT(src0->type == GGML_TYPE_F32);
    GGML_ASSERT( dst->type == GGML_TYPE_F32);

    const int64_t ne00 = src0->ne[0];
    const int64_t nrows = ggml_nrows(src0);

    soft_max_f32_cuda(src0_dd, dst_dd, ne00, nrows, main_stream);

    (void) src1;
    (void) dst;
    (void) src1_dd;
}

inline void ggml_cuda_op_scale(
    const ggml_tensor * src0, const ggml_tensor * src1, ggml_tensor * dst,
    const float * src0_dd, const float * src1_dd, float * dst_dd, const cudaStream_t & main_stream) {

    GGML_ASSERT(src0->type == GGML_TYPE_F32);
    GGML_ASSERT(src1->type == GGML_TYPE_F32);
    GGML_ASSERT( dst->type == GGML_TYPE_F32);

    const float scale = ((float *) src1->data)[0];

    scale_f32_cuda(src0_dd, dst_dd, scale, ggml_nelements(src0), main_stream);
    CUDA_CHECK(cudaGetLastError());

    (void) src1;
    (void) dst;
    (void) src1_dd;
}

static void ggml_cuda_op_flatten(const ggml_tensor * src0, const ggml_tensor * src1, ggml_tensor * dst, const ggml_cuda_op_flatten_t op) {
    const int64_t nrows0 = ggml_nrows(src0);

    const bool use_src1 = src1 != nullptr;
    const int64_t nrows1 = use_src1 ? ggml_nrows(src1) : 1;

    GGML_ASSERT(!use_src1 || src1->backend != GGML_BACKEND_GPU_SPLIT);
    GGML_ASSERT(              dst->backend != GGML_BACKEND_GPU_SPLIT);

    struct ggml_tensor_extra_gpu * src0_extra =            (ggml_tensor_extra_gpu *) src0->extra;
    struct ggml_tensor_extra_gpu * src1_extra = use_src1 ? (ggml_tensor_extra_gpu *) src1->extra : nullptr;
    struct ggml_tensor_extra_gpu * dst_extra  =            (ggml_tensor_extra_gpu *)  dst->extra;

    const bool src0_on_device =             src0->backend == GGML_BACKEND_GPU || src0->backend == GGML_BACKEND_GPU_SPLIT;
    const bool src1_on_device = use_src1 && src1->backend == GGML_BACKEND_GPU;
    const bool  dst_on_device =              dst->backend == GGML_BACKEND_GPU;

    const bool src1_stays_on_host = use_src1 && dst->op == GGML_OP_SCALE;

    // dd = data device
    float * src0_ddf = nullptr;
    float * src1_ddf = nullptr;
    float *  dst_ddf = nullptr;

    // as = actual size
    size_t src0_asf = 0;
    size_t src1_asf = 0;
    size_t  dst_asf = 0;

    ggml_cuda_set_device(g_main_device);
    const cudaStream_t main_stream = g_cudaStreams[g_main_device][0];

    if (src0_on_device) {
        src0_ddf = (float *) src0_extra->data_device[g_main_device];
    } else {
        src0_ddf = (float *) ggml_cuda_pool_malloc(ggml_nbytes(src0), &src0_asf);
        CUDA_CHECK(ggml_cuda_cpy_tensor_2d(src0_ddf, src0, 0, 0, 0, nrows0, main_stream));
    }

    if (use_src1 && !src1_stays_on_host) {
        if (src1_on_device) {
            src1_ddf = (float *) src1_extra->data_device[g_main_device];
        } else {
            src1_ddf = (float *) ggml_cuda_pool_malloc(ggml_nbytes(src1), &src1_asf);
            CUDA_CHECK(ggml_cuda_cpy_tensor_2d(src1_ddf, src1, 0, 0, 0, nrows1, main_stream));
        }
    }
    if (dst_on_device) {
        dst_ddf = (float *) dst_extra->data_device[g_main_device];
    } else {
        dst_ddf = (float *) ggml_cuda_pool_malloc(ggml_nbytes(dst), &dst_asf);
    }

    // do the computation
    op(src0, src1, dst, src0_ddf, src1_ddf, dst_ddf, main_stream);
    CUDA_CHECK(cudaGetLastError());

    // copy dst to host if necessary
    if (!dst_on_device) {
        CUDA_CHECK(cudaMemcpyAsync(dst->data, dst_ddf, ggml_nbytes(dst), cudaMemcpyDeviceToHost, main_stream));
    }

    if (src0_asf > 0) {
        ggml_cuda_pool_free(src0_ddf, src0_asf);
    }
    if (src1_asf > 0) {
        ggml_cuda_pool_free(src1_ddf, src1_asf);
    }
    if (dst_asf > 0) {
        ggml_cuda_pool_free(dst_ddf, dst_asf);
    }

    if (dst->backend == GGML_BACKEND_CPU) {
        CUDA_CHECK(cudaDeviceSynchronize());
    }
}

static void ggml_cuda_set_peer_access(const int n_tokens) {
    static bool peer_access_enabled = false;

    const bool enable_peer_access = n_tokens <= GGML_CUDA_PEER_MAX_BATCH_SIZE;

    if (peer_access_enabled == enable_peer_access) {
        return;
    }

#ifdef NDEBUG
    for (int id = 0; id < g_device_count; ++id) {
        CUDA_CHECK(ggml_cuda_set_device(id));

        for (int id_other = 0; id_other < g_device_count; ++id_other) {
            if (id == id_other) {
                continue;
            }
            if (id != g_main_device && id_other != g_main_device) {
                continue;
            }

            int can_access_peer;
            CUDA_CHECK(cudaDeviceCanAccessPeer(&can_access_peer, id, id_other));
            if (can_access_peer) {
                if (enable_peer_access) {
                    CUDA_CHECK(cudaDeviceEnablePeerAccess(id_other, 0));
                } else {
                    CUDA_CHECK(cudaDeviceDisablePeerAccess(id_other));
                }
            }
        }
    }
#endif // NDEBUG

    peer_access_enabled = enable_peer_access;
}

static void ggml_cuda_op_mul_mat(
    const ggml_tensor * src0, const ggml_tensor * src1, ggml_tensor * dst, ggml_cuda_op_mul_mat_t op,
    const bool convert_src1_to_q8_1) {

    const int64_t ne00 = src0->ne[0];
    const int64_t ne01 = src0->ne[1];
    const int64_t ne02 = src0->ne[2];
    const int64_t ne03 = src0->ne[3];
    const int64_t nrows0 = ggml_nrows(src0);

    const int64_t ne10 = src1->ne[0];
    const int64_t ne11 = src1->ne[1];
    const int64_t ne12 = src1->ne[2];
    const int64_t ne13 = src1->ne[3];
    const int64_t nrows1 = ggml_nrows(src1);

    GGML_ASSERT(ne03 == ne13);

    const int64_t ne0 = dst->ne[0];
    const int64_t ne1 = dst->ne[1];

    const int nb2 = dst->nb[2];
    const int nb3 = dst->nb[3];

    ggml_cuda_set_peer_access(ne11);

    GGML_ASSERT(dst->backend != GGML_BACKEND_GPU_SPLIT);
    GGML_ASSERT(src1->backend != GGML_BACKEND_GPU_SPLIT);

    GGML_ASSERT(ne12 >= ne02 && ne12 % ne02 == 0);

    const int64_t i02_divisor = ne12 / ne02;

    const size_t src0_ts = ggml_type_size(src0->type);
    const size_t src0_bs = ggml_blck_size(src0->type);
    const size_t q8_1_ts = sizeof(block_q8_1);
    const size_t q8_1_bs = QK8_1;

    struct ggml_tensor_extra_gpu * src0_extra = (ggml_tensor_extra_gpu *) src0->extra;
    struct ggml_tensor_extra_gpu * src1_extra = (ggml_tensor_extra_gpu *) src1->extra;
    struct ggml_tensor_extra_gpu *  dst_extra = (ggml_tensor_extra_gpu *)  dst->extra;

    const bool src0_on_device = src0->backend == GGML_BACKEND_GPU || src0->backend == GGML_BACKEND_GPU_SPLIT;
    const bool src0_is_contiguous = ggml_is_contiguous(src0);

    const bool src1_is_contiguous = ggml_is_contiguous(src1);
    const int64_t src1_padded_col_size = ne10 % MATRIX_ROW_PADDING == 0 ?
        ne10 : ne10 - ne10 % MATRIX_ROW_PADDING + MATRIX_ROW_PADDING;

    const bool split = src0->backend == GGML_BACKEND_GPU_SPLIT;
    GGML_ASSERT(!(split && ne02 > 1));
    GGML_ASSERT(!(split && ne03 > 1));
    GGML_ASSERT(!(split && ne02 < ne12));

    // dd = data device
    char  *  src0_dd[GGML_CUDA_MAX_DEVICES] = {nullptr};
    float * src1_ddf[GGML_CUDA_MAX_DEVICES] = {nullptr}; // float
    char  * src1_ddq[GGML_CUDA_MAX_DEVICES] = {nullptr}; // q8_1
    float *   dst_dd[GGML_CUDA_MAX_DEVICES] = {nullptr};

    // as = actual size
    size_t  src0_as[GGML_CUDA_MAX_DEVICES] = {0};
    size_t src1_asf[GGML_CUDA_MAX_DEVICES] = {0};
    size_t src1_asq[GGML_CUDA_MAX_DEVICES] = {0};
    size_t   dst_as[GGML_CUDA_MAX_DEVICES] = {0};

    int64_t  row_low[GGML_CUDA_MAX_DEVICES];
    int64_t row_high[GGML_CUDA_MAX_DEVICES];

    for (int64_t id = 0; id < g_device_count; ++id) {
        // by default, use all rows
        row_low[id]  = 0;
        row_high[id] = ne01;

        // for multi GPU, get the row boundaries from tensor split
        // and round to mul_mat_q tile sizes
        if (split) {
            const int64_t rounding = get_row_rounding(src0->type);

            if (id != 0) {
                row_low[id]  = ne01*g_tensor_split[id];
                row_low[id] -= row_low[id] % rounding;
            }

            if (id != g_device_count - 1) {
                row_high[id]  = ne01*g_tensor_split[id + 1];
                row_high[id] -= row_high[id] % rounding;
            }
        }
    }

    for (int64_t id = 0; id < g_device_count; ++id) {
        if ((!split && id != g_main_device) || row_low[id] == row_high[id]) {
            continue;
        }

        const bool src1_on_device = src1->backend == GGML_BACKEND_GPU && id == g_main_device;
        const bool  dst_on_device =  dst->backend == GGML_BACKEND_GPU && id == g_main_device;

        ggml_cuda_set_device(id);
        const cudaStream_t stream = g_cudaStreams[id][0];

        if (src0_on_device && src0_is_contiguous) {
            src0_dd[id] = (char *) src0_extra->data_device[id];
        } else {
            const size_t size_src0_ddq = split ? (row_high[id]-row_low[id])*ne00 * src0_ts/src0_bs : ggml_nbytes(src0);
            src0_dd[id] = (char *) ggml_cuda_pool_malloc(ggml_nbytes(src0), &src0_as[id]);
        }

        if (src1_on_device && src1_is_contiguous) {
            src1_ddf[id] = (float *) src1_extra->data_device[id];
        } else {
            src1_ddf[id] = (float *) ggml_cuda_pool_malloc(ggml_nbytes(src1), &src1_asf[id]);
        }

        if (convert_src1_to_q8_1) {
            src1_ddq[id] = (char *) ggml_cuda_pool_malloc(nrows1*src1_padded_col_size*q8_1_ts/q8_1_bs, &src1_asq[id]);

            if (split && src1_on_device && src1_is_contiguous) {
                quantize_row_q8_1_cuda(src1_ddf[id], src1_ddq[id], ne10, nrows1, src1_padded_col_size, stream);
                CUDA_CHECK(cudaGetLastError());
            }
        }

        if (dst_on_device) {
            dst_dd[id] = (float *) dst_extra->data_device[id];
        } else {
            const size_t size_dst_ddf = split ? (row_high[id]-row_low[id])*ne1*sizeof(float) : ggml_nbytes(dst);
            dst_dd[id] = (float *) ggml_cuda_pool_malloc(size_dst_ddf, &dst_as[id]);
        }
    }

    // if multiple devices are used they need to wait for the main device
    // here an event is recorded that signals that the main device has finished calculating the input data
    if (split && g_device_count > 1) {
        CUDA_CHECK(ggml_cuda_set_device(g_main_device));
        CUDA_CHECK(cudaEventRecord(src0_extra->events[g_main_device][0], g_cudaStreams[g_main_device][0]));
    }

    const int64_t src1_col_stride = split && g_device_count > 1 ? MUL_MAT_SRC1_COL_STRIDE : ne11;
    for (int64_t src1_col_0 = 0; src1_col_0 < ne11; src1_col_0 += src1_col_stride) {
        const int64_t is = split ? (src1_col_0/src1_col_stride) % MAX_STREAMS : 0;
        const int64_t src1_ncols = src1_col_0 + src1_col_stride > ne11 ? ne11 - src1_col_0 : src1_col_stride;

        for (int64_t id = 0; id < g_device_count; ++id) {
            if ((!split && id != g_main_device) || row_low[id] == row_high[id]) {
                continue;
            }

            const bool src1_on_device = src1->backend == GGML_BACKEND_GPU && id == g_main_device;
            const bool  dst_on_device =  dst->backend == GGML_BACKEND_GPU && id == g_main_device;
            const int64_t row_diff = row_high[id] - row_low[id];

            ggml_cuda_set_device(id);
            const cudaStream_t stream = g_cudaStreams[id][is];

            // wait for main GPU data if necessary
            if (split && (id != g_main_device || is != 0)) {
                CUDA_CHECK(cudaStreamWaitEvent(stream, src0_extra->events[g_main_device][0], 0));
            }

            for (int64_t i0 = 0; i0 < ne13*ne12; ++i0) {
                const int64_t i03 = i0 / ne12;
                const int64_t i02 = i0 % ne12;

                const size_t src1_ddq_i_offset = (i0*ne11 + src1_col_0) * src1_padded_col_size*q8_1_ts/q8_1_bs;

                // for split tensors the data begins at i0 == i0_offset_low
                char  *  src0_dd_i =  src0_dd[id] + (i0/i02_divisor) * ne01*ne00*src0_ts/src0_bs;
                float * src1_ddf_i = src1_ddf[id] + (i0*ne11 + src1_col_0) * ne10;
                char  * src1_ddq_i = src1_ddq[id] +  src1_ddq_i_offset;
                float *   dst_dd_i =   dst_dd[id] + (i0*ne1  + src1_col_0) * (dst_on_device ? ne0 : row_diff);

                // the main device memory buffer can be on VRAM scratch, with space for all partial results
                // in that case an offset on dst_ddf_i is needed
                if (dst->backend == GGML_BACKEND_GPU && id == g_main_device) {
                    dst_dd_i += row_low[id]; // offset is 0 if no tensor split
                }

                // copy src0, src1 to device if necessary
                if (src1->backend == GGML_BACKEND_GPU && src1_is_contiguous) {
                    if (id != g_main_device) {
                        if (convert_src1_to_q8_1) {
                            char * src1_ddq_i_source = src1_ddq[g_main_device] + src1_ddq_i_offset;
                            CUDA_CHECK(cudaMemcpyAsync(src1_ddq_i, src1_ddq_i_source, src1_ncols*src1_padded_col_size*q8_1_ts/q8_1_bs,
                                                    cudaMemcpyDeviceToDevice, stream));
                        } else {
                            float * src1_ddf_i_source = (float *) src1_extra->data_device[g_main_device];
                            src1_ddf_i_source += (i0*ne11 + src1_col_0) * ne10;
                            CUDA_CHECK(cudaMemcpyAsync(src1_ddf_i, src1_ddf_i_source, src1_ncols*ne10*sizeof(float),
                                                    cudaMemcpyDeviceToDevice, stream));
                        }
                    }
                } else if (src1->backend == GGML_BACKEND_CPU || (src1_on_device && !src1_is_contiguous)) {
                    CUDA_CHECK(ggml_cuda_cpy_tensor_2d(
                                   src1_ddf_i, src1, i03, i02, src1_col_0, src1_col_0+src1_ncols, stream));
                } else {
                    GGML_ASSERT(false);
                }

                if (convert_src1_to_q8_1 && src1->backend == GGML_BACKEND_CPU) {
                    quantize_row_q8_1_cuda(src1_ddf_i, src1_ddq_i, ne10, src1_ncols, src1_padded_col_size, stream);
                    CUDA_CHECK(cudaGetLastError());
                }

                if (src1_col_0 == 0 && (!src0_on_device || !src0_is_contiguous) && i02 % i02_divisor == 0) {
                    CUDA_CHECK(ggml_cuda_cpy_tensor_2d(src0_dd_i, src0, i03, i02/i02_divisor, row_low[id], row_high[id], stream));
                }

                // do the computation
                op(src0, src1, dst, src0_dd_i, src1_ddf_i, src1_ddq_i, dst_dd_i,
                   row_low[id], row_high[id], src1_ncols, src1_padded_col_size, stream);
                CUDA_CHECK(cudaGetLastError());

                // copy dst to host or other device if necessary
                if (!dst_on_device) {
                    void * dst_off_device;
                    cudaMemcpyKind kind;
                    if (dst->backend == GGML_BACKEND_CPU) {
                        dst_off_device = dst->data;
                        kind = cudaMemcpyDeviceToHost;
                    } else if (dst->backend == GGML_BACKEND_GPU) {
                        dst_off_device = dst_extra->data_device[g_main_device];
                        kind = cudaMemcpyDeviceToDevice;
                    } else {
                        GGML_ASSERT(false);
                    }
                    if (split) {
                        // src0 = weight matrix is saved as a transposed matrix for better memory layout.
                        // dst is NOT transposed.
                        // The outputs of matrix matrix multiplications can therefore NOT simply be concatenated for >1 GPU.
                        // Instead they need to be copied to the correct slice in ne0 = dst row index.
                        // If dst is a vector with ne0 == 1 then you don't have to do this but it still produces correct results.
                        float * dhf_dst_i = (float *) ((char *) dst_off_device + i02*nb2 + i03*nb3);
                        GGML_ASSERT(dst->nb[1] == ne0*sizeof(float));
                        dhf_dst_i += src1_col_0*ne0 + row_low[id];
                        CUDA_CHECK(cudaMemcpy2DAsync(dhf_dst_i, ne0*sizeof(float), dst_dd_i, row_diff*sizeof(float),
                                                    row_diff*sizeof(float), src1_ncols, kind, stream));
                    } else {
                        float * dhf_dst_i = (float *) ((char *) dst_off_device + i02*nb2 + i03*nb3);
                        GGML_ASSERT(dst->nb[1] == ne0*sizeof(float));
                        dhf_dst_i += src1_col_0*ne0;
                        CUDA_CHECK(cudaMemcpyAsync(dhf_dst_i, dst_dd_i, src1_ncols*ne0*sizeof(float), kind, stream));
                    }
                }

                // add event for the main device to wait on until other device is done
                if (split && (id != g_main_device || is != 0)) {
                    CUDA_CHECK(cudaEventRecord(src0_extra->events[id][is], stream));
                }
            }
        }
    }

    for (int64_t id = 0; id < g_device_count; ++id) {
        CUDA_CHECK(ggml_cuda_set_device(id));

        // free buffers again when done
        if (src0_as[id] > 0) {
            ggml_cuda_pool_free(src0_dd[id], src0_as[id]);
        }
        if (src1_asf[id] > 0) {
            ggml_cuda_pool_free(src1_ddf[id], src1_asf[id]);
        }
        if (src1_asq[id] > 0) {
            ggml_cuda_pool_free(src1_ddq[id], src1_asq[id]);
        }
        if (dst_as[id] > 0) {
            ggml_cuda_pool_free(dst_dd[id], dst_as[id]);
        }
    }

    // main device waits for all other devices to be finished
    if (split && g_device_count > 1) {
        int64_t is_max = (ne11 + MUL_MAT_SRC1_COL_STRIDE - 1) / MUL_MAT_SRC1_COL_STRIDE;
        is_max = is_max <= MAX_STREAMS ? is_max : MAX_STREAMS;

        CUDA_CHECK(ggml_cuda_set_device(g_main_device));
        for (int64_t id = 0; id < g_device_count; ++id) {
            for (int64_t is = 0; is < is_max; ++is) {
                CUDA_CHECK(cudaStreamWaitEvent(g_cudaStreams[g_main_device][0], src0_extra->events[id][is], 0));
            }
        }
    }

    if (dst->backend == GGML_BACKEND_CPU) {
        CUDA_CHECK(ggml_cuda_set_device(g_main_device));
        CUDA_CHECK(cudaDeviceSynchronize());
    }
}

static void ggml_cuda_add(const ggml_tensor * src0, const ggml_tensor * src1, ggml_tensor * dst) {
    ggml_cuda_op_flatten(src0, src1, dst, ggml_cuda_op_add);
}

static void ggml_cuda_mul(const ggml_tensor * src0, const ggml_tensor * src1, ggml_tensor * dst) {
    ggml_cuda_op_flatten(src0, src1, dst, ggml_cuda_op_mul);
}

static void ggml_cuda_gelu(const ggml_tensor * src0, const ggml_tensor * src1, ggml_tensor * dst) {
    ggml_cuda_op_flatten(src0, src1, dst, ggml_cuda_op_gelu);
}

static void ggml_cuda_silu(const ggml_tensor * src0, const ggml_tensor * src1, ggml_tensor * dst) {
    ggml_cuda_op_flatten(src0, src1, dst, ggml_cuda_op_silu);
}

static void ggml_cuda_norm(const ggml_tensor * src0, const ggml_tensor * src1, ggml_tensor * dst) {
    ggml_cuda_op_flatten(src0, src1, dst, ggml_cuda_op_norm);
}

static void ggml_cuda_rms_norm(const ggml_tensor * src0, const ggml_tensor * src1, ggml_tensor * dst) {
    ggml_cuda_op_flatten(src0, src1, dst, ggml_cuda_op_rms_norm);
}

bool ggml_cuda_can_mul_mat(const struct ggml_tensor * src0, const struct ggml_tensor * src1, struct ggml_tensor * dst) {
    const int64_t ne10 = src1->ne[0];

    const int64_t ne0 = dst->ne[0];
    const int64_t ne1 = dst->ne[1];

    // TODO: find the optimal values for these
    return (src0->type == GGML_TYPE_F32 || src0->type == GGML_TYPE_F16 || ggml_is_quantized(src0->type)) &&
            src1->type == GGML_TYPE_F32 &&
             dst->type == GGML_TYPE_F32 &&
            (ne0 >= 32 && ne1 >= 32 && ne10 >= 32);
}

<<<<<<< HEAD
static void ggml_cuda_mul_mat_vec_p021(const ggml_tensor * src0, const ggml_tensor * src1, ggml_tensor * dst) {
=======
static void ggml_cuda_mul_mat_vec_p021(const ggml_tensor * src0, const ggml_tensor * src1, ggml_tensor * dst){
>>>>>>> 0ccfc62a
    GGML_ASSERT(ggml_is_permuted(src0) && ggml_is_permuted(src1));
    GGML_ASSERT(src0->backend != GGML_BACKEND_GPU_SPLIT);
    GGML_ASSERT(src0->nb[0] <= src0->nb[1] && src0->nb[2] <= src0->nb[3]); // 0213 permutation
    GGML_ASSERT(src1->nb[0] <= src1->nb[1] && src1->nb[2] <= src1->nb[3]); // 0213 permutation
    GGML_ASSERT(src0->type == GGML_TYPE_F16);
    GGML_ASSERT(src1->type == GGML_TYPE_F32);

    const int64_t ne00 = src0->ne[0];
    const int64_t ne01 = src0->ne[1];
    const int64_t ne02 = src0->ne[2];

    const int64_t ne12 = src1->ne[2];

    CUDA_CHECK(ggml_cuda_set_device(g_main_device));
    cudaStream_t main_stream = g_cudaStreams[g_main_device][0];

    struct ggml_tensor_extra_gpu * src0_extra = (ggml_tensor_extra_gpu *) src0->extra;
    void * src0_ddq = src0_extra->data_device[g_main_device];

    struct ggml_tensor_extra_gpu * src1_extra = (ggml_tensor_extra_gpu *) src1->extra;
    float * src1_ddf = (float *) src1_extra->data_device[g_main_device];

    struct ggml_tensor_extra_gpu * dst_extra = (ggml_tensor_extra_gpu *) dst->extra;
    float * dst_ddf = (float *) dst_extra->data_device[g_main_device];

    ggml_mul_mat_p021_f16_f32_cuda(src0_ddq, src1_ddf, dst_ddf, ne00, ne01, ne02, ne12, main_stream);
}

<<<<<<< HEAD
static void ggml_cuda_mul_mat_vec_nc(const ggml_tensor * src0, const ggml_tensor * src1, ggml_tensor * dst) {
=======
static void ggml_cuda_mul_mat_vec_nc(const ggml_tensor * src0, const ggml_tensor * src1, ggml_tensor * dst){
>>>>>>> 0ccfc62a
    GGML_ASSERT(!ggml_is_contiguous(src0) && ggml_is_contiguous(src1));
    GGML_ASSERT(!ggml_is_permuted(src0));
    GGML_ASSERT(src0->backend != GGML_BACKEND_GPU_SPLIT);
    GGML_ASSERT(src0->type == GGML_TYPE_F16);
    GGML_ASSERT(src1->type == GGML_TYPE_F32);

    const int64_t ne00 = src0->ne[0];
    const int64_t ne01 = src0->ne[1];
    const int64_t ne02 = src0->ne[2];

    const int64_t ne12 = src1->ne[2];

    const int64_t nb01 = src0->nb[1];
    const int64_t nb02 = src0->nb[2];

    CUDA_CHECK(ggml_cuda_set_device(g_main_device));
    cudaStream_t main_stream = g_cudaStreams[g_main_device][0];

    struct ggml_tensor_extra_gpu * src0_extra = (ggml_tensor_extra_gpu *) src0->extra;
    void * src0_ddq = src0_extra->data_device[g_main_device];

    struct ggml_tensor_extra_gpu * src1_extra = (ggml_tensor_extra_gpu *) src1->extra;
    float * src1_ddf = (float *) src1_extra->data_device[g_main_device];

    struct ggml_tensor_extra_gpu * dst_extra = (ggml_tensor_extra_gpu *) dst->extra;
    float * dst_ddf = (float *) dst_extra->data_device[g_main_device];

    const int64_t row_stride_x = nb01 / sizeof(half);
    const int64_t channel_stride_x = nb02 / sizeof(half);

    ggml_mul_mat_vec_nc_f16_f32_cuda(src0_ddq, src1_ddf, dst_ddf, ne00, ne01, row_stride_x, ne02, ne12, channel_stride_x, main_stream);
}

static void ggml_cuda_mul_mat(const ggml_tensor * src0, const ggml_tensor * src1, ggml_tensor * dst) {
    bool all_on_device = (src0->backend == GGML_BACKEND_GPU || src0->backend == GGML_BACKEND_GPU_SPLIT) &&
        src1->backend == GGML_BACKEND_GPU && dst->backend == GGML_BACKEND_GPU;

    int64_t min_compute_capability = INT_MAX;
    for (int64_t id = 0; id < g_device_count; ++id) {
        if (min_compute_capability > g_compute_capabilities[id]
                && g_tensor_split[id] < (id + 1 < g_device_count ? g_tensor_split[id + 1] : 1.0f)) {
            min_compute_capability = g_compute_capabilities[id];
        }
    }

    if (all_on_device && ggml_is_permuted(src0) && ggml_is_permuted(src1) && src1->ne[1] == 1) {
        ggml_cuda_mul_mat_vec_p021(src0, src1, dst);
    } else if (all_on_device && !ggml_is_contiguous(src0) && ggml_is_contiguous(src1) && src1->ne[1] == 1) {
        ggml_cuda_mul_mat_vec_nc(src0, src1, dst);
    }else if (src0->type == GGML_TYPE_F32) {
        ggml_cuda_op_mul_mat(src0, src1, dst, ggml_cuda_op_mul_mat_cublas, false);
    } else if (ggml_is_quantized(src0->type) || src0->type == GGML_TYPE_F16) {
        if (src1->ne[1] == 1 && src0->ne[0] % GGML_CUDA_DMMV_X == 0) {

#ifdef GGML_CUDA_FORCE_DMMV
            const bool use_mul_mat_vec_q = false;
#else
            const bool use_mul_mat_vec_q = min_compute_capability >= MIN_CC_DP4A && ggml_is_quantized(src0->type);
#endif // GGML_CUDA_FORCE_DMMV

            if (use_mul_mat_vec_q) {
                ggml_cuda_op_mul_mat(src0, src1, dst, ggml_cuda_op_mul_mat_vec_q, true);
            } else {
                ggml_cuda_op_mul_mat(src0, src1, dst, ggml_cuda_op_dequantize_mul_mat_vec, false);
            }
        } else {
            if (g_mul_mat_q && ggml_is_quantized(src0->type) && min_compute_capability >= MIN_CC_DP4A) {
                ggml_cuda_op_mul_mat(src0, src1, dst, ggml_cuda_op_mul_mat_q, true);
            } else {
                ggml_cuda_op_mul_mat(src0, src1, dst, ggml_cuda_op_mul_mat_cublas, false);
            }
        }
    } else {
        GGML_ASSERT(false);
    }
}

static void ggml_cuda_scale(const ggml_tensor * src0, const ggml_tensor * src1, ggml_tensor * dst) {
    ggml_cuda_op_flatten(src0, src1, dst, ggml_cuda_op_scale);
}

static void ggml_cuda_cpy(const ggml_tensor * src0, const ggml_tensor * src1, ggml_tensor * dst) {
    const int64_t ne = ggml_nelements(src0);
    GGML_ASSERT(ne == ggml_nelements(src1));

    GGML_ASSERT(src0->backend == GGML_BACKEND_GPU);
    GGML_ASSERT(src1->backend == GGML_BACKEND_GPU);

    GGML_ASSERT(ggml_nbytes(src0) <= INT_MAX);
    GGML_ASSERT(ggml_nbytes(src1) <= INT_MAX);

    const int64_t ne00 = src0->ne[0];
    const int64_t ne01 = src0->ne[1];
    GGML_ASSERT(src0->ne[3] == 1);

    const int64_t nb00 = src0->nb[0];
    const int64_t nb01 = src0->nb[1];
    const int64_t nb02 = src0->nb[2];

    const int64_t ne10 = src1->ne[0];
    const int64_t ne11 = src1->ne[1];
    GGML_ASSERT(src1->ne[3] == 1);

    const int64_t nb10 = src1->nb[0];
    const int64_t nb11 = src1->nb[1];
    const int64_t nb12 = src1->nb[2];

    CUDA_CHECK(ggml_cuda_set_device(g_main_device));
    cudaStream_t main_stream = g_cudaStreams[g_main_device][0];

    const struct ggml_tensor_extra_gpu * src0_extra = (ggml_tensor_extra_gpu *) src0->extra;
    const struct ggml_tensor_extra_gpu * src1_extra = (ggml_tensor_extra_gpu *) src1->extra;

    char * src0_ddc = (char *) src0_extra->data_device[g_main_device];
    char * src1_ddc = (char *) src1_extra->data_device[g_main_device];

    if (src0->type == GGML_TYPE_F32 && src1->type == GGML_TYPE_F32) {
        ggml_cpy_f32_f32_cuda(src0_ddc, src1_ddc, ne, ne00, ne01, nb00, nb01, nb02,
                              ne10, ne11, nb10, nb11, nb12, main_stream);
    } else if (src0->type == GGML_TYPE_F32 && src1->type == GGML_TYPE_F16) {
        ggml_cpy_f32_f16_cuda(src0_ddc, src1_ddc, ne, ne00, ne01, nb00, nb01, nb02,
                              ne10, ne11, nb10, nb11, nb12, main_stream);
    } else {
        fprintf(stderr, "%s: unsupported type combination (%s to %s)\n", __func__,
                ggml_type_name(src0->type), ggml_type_name(src1->type));
        GGML_ASSERT(false);
    }

    (void) dst;
}

static void ggml_cuda_dup(const ggml_tensor * src0, const ggml_tensor * src1, ggml_tensor * dst) {
    ggml_cuda_cpy(src0, dst, nullptr);
    (void) src1;
}

static void ggml_cuda_diag_mask_inf(const ggml_tensor * src0, const ggml_tensor * src1, ggml_tensor * dst) {
    ggml_cuda_op_flatten(src0, src1, dst, ggml_cuda_op_diag_mask_inf);
}

static void ggml_cuda_soft_max(const ggml_tensor * src0, const ggml_tensor * src1, ggml_tensor * dst) {
    ggml_cuda_op_flatten(src0, src1, dst, ggml_cuda_op_soft_max);
}

static void ggml_cuda_rope(const ggml_tensor * src0, const ggml_tensor * src1, ggml_tensor * dst) {
    GGML_ASSERT(ggml_is_contiguous(src0)); // TODO: this restriction is temporary until non-cont support is implemented
    ggml_cuda_op_flatten(src0, src1, dst, ggml_cuda_op_rope);
}

static void ggml_cuda_alibi(const ggml_tensor * src0, const ggml_tensor * src1, ggml_tensor * dst) {
    ggml_cuda_op_flatten(src0, src1, dst, ggml_cuda_op_alibi);
}

static void ggml_cuda_nop(const ggml_tensor * src0, const ggml_tensor * src1, ggml_tensor * dst) {
    (void) src0;
    (void) src1;
    (void) dst;
}

void ggml_cuda_transform_tensor(void * data, struct ggml_tensor * tensor) {
    const int64_t nrows = ggml_nrows(tensor);

    const int64_t ne0 = tensor->ne[0];

    const size_t nb1 = tensor->nb[1];

    ggml_backend backend = tensor->backend;
    struct ggml_tensor_extra_gpu * extra = new struct ggml_tensor_extra_gpu;
    memset(extra, 0, sizeof(*extra));

    for (int64_t id = 0; id < g_device_count; ++id) {
        if (backend == GGML_BACKEND_GPU && id != g_main_device) {
            continue;
        }

        ggml_cuda_set_device(id);

        int64_t row_low, row_high;
        if (backend == GGML_BACKEND_GPU) {
            row_low = 0;
            row_high = nrows;
        } else if (backend == GGML_BACKEND_GPU_SPLIT) {
            const int64_t rounding = get_row_rounding(tensor->type);

            row_low = id == 0 ? 0 : nrows*g_tensor_split[id];
            row_low -= row_low % rounding;

            if (id == g_device_count - 1) {
                row_high = nrows;
            } else {
                row_high = nrows*g_tensor_split[id + 1];
                row_high -= row_high % rounding;
            }
        } else {
            GGML_ASSERT(false);
        }
        if (row_low == row_high) {
            continue;
        }

        int64_t nrows_split = row_high - row_low;

        const size_t offset_split = row_low*nb1;
        size_t size = ggml_nbytes_split(tensor, nrows_split);
        const size_t original_size = size;

        // pad last row to a multiple of 512 elements to avoid out-of-bounds memory accesses
        if (ne0 % MATRIX_ROW_PADDING != 0) {
            size += (MATRIX_ROW_PADDING - ne0 % MATRIX_ROW_PADDING)
                * ggml_type_size(tensor->type)/ggml_blck_size(tensor->type);
        }

        char * buf;
        CUDA_CHECK(cudaMalloc(&buf, size));
        char * buf_host = (char*)data + offset_split;

        // set padding to 0 to avoid possible NaN values
        if (size > original_size) {
            CUDA_CHECK(cudaMemset(buf + original_size, 0, size - original_size));
        }


        CUDA_CHECK(cudaMemcpy(buf, buf_host, original_size, cudaMemcpyHostToDevice));

        extra->data_device[id] = buf;

        if (backend == GGML_BACKEND_GPU_SPLIT) {
            for (int64_t is = 0; is < MAX_STREAMS; ++is) {
                CUDA_CHECK(cudaEventCreateWithFlags(&extra->events[id][is], cudaEventDisableTiming));
            }
        }
    }

    tensor->extra = extra;
}

void ggml_cuda_free_data(struct ggml_tensor * tensor) {
    if (!tensor || (tensor->backend != GGML_BACKEND_GPU && tensor->backend != GGML_BACKEND_GPU_SPLIT) ) {
        return;
    }

    ggml_tensor_extra_gpu * extra = (ggml_tensor_extra_gpu *) tensor->extra;

    for (int64_t id = 0; id < g_device_count; ++id) {
        if (extra->data_device[id] != nullptr) {
            CUDA_CHECK(ggml_cuda_set_device(id));
            CUDA_CHECK(cudaFree(extra->data_device[id]));
        }

        for (int64_t is = 0; is < MAX_STREAMS; ++is) {
            if (extra->events[id][is] != nullptr) {
                CUDA_CHECK(ggml_cuda_set_device(id));
                CUDA_CHECK(cudaEventDestroy(extra->events[id][is]));
            }
        }
    }

    delete extra;
}

static struct ggml_tensor_extra_gpu * g_temp_tensor_extras = nullptr;
static size_t g_temp_tensor_extra_index = 0;

static struct ggml_tensor_extra_gpu * ggml_cuda_alloc_temp_tensor_extra() {
    if (g_temp_tensor_extras == nullptr) {
        g_temp_tensor_extras = new ggml_tensor_extra_gpu[GGML_MAX_NODES];
    }

    size_t alloc_index = g_temp_tensor_extra_index;
    g_temp_tensor_extra_index = (g_temp_tensor_extra_index + 1) % GGML_MAX_NODES;
    struct ggml_tensor_extra_gpu * extra = &g_temp_tensor_extras[alloc_index];
    memset(extra, 0, sizeof(*extra));

    return extra;
}

<<<<<<< HEAD
static void ggml_cuda_assign_buffers_impl(
    struct ggml_tensor * tensor, bool scratch, bool force_inplace, bool no_alloc
) {
=======
static void ggml_cuda_assign_buffers_impl(struct ggml_tensor * tensor, bool scratch, bool force_inplace, bool no_alloc) {
>>>>>>> 0ccfc62a
    if (scratch && g_scratch_size == 0) {
        return;
    }

    tensor->backend = GGML_BACKEND_GPU;

    // recursively assign CUDA buffers until a compute tensor is found
    if (tensor->src[0] != nullptr && tensor->src[0]->backend == GGML_BACKEND_CPU) {
        const ggml_op src0_op = tensor->src[0]->op;
        if (src0_op == GGML_OP_RESHAPE || src0_op == GGML_OP_TRANSPOSE || src0_op == GGML_OP_VIEW || src0_op == GGML_OP_PERMUTE) {
            ggml_cuda_assign_buffers_impl(tensor->src[0], scratch, force_inplace, no_alloc);
        }
    }
    if (tensor->op == GGML_OP_CPY && tensor->src[1]->backend == GGML_BACKEND_CPU) {
        ggml_cuda_assign_buffers_impl(tensor->src[1], scratch, force_inplace, no_alloc);
    }

    if (scratch && no_alloc) {
        return;
    }

    struct ggml_tensor_extra_gpu * extra;

    const bool inplace = (tensor->src[0] != nullptr && tensor->src[0]->data == tensor->data) ||
        tensor->op == GGML_OP_VIEW ||
        force_inplace;
    const size_t size = ggml_nbytes(tensor);

    CUDA_CHECK(ggml_cuda_set_device(g_main_device));
    if (inplace && (tensor->src[0]->backend == GGML_BACKEND_GPU || tensor->src[0]->backend == GGML_BACKEND_GPU_SPLIT)) {
        struct ggml_tensor_extra_gpu * src0_extra = (ggml_tensor_extra_gpu * ) tensor->src[0]->extra;
        char * src0_ddc = (char *) src0_extra->data_device[g_main_device];
        size_t offset = 0;
        if (tensor->op == GGML_OP_VIEW) {
            memcpy(&offset, tensor->op_params, sizeof(size_t));
        }
        extra = ggml_cuda_alloc_temp_tensor_extra();
        extra->data_device[g_main_device] = src0_ddc + offset;
    } else if (tensor->op == GGML_OP_CPY) {
        struct ggml_tensor_extra_gpu * src1_extra = (ggml_tensor_extra_gpu * ) tensor->src[1]->extra;
        void * src1_ddv = src1_extra->data_device[g_main_device];
        extra = ggml_cuda_alloc_temp_tensor_extra();
        extra->data_device[g_main_device] = src1_ddv;
    } else if (scratch) {
        GGML_ASSERT(size <= g_scratch_size);
        if (g_scratch_offset + size > g_scratch_size) {
            g_scratch_offset = 0;
        }

        char * data = (char *) g_scratch_buffer;
        if (data == nullptr) {
            CUDA_CHECK(cudaMalloc(&data, g_scratch_size));
            g_scratch_buffer = data;
        }
        extra = ggml_cuda_alloc_temp_tensor_extra();
        extra->data_device[g_main_device] = data + g_scratch_offset;

        g_scratch_offset += size;

        GGML_ASSERT(g_scratch_offset <= g_scratch_size);
    } else { // allocate new buffers outside of scratch
        void * data;
        CUDA_CHECK(cudaMalloc(&data, size));
        CUDA_CHECK(cudaMemset(data, 0, size));
        extra = new ggml_tensor_extra_gpu;
        memset(extra, 0, sizeof(*extra));
        extra->data_device[g_main_device] = data;
    }

    tensor->extra = extra;
}

void ggml_cuda_assign_scratch_offset(struct ggml_tensor * tensor, size_t offset) {
    if (g_scratch_size == 0) {
        return;
    }
    if (g_scratch_buffer == nullptr) {
        ggml_cuda_set_device(g_main_device);
        CUDA_CHECK(cudaMalloc(&g_scratch_buffer, g_scratch_size));
    }

    struct ggml_tensor_extra_gpu * extra = ggml_cuda_alloc_temp_tensor_extra();

    const bool inplace = (tensor->src[0] != nullptr && tensor->src[0]->data == tensor->data) ||
        tensor->op == GGML_OP_VIEW;

    if (inplace && (tensor->src[0]->backend == GGML_BACKEND_GPU || tensor->src[0]->backend == GGML_BACKEND_GPU_SPLIT)) {
        struct ggml_tensor_extra_gpu * src0_extra = (ggml_tensor_extra_gpu * ) tensor->src[0]->extra;
        char * src0_ddc = (char *) src0_extra->data_device[g_main_device];
        size_t view_offset = 0;
        if (tensor->op == GGML_OP_VIEW) {
            memcpy(&view_offset, tensor->op_params, sizeof(size_t));
        }
        extra->data_device[g_main_device] = src0_ddc + view_offset;
    } else {
        extra->data_device[g_main_device] = (char *) g_scratch_buffer + offset;
    }

    tensor->extra = extra;
}

void ggml_cuda_copy_to_device(struct ggml_tensor * tensor) {
    GGML_ASSERT(tensor->backend == GGML_BACKEND_GPU);
    GGML_ASSERT(ggml_is_contiguous(tensor));

    struct ggml_tensor_extra_gpu * extra = (ggml_tensor_extra_gpu *) tensor->extra;
    CUDA_CHECK(ggml_cuda_set_device(g_main_device));
    CUDA_CHECK(cudaMemcpy(extra->data_device[g_main_device], tensor->data, ggml_nbytes(tensor), cudaMemcpyHostToDevice));
}

void ggml_cuda_assign_buffers(struct ggml_tensor * tensor) {
    ggml_cuda_assign_buffers_impl(tensor, true, false, false);
}

void ggml_cuda_assign_buffers_no_alloc(struct ggml_tensor * tensor) {
    ggml_cuda_assign_buffers_impl(tensor, true, false, true);
}

void ggml_cuda_assign_buffers_no_scratch(struct ggml_tensor * tensor) {
    ggml_cuda_assign_buffers_impl(tensor, false, false, false);
}

void ggml_cuda_assign_buffers_force_inplace(struct ggml_tensor * tensor) {
    ggml_cuda_assign_buffers_impl(tensor, false, true, false);
}

void ggml_cuda_set_main_device(const int main_device) {
    if (main_device >= g_device_count) {
        fprintf(stderr, "warning: cannot set main_device=%d because there are only %d devices. Using device %d instead.\n",
                main_device, g_device_count, g_main_device);
        return;
    }
    g_main_device = main_device;
    if (g_device_count > 1) {
        cudaDeviceProp prop;
        CUDA_CHECK(cudaGetDeviceProperties(&prop, g_main_device));
        fprintf(stderr, "%s: using device %d (%s) as main device\n", __func__, g_main_device, prop.name);
    }
}

void ggml_cuda_set_mul_mat_q(const bool mul_mat_q) {
    g_mul_mat_q = mul_mat_q;
}

void ggml_cuda_set_scratch_size(const size_t scratch_size) {
    // this is a hack to not completely break llama.cpp when using multiple models or contexts simultaneously
    // it still won't always work as expected, but it's better than nothing
    if (scratch_size > g_scratch_size) {
        ggml_cuda_free_scratch();
    }
    g_scratch_size = std::max(g_scratch_size, scratch_size);
}

void ggml_cuda_free_scratch() {
    if (g_scratch_buffer == nullptr) {
        return;
    }

    CUDA_CHECK(cudaFree(g_scratch_buffer));
    g_scratch_buffer = nullptr;
}

bool ggml_cuda_compute_forward(struct ggml_compute_params * params, struct ggml_tensor * tensor){
    ggml_cuda_func_t func;
    const bool any_on_device = tensor->backend == GGML_BACKEND_GPU
        || (tensor->src[0] != nullptr && (tensor->src[0]->backend == GGML_BACKEND_GPU || tensor->src[0]->backend == GGML_BACKEND_GPU_SPLIT))
        || (tensor->src[1] != nullptr && tensor->src[1]->backend == GGML_BACKEND_GPU);

    switch (tensor->op) {
        case GGML_OP_DUP:
            if (!any_on_device) {
                return false;
            }
            func = ggml_cuda_dup;
            break;
        case GGML_OP_ADD:
            if (!any_on_device) {
                return false;
            }
            func = ggml_cuda_add;
            break;
        case GGML_OP_MUL:
            if (!any_on_device) {
                return false;
            }
            func = ggml_cuda_mul;
            break;
        case GGML_OP_UNARY:
            switch (ggml_get_unary_op(tensor)) {
                case GGML_UNARY_OP_GELU:
                    if (!any_on_device) {
                        return false;
                    }
                    func = ggml_cuda_gelu;
                    break;
                case GGML_UNARY_OP_SILU:
                    if (!any_on_device) {
                        return false;
                    }
                    func = ggml_cuda_silu;
                    break;
                default:
                    return false;
            } break;
        case GGML_OP_NORM:
            if (!any_on_device) {
                return false;
            }
            func = ggml_cuda_norm;
            break;
        case GGML_OP_RMS_NORM:
            if (!any_on_device) {
                return false;
            }
            func = ggml_cuda_rms_norm;
            break;
        case GGML_OP_MUL_MAT:
            if (!any_on_device && !ggml_cuda_can_mul_mat(tensor->src[0], tensor->src[1], tensor)) {
                return false;
            }
            func = ggml_cuda_mul_mat;
            break;
        case GGML_OP_SCALE:
            if (!any_on_device) {
                return false;
            }
            func = ggml_cuda_scale;
            break;
        case GGML_OP_CPY:
            if (!any_on_device) {
                return false;
            }
            func = ggml_cuda_cpy;
            break;
        case GGML_OP_CONT:
            if (!any_on_device) {
                return false;
            }
            func = ggml_cuda_dup;
            break;
        case GGML_OP_RESHAPE:
        case GGML_OP_VIEW:
        case GGML_OP_PERMUTE:
        case GGML_OP_TRANSPOSE:
            if (!any_on_device) {
                return false;
            }
            func = ggml_cuda_nop;
            break;
        case GGML_OP_DIAG_MASK_INF:
            if (!any_on_device) {
                return false;
            }
            func = ggml_cuda_diag_mask_inf;
            break;
        case GGML_OP_SOFT_MAX:
            if (!any_on_device) {
                return false;
            }
            func = ggml_cuda_soft_max;
            break;
        case GGML_OP_ROPE:
            if (!any_on_device) {
                return false;
            }
            func = ggml_cuda_rope;
            break;
        case GGML_OP_ALIBI:
            if (!any_on_device) {
                return false;
            }
            func = ggml_cuda_alibi;
            break;
        default:
            return false;
    }

    if (params->ith != 0) {
        return true;
    }
    if (params->type == GGML_TASK_INIT || params->type == GGML_TASK_FINALIZE) {
        return true;
    }
    func(tensor->src[0], tensor->src[1], tensor);
    return true;
}

int ggml_cuda_get_device_count() {
    int device_count;
    CUDA_CHECK(cudaGetDeviceCount(&device_count));
    return device_count;
}

void ggml_cuda_get_device_description(int device, char * description, size_t description_size) {
    cudaDeviceProp prop;
    CUDA_CHECK(cudaGetDeviceProperties(&prop, device));
    snprintf(description, description_size, "%s", prop.name);
}<|MERGE_RESOLUTION|>--- conflicted
+++ resolved
@@ -6745,11 +6745,7 @@
             (ne0 >= 32 && ne1 >= 32 && ne10 >= 32);
 }
 
-<<<<<<< HEAD
-static void ggml_cuda_mul_mat_vec_p021(const ggml_tensor * src0, const ggml_tensor * src1, ggml_tensor * dst) {
-=======
 static void ggml_cuda_mul_mat_vec_p021(const ggml_tensor * src0, const ggml_tensor * src1, ggml_tensor * dst){
->>>>>>> 0ccfc62a
     GGML_ASSERT(ggml_is_permuted(src0) && ggml_is_permuted(src1));
     GGML_ASSERT(src0->backend != GGML_BACKEND_GPU_SPLIT);
     GGML_ASSERT(src0->nb[0] <= src0->nb[1] && src0->nb[2] <= src0->nb[3]); // 0213 permutation
@@ -6778,11 +6774,7 @@
     ggml_mul_mat_p021_f16_f32_cuda(src0_ddq, src1_ddf, dst_ddf, ne00, ne01, ne02, ne12, main_stream);
 }
 
-<<<<<<< HEAD
-static void ggml_cuda_mul_mat_vec_nc(const ggml_tensor * src0, const ggml_tensor * src1, ggml_tensor * dst) {
-=======
 static void ggml_cuda_mul_mat_vec_nc(const ggml_tensor * src0, const ggml_tensor * src1, ggml_tensor * dst){
->>>>>>> 0ccfc62a
     GGML_ASSERT(!ggml_is_contiguous(src0) && ggml_is_contiguous(src1));
     GGML_ASSERT(!ggml_is_permuted(src0));
     GGML_ASSERT(src0->backend != GGML_BACKEND_GPU_SPLIT);
@@ -7059,13 +7051,7 @@
     return extra;
 }
 
-<<<<<<< HEAD
-static void ggml_cuda_assign_buffers_impl(
-    struct ggml_tensor * tensor, bool scratch, bool force_inplace, bool no_alloc
-) {
-=======
 static void ggml_cuda_assign_buffers_impl(struct ggml_tensor * tensor, bool scratch, bool force_inplace, bool no_alloc) {
->>>>>>> 0ccfc62a
     if (scratch && g_scratch_size == 0) {
         return;
     }
