--- conflicted
+++ resolved
@@ -1,10 +1,7 @@
 #include "ggml.h"
-<<<<<<< HEAD
-
-=======
 #include "train.h"
+
 #include <vector>
->>>>>>> 0ccfc62a
 #include <cassert>
 #include <cstdlib>
 #include <cstring>
@@ -75,57 +72,6 @@
     return tensor;
 }
 
-<<<<<<< HEAD
-static struct ggml_tensor * randomize_tensor_normal(
-    struct ggml_tensor * tensor, int ndims, const int64_t ne[], struct random_normal_distribution * rnd
-) {
-    float scale = 1.0; // xavier
-    switch (ndims) {
-        case 1:
-            scale /= sqrtf(ne[0]);
-            for (int i0 = 0; i0 < ne[0]; i0++) {
-                ((float *)tensor->data)[i0] = scale * frand_normal(rnd);
-            }
-            break;
-        case 2:
-            scale /= sqrtf(ne[0]+ne[1]);
-            for (int i1 = 0; i1 < ne[1]; i1++) {
-                for (int i0 = 0; i0 < ne[0]; i0++) {
-                    ((float *)tensor->data)[i1*ne[0] + i0] = scale * frand_normal(rnd);
-                }
-            }
-            break;
-        case 3:
-            scale /= sqrtf(ne[0]+ne[1]);
-            for (int i2 = 0; i2 < ne[2]; i2++) {
-                for (int i1 = 0; i1 < ne[1]; i1++) {
-                    for (int i0 = 0; i0 < ne[0]; i0++) {
-                        ((float *)tensor->data)[i2*ne[1]*ne[0] + i1*ne[0] + i0] = scale * frand_normal(rnd);
-                    }
-                }
-            }
-            break;
-        case 4:
-            scale /= sqrtf(ne[0]+ne[1]);
-            for (int i3 = 0; i3 < ne[3]; i3++) {
-                for (int i2 = 0; i2 < ne[2]; i2++) {
-                    for (int i1 = 0; i1 < ne[1]; i1++) {
-                        for (int i0 = 0; i0 < ne[0]; i0++) {
-                            ((float *)tensor->data)[i3*ne[2]*ne[1]*ne[0] + i2*ne[1]*ne[0] + i1*ne[0] + i0] = scale * frand_normal(rnd);
-                        }
-                    }
-                }
-            }
-            break;
-        default:
-            assert(false);
-    }
-
-    return tensor;
-}
-
-=======
->>>>>>> 0ccfc62a
 struct llama_hparams {
     uint32_t n_vocab = 32000;
     uint32_t n_ctx   = 512;   // this is provided as user input?
