<<<<<<< HEAD
// Defines sigaction on msys:
#ifndef _GNU_SOURCE
#define _GNU_SOURCE
#endif

#include "common.h"
=======
>>>>>>> 69eb67e2
#include "embd-input.h"

#include <cassert>
#include <cinttypes>
#include <cmath>
#include <cstdio>
#include <cstring>
#include <ctime>
#include <fstream>
#include <iostream>
#include <string>
#include <vector>

static llama_context ** g_ctx;

extern "C" {

struct MyModel* create_mymodel(int argc, char ** argv) {
    gpt_params params;

    if (!gpt_params_parse(argc, argv, params)) {
        return nullptr;
    }

    print_build_info();

    if (params.seed == LLAMA_DEFAULT_SEED) {
        params.seed = uint32_t(time(NULL));
    }
    fprintf(stderr, "%s: seed  = %d\n", __func__, params.seed);

    llama_backend_init(params.numa);

    llama_model * model;
    llama_context * ctx;

    g_ctx = &ctx;

    // load the model and apply lora adapter, if any
    std::tie(model, ctx) = llama_init_from_gpt_params(params);
    if (model == NULL) {
        fprintf(stderr, "%s: error: unable to load model\n", __func__);
        return nullptr;
    }

    // print system information
    {
        fprintf(stderr, "\n");
        fprintf(stderr, "system_info: n_threads = %d / %d | %s\n",
                params.n_threads, std::thread::hardware_concurrency(), llama_print_system_info());
    }
    struct MyModel * ret = new MyModel();
    ret->ctx = ctx;
    ret->params = params;
    ret->n_past = 0;
    // printf("ctx: %d\n", ret->ctx);
    return ret;
}

void free_mymodel(struct MyModel * mymodel) {
    llama_context * ctx = mymodel->ctx;
    llama_print_timings(ctx);
    llama_free(ctx);
    delete mymodel;
}


bool eval_float(void * model, float * input, int N){
    MyModel * mymodel = (MyModel*)model;
    llama_context * ctx = mymodel->ctx;
    gpt_params params = mymodel->params;
    int n_emb = llama_n_embd(ctx);
    int n_past = mymodel->n_past;
    int n_batch = N; // params.n_batch;

    for (int i = 0; i < (int) N; i += n_batch) {
        int n_eval = (int) N - i;
        if (n_eval > n_batch) {
            n_eval = n_batch;
        }
        if (llama_eval_embd(ctx, (input+i*n_emb), n_eval, n_past, params.n_threads)) {
            fprintf(stderr, "%s : failed to eval\n", __func__);
            return false;
        }
        n_past += n_eval;
    }
    mymodel->n_past = n_past;
    return true;
}

bool eval_tokens(void * model, std::vector<llama_token> tokens) {
    MyModel * mymodel = (MyModel* )model;
    llama_context * ctx;
    ctx = mymodel->ctx;
    gpt_params params = mymodel->params;
    int n_past = mymodel->n_past;
    for (int i = 0; i < (int) tokens.size(); i += params.n_batch) {
        int n_eval = (int) tokens.size() - i;
        if (n_eval > params.n_batch) {
            n_eval = params.n_batch;
        }
        if (llama_eval(ctx, &tokens[i], n_eval, n_past, params.n_threads)) {
            fprintf(stderr, "%s : failed to eval\n", __func__);
            return false;
        }
        n_past += n_eval;
    }
    mymodel->n_past = n_past;
    return true;
}

bool eval_id(struct MyModel* mymodel, int id) {
    std::vector<llama_token> tokens;
    tokens.push_back(id);
    return eval_tokens(mymodel, tokens);
}

bool eval_string(struct MyModel * mymodel,const char* str){
    llama_context * ctx = mymodel->ctx;
    std::string str2 = str;
    std::vector<llama_token> embd_inp = ::llama_tokenize(ctx, str2, true);
    eval_tokens(mymodel, embd_inp);
    return true;
}

llama_token sampling_id(struct MyModel* mymodel) {
    llama_context* ctx = mymodel->ctx;
    gpt_params params = mymodel->params;
    // int n_ctx = llama_n_ctx(ctx);

    // out of user input, sample next token
    const float   temp            = params.temp;
    const int32_t top_k           = params.top_k <= 0 ? llama_n_vocab(ctx) : params.top_k;
    const float   top_p           = params.top_p;
    const float   tfs_z           = params.tfs_z;
    const float   typical_p       = params.typical_p;
    // const int32_t repeat_last_n   = params.repeat_last_n < 0 ? n_ctx : params.repeat_last_n;
    // const float   repeat_penalty  = params.repeat_penalty;
    // const float   alpha_presence  = params.presence_penalty;
    // const float   alpha_frequency = params.frequency_penalty;
    const int     mirostat        = params.mirostat;
    const float   mirostat_tau    = params.mirostat_tau;
    const float   mirostat_eta    = params.mirostat_eta;
    // const bool    penalize_nl     = params.penalize_nl;

    llama_token id = 0;
    {
        auto logits  = llama_get_logits(ctx);
        auto n_vocab = llama_n_vocab(ctx);

        // Apply params.logit_bias map
        for (auto it = params.logit_bias.begin(); it != params.logit_bias.end(); it++) {
            logits[it->first] += it->second;
        }

        std::vector<llama_token_data> candidates;
        candidates.reserve(n_vocab);
        for (llama_token token_id = 0; token_id < n_vocab; token_id++) {
            candidates.emplace_back(llama_token_data{token_id, logits[token_id], 0.0f});
        }

        llama_token_data_array candidates_p = { candidates.data(), candidates.size(), false };

        // TODO: Apply penalties
        // float nl_logit = logits[llama_token_nl(ctx)];
        // auto last_n_repeat = std::min(std::min((int)last_n_tokens.size(), repeat_last_n), n_ctx);
        // llama_sample_repetition_penalty(ctx, &candidates_p,
        //      last_n_tokens.data() + last_n_tokens.size() - last_n_repeat,
        //      last_n_repeat, repeat_penalty);
        // llama_sample_frequency_and_presence_penalties(ctx, &candidates_p,
        // last_n_tokens.data() + last_n_tokens.size() - last_n_repeat,
        // last_n_repeat, alpha_frequency, alpha_presence);
        // if (!penalize_nl) {
        //     logits[llama_token_nl(ctx)] = nl_logit;
        // }

        if (temp <= 0) {
            // Greedy sampling
            id = llama_sample_token_greedy(ctx, &candidates_p);
        } else {
            if (mirostat == 1) {
                static float mirostat_mu = 2.0f * mirostat_tau;
                const int mirostat_m = 100;
                llama_sample_temperature(ctx, &candidates_p, temp);
                id = llama_sample_token_mirostat(ctx, &candidates_p, mirostat_tau, mirostat_eta, mirostat_m, &mirostat_mu);
            } else if (mirostat == 2) {
                static float mirostat_mu = 2.0f * mirostat_tau;
                llama_sample_temperature(ctx, &candidates_p, temp);
                id = llama_sample_token_mirostat_v2(ctx, &candidates_p, mirostat_tau, mirostat_eta, &mirostat_mu);
            } else {
                // Temperature sampling
                llama_sample_top_k(ctx, &candidates_p, top_k, 1);
                llama_sample_tail_free(ctx, &candidates_p, tfs_z, 1);
                llama_sample_typical(ctx, &candidates_p, typical_p, 1);
                llama_sample_top_p(ctx, &candidates_p, top_p, 1);
                llama_sample_temperature(ctx, &candidates_p, temp);
                id = llama_sample_token(ctx, &candidates_p);
            }
        }
    }

    return id;
}

const char * sampling(struct MyModel * mymodel) {
    llama_context * ctx = mymodel->ctx;
    int id = sampling_id(mymodel);
    static std::string ret;
    if (id == llama_token_eos(ctx)) {
        ret = "</s>";
    } else {
        ret = llama_token_to_piece(ctx, id);
    }
    eval_id(mymodel, id);
    return ret.c_str();
}

}<|MERGE_RESOLUTION|>--- conflicted
+++ resolved
@@ -1,12 +1,4 @@
-<<<<<<< HEAD
-// Defines sigaction on msys:
-#ifndef _GNU_SOURCE
-#define _GNU_SOURCE
-#endif
-
 #include "common.h"
-=======
->>>>>>> 69eb67e2
 #include "embd-input.h"
 
 #include <cassert>
