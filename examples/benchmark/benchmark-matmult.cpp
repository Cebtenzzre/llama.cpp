--- conflicted
+++ resolved
@@ -33,13 +33,8 @@
 }
 
 static float tensor_sum_elements(const ggml_tensor * tensor) {
-<<<<<<< HEAD
-    float sum = 0;
-    if (tensor->type==GGML_TYPE_F32) {
-=======
     double sum = 0;
     if (tensor->type == GGML_TYPE_F32) {
->>>>>>> 65c2c1c5
         for (int j = 0; j < tensor->ne[1]; j++) {
             for (int k = 0; k < tensor->ne[0]; k++) {
                 sum += ((float *) tensor->data)[j*tensor->ne[0] + k];
