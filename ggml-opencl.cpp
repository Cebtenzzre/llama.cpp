#include "ggml-opencl.h"

#include <array>
#include <atomic>
#include <sstream>
#include <vector>
#include <limits>

#define CL_TARGET_OPENCL_VERSION 110
#include <clblast.h>

#include <stdlib.h>
#include <stdio.h>
#include <string.h>

#include "ggml.h"

#if defined(_MSC_VER)
#pragma warning(disable: 4244 4267) // possible loss of data
#endif

#define CL_DMMV_BLOCK_SIZE 32

#ifndef K_QUANTS_PER_ITERATION
#define K_QUANTS_PER_ITERATION 1
#else
static_assert(K_QUANTS_PER_ITERATION == 1 || K_QUANTS_PER_ITERATION == 2, "K_QUANTS_PER_ITERATION must be 1 or 2");
#endif

#define MULTILINE_QUOTE(...) #__VA_ARGS__
static std::string program_source = MULTILINE_QUOTE(

typedef char int8_t;
typedef uchar uint8_t;
typedef short int16_t;
typedef ushort uint16_t;
typedef int int32_t;
typedef uint uint32_t;

struct __attribute__ ((packed)) block_q4_0
{
    half d;
    uint8_t qs[QK4_0 / 2];
};

struct __attribute__ ((packed)) block_q4_1
{
    half d;
    half m;
    uint8_t qs[QK4_1 / 2];
};

struct __attribute__ ((packed)) block_q5_0
{
    half d;
    uint32_t qh;
    uint8_t qs[QK5_0 / 2];
};

struct __attribute__ ((packed)) block_q5_1
{
    half d;
    half m;
    uint32_t qh;
    uint8_t qs[QK5_1 / 2];
};

struct __attribute__ ((packed)) block_q8_0
{
    half d;
    int8_t qs[QK8_0];
};

struct __attribute__((packed)) block_q2_K
{
    uint8_t scales[16];
    uint8_t qs[64];
    half d;
    half dmin;
};

struct __attribute__((packed)) block_q3_K
{
    uint8_t hmask[32];
    uint8_t qs[64];
    uint8_t scales[12];
    half d;
};

struct __attribute__((packed)) block_q4_K
{
    half d;
    half dmin;
    uint8_t scales[12];
    uint8_t qs[128];
};

struct __attribute__((packed)) block_q5_K
{
    half d;
    half dmin;
    uint8_t scales[12];
    uint8_t qh[32];
    uint8_t qs[128];
};

struct __attribute__((packed)) block_q6_K
{
    uint8_t ql[128];
    uint8_t qh[64];
    int8_t scales[16];
    half d;
};

__kernel void convert_fp16_to_fp32(__global half* x, __global float* y) {
    const uint i = get_global_id(0);

    y[i] = vload_half(0, &x[i]);
}

void dequantize_q4_0(__global const struct block_q4_0* x, const int ib, const int iqs, float* v0, float* v1) {
    const float d = vload_half(0, &x[ib].d);

    const uint8_t vui = x[ib].qs[iqs];

    const int8_t vi0 = vui & 0xF;
    const int8_t vi1 = vui >> 4;

    *v0 = (vi0 - 8)*d;
    *v1 = (vi1 - 8)*d;
}
void dequantize_q4_1(__global const struct block_q4_1* x, const int ib, const int iqs, float* v0, float* v1) {
    const float d = vload_half(0, &x[ib].d);
    const float m = vload_half(0, &x[ib].m);

    const uint8_t vui = x[ib].qs[iqs];

    const int8_t vi0 = vui & 0xF;
    const int8_t vi1 = vui >> 4;

    *v0 = vi0*d + m;
    *v1 = vi1*d + m;
}
void dequantize_q5_0(__global const struct block_q5_0* x, const int ib, const int iqs, float* v0, float* v1) {
    const float d = vload_half(0, &x[ib].d);

    uint32_t qh = x[ib].qh;

    const uint8_t xh_0 = ((qh >> (iqs +  0)) << 4) & 0x10;
    const uint8_t xh_1 = ((qh >> (iqs + 12))     ) & 0x10;

    const int32_t x0 = ((x[ib].qs[iqs] & 0xf) | xh_0) - 16;
    const int32_t x1 = ((x[ib].qs[iqs] >>  4) | xh_1) - 16;

    *v0 = x0*d;
    *v1 = x1*d;
}
void dequantize_q5_1(__global const struct block_q5_1* x, const int ib, const int iqs, float* v0, float* v1) {
    const float d = vload_half(0, &x[ib].d);
    const float m = vload_half(0, &x[ib].m);

    uint32_t qh = x[ib].qh;

    const uint8_t xh_0 = ((qh >> (iqs +  0)) << 4) & 0x10;
    const uint8_t xh_1 = ((qh >> (iqs + 12))     ) & 0x10;

    const int32_t x0 = ((x[ib].qs[iqs] & 0xf) | xh_0);
    const int32_t x1 = ((x[ib].qs[iqs] >>  4) | xh_1);

    *v0 = x0*d + m;
    *v1 = x1*d + m;
}
void dequantize_q8_0(__global const struct block_q8_0* x, const int ib, const int iqs, float* v0, float* v1) {
    const float d = vload_half(0, &x[ib].d);

    const int8_t vi0 = x[ib].qs[iqs + 0];
    const int8_t vi1 = x[ib].qs[iqs + 1];

    *v0 = vi0*d;
    *v1 = vi1*d;
}
void convert_f16(__global half* x, const int ib, const int iqs, float* v0, float* v1){
    *v0 = vload_half(0, &x[ib + 0]);
    *v1 = vload_half(0, &x[ib + 1]);
}
);

static std::string k_quants_source = MULTILINE_QUOTE(
inline void get_scale_min_k4(int j, const __global uint8_t *q, uint8_t *d, uint8_t *m)
{
    if (j < 4)
    {
        *d = q[j] & 63;
        *m = q[j + 4] & 63;
    }
    else
    {
        *d = (q[j + 4] & 0xF) | ((q[j - 4] >> 6) << 4);
        *m = (q[j + 4] >> 4) | ((q[j - 0] >> 6) << 4);
    }
}

__kernel void dequantize_block_q2_K(__global const struct block_q2_K *x, __global float *yy)
{
    const int i = get_group_id(0);
    const int tid = get_local_id(0);
    const int n = tid / 32;
    const int l = tid - 32 * n;
    const int is = 8 * n + l / 16;

    const uint8_t q = x[i].qs[32 * n + l];
    __global float *y = yy + i * QK_K + 128 * n;

    const float dall = vload_half(0, &x[i].d);
    const float dmin = vload_half(0, &x[i].dmin);

    y[l + 0] = dall * (x[i].scales[is + 0] & 0xF) * ((q >> 0) & 3) - dmin * (x[i].scales[is + 0] >> 4);
    y[l + 32] = dall * (x[i].scales[is + 2] & 0xF) * ((q >> 2) & 3) - dmin * (x[i].scales[is + 2] >> 4);
    y[l + 64] = dall * (x[i].scales[is + 4] & 0xF) * ((q >> 4) & 3) - dmin * (x[i].scales[is + 4] >> 4);
    y[l + 96] = dall * (x[i].scales[is + 6] & 0xF) * ((q >> 6) & 3) - dmin * (x[i].scales[is + 6] >> 4);
}

__kernel void dequantize_block_q3_K(__global const struct block_q3_K *x, __global float *yy)
{
    int r = get_local_id(0) / 4;
    int i = get_group_id(0);
    int tid = r / 2;
    int is0 = r % 2;
    int l0 = 16 * is0 + 4 * (get_local_id(0) % 4);
    int n = tid / 4;
    int j = tid - 4 * n;

    uint8_t m = 1 << (4 * n + j);
    int is = 8 * n + 2 * j + is0;
    int shift = 2 * j;

    int8_t us = is < 4 ? (x[i].scales[is - 0] & 0xF) | (((x[i].scales[is + 8] >> 0) & 3) << 4)
              : is < 8 ? (x[i].scales[is - 0] & 0xF) | (((x[i].scales[is + 4] >> 2) & 3) << 4)
              : is < 12  ? (x[i].scales[is - 8] >> 4) | (((x[i].scales[is + 0] >> 4) & 3) << 4)
              : (x[i].scales[is - 8] >> 4) | (((x[i].scales[is - 4] >> 6) & 3) << 4);
    float d_all = vload_half(0, &x[i].d);
    float dl = d_all * (us - 32);

    __global float *y = yy + i * QK_K + 128 * n + 32 * j;
    const __global uint8_t *q = x[i].qs + 32 * n;
    const __global uint8_t *hm = x[i].hmask;

    for (int l = l0; l < l0 + 4; ++l)
        y[l] = dl * ((int8_t)((q[l] >> shift) & 3) - ((hm[l] & m) ? 0 : 4));
}

__kernel void dequantize_block_q4_K(__global const struct block_q4_K *x, __global float *yy)
{
    const int i = get_group_id(0);
    const int tid = get_local_id(0);
    const int il = tid / 8;
    const int ir = tid % 8;
    const int is = 2 * il;
    const int n = 4;

    __global float *y = yy + i * QK_K + 64 * il + n * ir;

    const float dall = vload_half(0, &x[i].d);
    const float dmin = vload_half(0, &x[i].dmin);

    __global const uint8_t *q = x[i].qs + 32 * il + n * ir;

    uint8_t sc, m;
    get_scale_min_k4(is + 0, x[i].scales, &sc, &m);
    float d1 = dall * sc;
    float m1 = dmin * m;
    get_scale_min_k4(is + 1, x[i].scales, &sc, &m);
    float d2 = dall * sc;
    float m2 = dmin * m;
    for (int l = 0; l < n; ++l)
    {
        y[l + 0] = d1 * (q[l] & 0xF) - m1;
        y[l + 32] = d2 * (q[l] >> 4) - m2;
    }
}

__kernel void dequantize_block_q5_K(__global const struct block_q5_K *x, __global float *yy)
{
    const int i = get_group_id(0);
    const int tid = get_local_id(0);
    const int il = tid / 16;
    const int ir = tid % 16;
    const int is = 2 * il;

    __global float *y = yy + i * QK_K + 64 * il + 2 * ir;

    const float dall = vload_half(0, &x[i].d);
    const float dmin = vload_half(0, &x[i].dmin);

    __global const uint8_t *ql = x[i].qs + 32 * il + 2 * ir;
    __global const uint8_t *qh = x[i].qh + 2 * ir;

    uint8_t sc, m;
    get_scale_min_k4(is + 0, x[i].scales, &sc, &m);
    const float d1 = dall * sc;
    const float m1 = dmin * m;
    get_scale_min_k4(is + 1, x[i].scales, &sc, &m);
    const float d2 = dall * sc;
    const float m2 = dmin * m;

    uint8_t hm = 1 << (2 * il);
    y[0] = d1 * ((ql[0] & 0xF) + (qh[0] & hm ? 16 : 0)) - m1;
    y[1] = d1 * ((ql[1] & 0xF) + (qh[1] & hm ? 16 : 0)) - m1;
    hm <<= 1;
    y[32] = d2 * ((ql[0] >> 4) + (qh[0] & hm ? 16 : 0)) - m2;
    y[33] = d2 * ((ql[1] >> 4) + (qh[1] & hm ? 16 : 0)) - m2;
}

__kernel void dequantize_block_q6_K(__global const struct block_q6_K *x, __global float *yy)
{
    const int i = get_group_id(0);
    const int tid = get_local_id(0);
    const int ip = tid / 32;
    const int il = tid - 32 * ip;
    const int is = 8 * ip + il / 16;

    __global float *y = yy + i * QK_K + 128 * ip + il;

    const float d = vload_half(0, &x[i].d);

    __global const uint8_t *ql = x[i].ql + 64 * ip + il;
    const uint8_t qh = x[i].qh[32 * ip + il];
    __global const int8_t *sc = x[i].scales + is;

    y[0] = d * sc[0] * ((int8_t)((ql[0] & 0xF) | (((qh >> 0) & 3) << 4)) - 32);
    y[32] = d * sc[2] * ((int8_t)((ql[32] & 0xF) | (((qh >> 2) & 3) << 4)) - 32);
    y[64] = d * sc[4] * ((int8_t)((ql[0] >> 4) | (((qh >> 4) & 3) << 4)) - 32);
    y[96] = d * sc[6] * ((int8_t)((ql[32] >> 4) | (((qh >> 6) & 3) << 4)) - 32);
}

__kernel void dequantize_mul_mat_vec_q2_K(__global const struct block_q2_K * xx, __local float* tmp, __global float* yy, __global float* dst, const int ncols) {

    const int row = get_group_id(0);

    const int num_blocks_per_row = ncols / QK_K;
    const int ib0 = row*num_blocks_per_row;

    __global const struct block_q2_K * x = xx + ib0;

    const int tid = get_local_id(0)/K_QUANTS_PER_ITERATION;  // 0...31 or 0...15
    const int ix  = get_local_id(0)%K_QUANTS_PER_ITERATION;  // 0 or 0,1

    const int step = 16/K_QUANTS_PER_ITERATION;

    const int im = tid/step;                             // 0 or 1. 0 computes 0..., 1 computes 128...
    const int in = tid - step*im;                        // 0...15 or 0...7

    const int l0 = K_QUANTS_PER_ITERATION*in;            // 0...15 or 0...14 in steps of 2
    const int q_offset = 32*im + l0;
    const int s_offset = 8*im;
    const int y_offset = 128*im + l0;

    tmp[16 * ix + tid] = 0;

    uint32_t aux[4];
    const uint8_t * d = (const uint8_t *)aux;
    const uint8_t * m = (const uint8_t *)(aux + 2);

    for (int i = ix; i < num_blocks_per_row; i += K_QUANTS_PER_ITERATION) {

        __global const float   * y = yy + i * QK_K + y_offset;
        __global const uint8_t * q = x[i].qs + q_offset;

        const float dall = vload_half(0, &x[i].d);
        const float dmin = vload_half(0, &x[i].dmin);

        __global const uint32_t * a = (__global const uint32_t *)(x[i].scales + s_offset);
        aux[0] = a[0] & 0x0f0f0f0f;
        aux[1] = a[1] & 0x0f0f0f0f;
        aux[2] = (a[0] >> 4) & 0x0f0f0f0f;
        aux[3] = (a[1] >> 4) & 0x0f0f0f0f;

        float sum1 = 0, sum2 = 0;
        for (int l = 0; l < K_QUANTS_PER_ITERATION; ++l) {
            sum1 += y[l+ 0] * d[0] * ((q[l+ 0] >> 0) & 3)
                  + y[l+32] * d[2] * ((q[l+ 0] >> 2) & 3)
                  + y[l+64] * d[4] * ((q[l+ 0] >> 4) & 3)
                  + y[l+96] * d[6] * ((q[l+ 0] >> 6) & 3)
                  + y[l+16] * d[1] * ((q[l+16] >> 0) & 3)
                  + y[l+48] * d[3] * ((q[l+16] >> 2) & 3)
                  + y[l+80] * d[5] * ((q[l+16] >> 4) & 3)
                  +y[l+112] * d[7] * ((q[l+16] >> 6) & 3);
            sum2 += y[l+ 0] * m[0] + y[l+32] * m[2] + y[l+64] * m[4] + y[ l+96] * m[6]
                  + y[l+16] * m[1] + y[l+48] * m[3] + y[l+80] * m[5] + y[l+112] * m[7];

        }
        tmp[16 * ix + tid] += dall * sum1 - dmin * sum2;

    }

    // sum up partial sums and write back result
    barrier(CLK_LOCAL_MEM_FENCE);
    for (int s=16; s>0; s>>=1) {
        if (tid < s) {
            tmp[tid] += tmp[tid + s];
        }
        barrier(CLK_LOCAL_MEM_FENCE);
    }
    if (tid == 0) {
        dst[row] = tmp[0];
    }
}

__kernel void dequantize_mul_mat_vec_q3_K(__global const struct block_q3_K * xx, __local float* tmp, __global float* yy, __global float* dst, const int ncols) {
    const uint16_t kmask1 = 0x0303;
    const uint16_t kmask2 = 0x0f0f;

    const int row = get_group_id(0);

    const int num_blocks_per_row = ncols / QK_K;
    const int ib0 = row*num_blocks_per_row;

    __global const struct block_q3_K * x = xx + ib0;

    const int tid = get_local_id(0)/K_QUANTS_PER_ITERATION;  // 0...31 or 0...16
    const int ix  = get_local_id(0)%K_QUANTS_PER_ITERATION;  // 0 or 0,1

    const int n  = K_QUANTS_PER_ITERATION;               // iterations in the inner loop
    const int step = 16/K_QUANTS_PER_ITERATION;
    const int im = tid/step;                             // 0 or 1. 0 computes 0..., 1 computes 128...
    const int in = tid - step*im;                        // 0....15 or 0...7

    const uint8_t m = 1 << (4*im);

    const int l0 = n*in;                                 // 0...15 or 0...14 in steps of 2
    const int q_offset =  32*im + l0;
    const int y_offset = 128*im + l0;

    uint16_t utmp[4];
    const int8_t * s = (const int8_t *)utmp;

    const uint16_t s_shift = 4*im;

    tmp[16 * ix + tid] = 0;

    for (int i = ix; i < num_blocks_per_row; i += K_QUANTS_PER_ITERATION) {

        __global const float   * y  = yy + i * QK_K + y_offset;
        __global const uint8_t * q = x[i].qs + q_offset;
        __global const uint8_t * h = x[i].hmask + l0;

        __global const uint16_t * a = (__global const uint16_t *)x[i].scales;
        utmp[0] = ((a[0] >> s_shift) & kmask2) | (((a[4] >> (s_shift + 0)) & kmask1) << 4);
        utmp[1] = ((a[1] >> s_shift) & kmask2) | (((a[5] >> (s_shift + 0)) & kmask1) << 4);
        utmp[2] = ((a[2] >> s_shift) & kmask2) | (((a[4] >> (s_shift + 2)) & kmask1) << 4);
        utmp[3] = ((a[3] >> s_shift) & kmask2) | (((a[5] >> (s_shift + 2)) & kmask1) << 4);

        const float d = vload_half(0, &x[i].d);

        float sum = 0;
        for (int l = 0; l < n; ++l) {
            sum += y[l+ 0] * (s[0] - 32) * (((q[l] >> 0) & 3) - (h[l] & (m << 0) ? 0 : 4))
                 + y[l+32] * (s[2] - 32) * (((q[l] >> 2) & 3) - (h[l] & (m << 1) ? 0 : 4))
                 + y[l+64] * (s[4] - 32) * (((q[l] >> 4) & 3) - (h[l] & (m << 2) ? 0 : 4))
                 + y[l+96] * (s[6] - 32) * (((q[l] >> 6) & 3) - (h[l] & (m << 3) ? 0 : 4));
            sum += y[l+16] * (s[1] - 32) * (((q[l+16] >> 0) & 3) - (h[l+16] & (m << 0) ? 0 : 4))
                 + y[l+48] * (s[3] - 32) * (((q[l+16] >> 2) & 3) - (h[l+16] & (m << 1) ? 0 : 4))
                 + y[l+80] * (s[5] - 32) * (((q[l+16] >> 4) & 3) - (h[l+16] & (m << 2) ? 0 : 4))
                + y[l+112] * (s[7] - 32) * (((q[l+16] >> 6) & 3) - (h[l+16] & (m << 3) ? 0 : 4));
        }
        tmp[16 * ix + tid] += d * sum;

    }

    // sum up partial sums and write back result
    barrier(CLK_LOCAL_MEM_FENCE);
    for (int s=16; s>0; s>>=1) {
        if (tid < s) {
            tmp[tid] += tmp[tid + s];
        }
        barrier(CLK_LOCAL_MEM_FENCE);
    }
    if (tid == 0) {
        dst[row] = tmp[0];
    }
}

__kernel void dequantize_mul_mat_vec_q4_K(__global const struct block_q4_K * xx, __local float* tmp, __global float* yy, __global float* dst, const int ncols) {

    //to rename it later, just to test now
    const uint16_t kmask1 = 0x3f3f;
    const uint16_t kmask2 = 0x0f0f;
    const uint16_t kmask3 = 0xc0c0;

    const int row = get_group_id(0);
    const int num_blocks_per_row = ncols / QK_K;
    const int ib0 = row*num_blocks_per_row;

    const int tid = get_local_id(0)/K_QUANTS_PER_ITERATION;  // 0...15
    const int ix  = get_local_id(0)%K_QUANTS_PER_ITERATION;

    const int step = 8/K_QUANTS_PER_ITERATION;

    const int il  = tid/step;     // 0...3
    const int ir  = tid - step*il;// 0...3
    const int n   = 2*K_QUANTS_PER_ITERATION;

    const int im = il/2;  // 0 or 1. 0 computes 0,32 + 128,160, 1 computes 64,96 + 192,224
    const int in = il%2;

    const int l0 = n*(2*ir + in);
    const int q_offset = 32*im + l0;
    const int y_offset = 64*im + l0;

    uint16_t aux[4];
    const uint8_t * sc = (const uint8_t *)aux;

    __global const struct block_q4_K * x = xx + ib0;

    tmp[16 * ix + tid] = 0;

    for (int i = ix; i < num_blocks_per_row; i += K_QUANTS_PER_ITERATION) {

        __global const uint8_t * q1 = x[i].qs + q_offset;
        __global const uint8_t * q2 = q1 + 64;
        __global const float   * y1 = yy + i*QK_K + y_offset;
        __global const float   * y2 = y1 + 128;

        const float dall = vload_half(0, &x[i].d);
        const float dmin = vload_half(0, &x[i].dmin);

        __global const uint16_t * a = (__global const uint16_t *)x[i].scales;
        aux[0] = a[im+0] & kmask1;
        aux[1] = a[im+2] & kmask1;
        aux[2] = ((a[im+4] >> 0) & kmask2) | ((a[im+0] & kmask3) >> 2);
        aux[3] = ((a[im+4] >> 4) & kmask2) | ((a[im+2] & kmask3) >> 2);

        float4 s = (float4)(0.f);
        float smin = 0;
        for (int l = 0; l < n; ++l) {
            s.x += y1[l] * (q1[l] & 0xF); s.y += y1[l+32] * (q1[l] >> 4);
            s.z += y2[l] * (q2[l] & 0xF); s.w += y2[l+32] * (q2[l] >> 4);
            smin += y1[l] * sc[2] + y1[l+32] * sc[3] + y2[l] * sc[6] + y2[l+32] * sc[7];
        }
        tmp[16 * ix + tid] += dall * (s.x * sc[0] + s.y * sc[1] + s.z * sc[4] + s.w * sc[5]) - dmin * smin;

    }

    // sum up partial sums and write back result
    barrier(CLK_LOCAL_MEM_FENCE);
    for (int s=16; s>0; s>>=1) {
        if (tid < s) {
            tmp[tid] += tmp[tid + s];
        }
        barrier(CLK_LOCAL_MEM_FENCE);
    }
    if (tid == 0) {
        dst[row] = tmp[0];
    }
}

__kernel void dequantize_mul_mat_vec_q5_K(__global const struct block_q5_K * xx, __local float* tmp, __global float* yy, __global float* dst, const int ncols) {

    const uint16_t kmask1 = 0x3f3f;
    const uint16_t kmask2 = 0x0f0f;
    const uint16_t kmask3 = 0xc0c0;

    const int row = get_group_id(0);
    const int num_blocks_per_row = ncols / QK_K;
    const int ib0 = row*num_blocks_per_row;

    const int tid = get_local_id(0)/2;  // 0...15
    const int ix  = get_local_id(0)%2;

    const int il  = tid/4;     // 0...3
    const int ir  = tid - 4*il;// 0...3
    const int n   = 2;

    const int im = il/2;  // 0 or 1. 0 computes 0,32 + 128,160, 1 computes 64,96 + 192,224
    const int in = il%2;

    const int l0 = n*(2*ir + in);
    const int q_offset = 32*im + l0;
    const int y_offset = 64*im + l0;

    const uint8_t hm1  = 1 << (2*im);
    const uint8_t hm2  = hm1 << 4;

    uint16_t aux[4];
    const uint8_t * sc = (const uint8_t *)aux;

    __global const struct block_q5_K * x = xx + ib0;

    tmp[16 * ix + tid] = 0;

    for (int i = ix; i < num_blocks_per_row; i += 2) {

        __global const uint8_t * ql1 = x[i].qs + q_offset;
        __global const uint8_t * ql2 = ql1 + 64;
        __global const uint8_t * qh  = x[i].qh + l0;
        __global const float   * y1  = yy + i*QK_K + y_offset;
        __global const float   * y2  = y1 + 128;

        const float dall = vload_half(0, &x[i].d);
        const float dmin = vload_half(0, &x[i].dmin);

        __global const uint16_t * a = (__global const uint16_t *)x[i].scales;
        aux[0] = a[im+0] & kmask1;
        aux[1] = a[im+2] & kmask1;
        aux[2] = ((a[im+4] >> 0) & kmask2) | ((a[im+0] & kmask3) >> 2);
        aux[3] = ((a[im+4] >> 4) & kmask2) | ((a[im+2] & kmask3) >> 2);

        float4 sum = (float4)(0.f);
        float smin = 0;
        for (int l = 0; l < n; ++l) {
            sum.x += y1[l+ 0] * ((ql1[l+ 0] & 0xF) + (qh[l+ 0] & (hm1 << 0) ? 16 : 0))
                   + y1[l+16] * ((ql1[l+16] & 0xF) + (qh[l+16] & (hm1 << 0) ? 16 : 0));
            sum.y += y1[l+32] * ((ql1[l+ 0] >>  4) + (qh[l+ 0] & (hm1 << 1) ? 16 : 0))
                   + y1[l+48] * ((ql1[l+16] >>  4) + (qh[l+16] & (hm1 << 1) ? 16 : 0));
            sum.z += y2[l+ 0] * ((ql2[l+ 0] & 0xF) + (qh[l+ 0] & (hm2 << 0) ? 16 : 0))
                   + y2[l+16] * ((ql2[l+16] & 0xF) + (qh[l+16] & (hm2 << 0) ? 16 : 0));
            sum.w += y2[l+32] * ((ql2[l+ 0] >>  4) + (qh[l+ 0] & (hm2 << 1) ? 16 : 0))
                   + y2[l+48] * ((ql2[l+16] >>  4) + (qh[l+16] & (hm2 << 1) ? 16 : 0));
            smin += (y1[l] + y1[l+16]) * sc[2] + (y1[l+32] + y1[l+48]) * sc[3]
                  + (y2[l] + y2[l+16]) * sc[6] + (y2[l+32] + y2[l+48]) * sc[7];
        }
        tmp[16 * ix + tid] += dall * (sum.x * sc[0] + sum.y * sc[1] + sum.z * sc[4] + sum.w * sc[5]) - dmin * smin;

    }

    // sum up partial sums and write back result
    barrier(CLK_LOCAL_MEM_FENCE);
    for (int s=16; s>0; s>>=1) {
        if (tid < s) {
            tmp[tid] += tmp[tid + s];
        }
        barrier(CLK_LOCAL_MEM_FENCE);
    }
    if (tid == 0) {
        dst[row] = tmp[0];
    }
}

__kernel void dequantize_mul_mat_vec_q6_K(__global const struct block_q6_K * xx, __local float* tmp, __global const float * yy, __global float * dst, const int ncols) {

    const int row = get_group_id(0);

    const int num_blocks_per_row = ncols / QK_K;
    const int ib0 = row*num_blocks_per_row;

    __global const struct block_q6_K * x = xx + ib0;

    const int tid = get_local_id(0)/K_QUANTS_PER_ITERATION;  // 0...31 or 0...16
    const int ix  = get_local_id(0)%K_QUANTS_PER_ITERATION;  // 0 or 0, 1

    const int step = 16/K_QUANTS_PER_ITERATION;          // 16 or 8

    const int im = tid/step;                             // 0 or 1. 0 computes 0..., 1 computes 128...
    const int in = tid - step*im;                        // 0...15 or 0...7

\n#if K_QUANTS_PER_ITERATION == 1\n
    const int l0 = K_QUANTS_PER_ITERATION*in;            // 0...15
    const int is = 0;

\n#else\n

    const int l0 = 4 * in;                               // 0, 4, 8, ..., 28
    const int is = in / 4;

\n#endif\n

    const int ql_offset = 64*im + l0;
    const int qh_offset = 32*im + l0;
    const int s_offset  =  8*im + is;
    const int y_offset = 128*im + l0;

    tmp[16 * ix + tid] = 0; // partial sum for thread in warp

    for (int i = ix; i < num_blocks_per_row; i += K_QUANTS_PER_ITERATION) {

        __global const float   * y  = yy + i * QK_K + y_offset;
        __global const uint8_t * ql = x[i].ql + ql_offset;
        __global const uint8_t * qh = x[i].qh + qh_offset;
        __global const int8_t  * s  = x[i].scales + s_offset;

        const float d = vload_half(0, &x[i].d);

\n#if K_QUANTS_PER_ITERATION == 1\n
        float sum = y[ 0] * s[0] * d * ((int8_t)((ql[ 0] & 0xF) | ((qh[ 0] & 0x03) << 4)) - 32)
                  + y[16] * s[1] * d * ((int8_t)((ql[16] & 0xF) | ((qh[16] & 0x03) << 4)) - 32)
                  + y[32] * s[2] * d * ((int8_t)((ql[32] & 0xF) | ((qh[ 0] & 0x0c) << 2)) - 32)
                  + y[48] * s[3] * d * ((int8_t)((ql[48] & 0xF) | ((qh[16] & 0x0c) << 2)) - 32)
                  + y[64] * s[4] * d * ((int8_t)((ql[ 0]  >> 4) | ((qh[ 0] & 0x30) >> 0)) - 32)
                  + y[80] * s[5] * d * ((int8_t)((ql[16]  >> 4) | ((qh[16] & 0x30) >> 0)) - 32)
                  + y[96] * s[6] * d * ((int8_t)((ql[32]  >> 4) | ((qh[ 0] & 0xc0) >> 2)) - 32)
                  +y[112] * s[7] * d * ((int8_t)((ql[48]  >> 4) | ((qh[16] & 0xc0) >> 2)) - 32);
        tmp[16 * ix + tid] += sum;
\n#else\n
        float sum = 0;
        for (int l = 0; l < 4; ++l) {
            sum += y[l+ 0] * s[0] * d * ((int8_t)((ql[l+ 0] & 0xF) | (((qh[l] >> 0) & 3) << 4)) - 32)
                 + y[l+32] * s[2] * d * ((int8_t)((ql[l+32] & 0xF) | (((qh[l] >> 2) & 3) << 4)) - 32)
                 + y[l+64] * s[4] * d * ((int8_t)((ql[l+ 0]  >> 4) | (((qh[l] >> 4) & 3) << 4)) - 32)
                 + y[l+96] * s[6] * d * ((int8_t)((ql[l+32]  >> 4) | (((qh[l] >> 6) & 3) << 4)) - 32);
        }
        tmp[16 * ix + tid] += sum;
\n#endif\n

    }

    // sum up partial sums and write back result
    barrier(CLK_LOCAL_MEM_FENCE);
    for (int s=16; s>0; s>>=1) {
        if (tid < s) {
            tmp[tid] += tmp[tid + s];
        }
        barrier(CLK_LOCAL_MEM_FENCE);
    }
    if (tid == 0) {
        dst[row] = tmp[0];
    }
}

);


std::string dequant_template = MULTILINE_QUOTE(
__kernel void KERNEL_NAME(__global X_TYPE* x, __global float* y) {
    const int i = get_group_id(0)*get_local_size(0) + get_local_id(0)*2;

    if (i >= get_global_size(0)) {
        return;
    }

    const uint qk = QUANT_K;
    const uint qr = QUANT_R;

    const int ib = i/qk; // block index
    const int iqs = (i%qk)/qr; // quant index
    const int iybs = i - i%qk; // y block start index
    const int y_offset = qr == 1 ? 1 : qk/2;

    // dequantize
    float v0, v1;
    DEQUANT_FUNC(x, ib, iqs, &v0, &v1);
    y[iybs + iqs + 0] = v0;
    y[iybs + iqs + y_offset] = v1;
}
);

std::string dequant_mul_mat_vec_template = MULTILINE_QUOTE(
__kernel void KERNEL_NAME(__global X_TYPE* x, __local float* tmp, __global float* y, __global float* dst, const int ncols) {
    const int block_size = get_local_size(0);
    const int row = get_group_id(0);
    const int tid = get_local_id(0);

    const uint qk = QUANT_K;
    const uint qr = QUANT_R;

    const int y_offset = qr == 1 ? 1 : qk/2;

    tmp[tid] = 0;

    for (int i = 0; i < ncols/block_size; i += 2) {
        const int col = i*block_size + 2*tid;
        const int ib = (row*ncols + col)/qk; // block index
        const int iqs = (col%qk)/qr; // quant index
        const int iybs = col - col%qk; // y block start index

        // dequantize
        float v0, v1;
        DEQUANT_FUNC(x, ib, iqs, &v0, &v1);

        // matrix multiplication
        tmp[tid] += v0 * y[iybs + iqs + 0];
        tmp[tid] += v1 * y[iybs + iqs + y_offset];
    }

    // sum up partial sums and write back result
    barrier(CLK_LOCAL_MEM_FENCE);
    for (int s=block_size/2; s>0; s>>=1) {
        if (tid < s) {
            tmp[tid] += tmp[tid + s];
        }
        barrier(CLK_LOCAL_MEM_FENCE);
    }
    if (tid == 0) {
        dst[row] = tmp[0];
    }
}
);


std::string mul_template = MULTILINE_QUOTE(
__kernel void KERNEL_NAME(__global TYPE* x, const int x_offset, __global TYPE* y, const int y_offset, __global TYPE* dst, const int dst_offset, const int ky) {
    const int i = get_group_id(0)*get_local_size(0) + get_local_id(0);

    if (i >= get_global_size(0)) {
        return;
    }

    dst[dst_offset + i] = x[x_offset + i] * y[y_offset + i%ky];
}
);

#define CL_CHECK(err)                                               \
    do {                                                            \
        cl_int err_ = (err);                                        \
        if (err_ != CL_SUCCESS) {                                   \
            fprintf(stderr, "ggml_opencl: %s error %d at %s:%d\n",  \
                #err, err_, __FILE__, __LINE__);                    \
            exit(1);                                                \
        }                                                           \
    } while (0)

#define CLBLAST_CHECK(err)                                          \
    do {                                                            \
        CLBlastStatusCode err_ = (err);                             \
        if (err_ != CLBlastSuccess) {                               \
            fprintf(stderr, "ggml_opencl: %s error %d at %s:%d\n",  \
                #err, err_, __FILE__, __LINE__);                    \
            exit(1);                                                \
        }                                                           \
    } while (0)

std::array<std::string, 5> dequant_str_keys = {
    "KERNEL_NAME", "X_TYPE", "QUANT_K", "QUANT_R", "DEQUANT_FUNC"
};

std::array<std::string, 30> dequant_str_values = {
    "dequantize_row_q4_0", "struct block_q4_0", "QK4_0", "QR4_0", "dequantize_q4_0",
    "dequantize_row_q4_1", "struct block_q4_1", "QK4_1", "QR4_1", "dequantize_q4_1",
    "dequantize_row_q5_0", "struct block_q5_0", "QK5_0", "QR5_0", "dequantize_q5_0",
    "dequantize_row_q5_1", "struct block_q5_1", "QK5_1", "QR5_1", "dequantize_q5_1",
    "dequantize_row_q8_0", "struct block_q8_0", "QK8_0", "QR8_0", "dequantize_q8_0",
    "convert_row_f16", "half", "1", "1", "convert_f16"
};

std::array<std::string, 30> dequant_mul_mat_vec_str_values = {
    "dequantize_mul_mat_vec_q4_0", "struct block_q4_0", "QK4_0", "QR4_0", "dequantize_q4_0",
    "dequantize_mul_mat_vec_q4_1", "struct block_q4_1", "QK4_1", "QR4_1", "dequantize_q4_1",
    "dequantize_mul_mat_vec_q5_0", "struct block_q5_0", "QK5_0", "QR5_0", "dequantize_q5_0",
    "dequantize_mul_mat_vec_q5_1", "struct block_q5_1", "QK5_1", "QR5_1", "dequantize_q5_1",
    "dequantize_mul_mat_vec_q8_0", "struct block_q8_0", "QK8_0", "QR8_0", "dequantize_q8_0",
    "convert_mul_mat_vec_f16", "half", "1", "1", "convert_f16"
};

std::array<std::string, 2> mul_str_keys = {
    "KERNEL_NAME", "TYPE"
};
std::array<std::string, 2> mul_str_values = {
    "mul_f32", "float"
};

<<<<<<< HEAD
static std::string & replace(std::string & s, const std::string & from, const std::string & to) {
=======
static std::string& replace(std::string& s, const std::string& from, const std::string& to) {
>>>>>>> bc9d3e39
    size_t pos = 0;
    while ((pos = s.find(from, pos)) != std::string::npos) {
         s.replace(pos, from.length(), to);
         pos += to.length();
    }
    return s;
}

static std::string generate_kernels() {
    std::stringstream src;
    src << program_source << '\n';
    src << k_quants_source << '\n';
    for (size_t i = 0; i < dequant_str_values.size(); i += dequant_str_keys.size()) {
        std::string dequant_kernel = dequant_template;
        std::string dmmv_kernel = dequant_mul_mat_vec_template;
        for (size_t j = 0; j < dequant_str_keys.size(); j++) {
            replace(dequant_kernel, dequant_str_keys[j], dequant_str_values[i + j]);
            replace(dmmv_kernel, dequant_str_keys[j], dequant_mul_mat_vec_str_values[i + j]);
        }
        src << dequant_kernel << '\n';
        src << dmmv_kernel << '\n';
    }
    for (size_t i = 0; i < mul_str_values.size(); i += mul_str_keys.size()) {
        std::string mul_kernel = mul_template;
        for (size_t j = 0; j < mul_str_keys.size(); j++) {
            replace(mul_kernel, mul_str_keys[j], mul_str_values[i + j]);
        }
        src << mul_kernel << '\n';
    }

    return src.str();
}

static cl_platform_id platform;
static cl_device_id device;
static cl_context context;
static cl_command_queue queue;
static cl_program program;
static cl_kernel convert_row_f16_cl;
static cl_kernel dequantize_row_q4_0_cl, dequantize_row_q4_1_cl, dequantize_row_q5_0_cl, dequantize_row_q5_1_cl, dequantize_row_q8_0_cl;
static cl_kernel dequantize_mul_mat_vec_q4_0_cl, dequantize_mul_mat_vec_q4_1_cl, dequantize_mul_mat_vec_q5_0_cl, dequantize_mul_mat_vec_q5_1_cl, dequantize_mul_mat_vec_q8_0_cl, convert_mul_mat_vec_f16_cl;
static cl_kernel dequantize_block_q2_k_cl, dequantize_block_q3_k_cl, dequantize_block_q4_k_cl, dequantize_block_q5_k_cl, dequantize_block_q6_k_cl;
static cl_kernel dequantize_mul_mat_vec_q2_K_cl, dequantize_mul_mat_vec_q3_K_cl, dequantize_mul_mat_vec_q4_K_cl, dequantize_mul_mat_vec_q5_K_cl, dequantize_mul_mat_vec_q6_K_cl;
static cl_kernel mul_f32_cl;
static bool fp16_support;

static cl_program build_program_from_source(cl_context ctx, cl_device_id dev, const char* program_buffer) {
    cl_program p;
    char *program_log;
    size_t program_size;
    size_t log_size;
    int err;

    program_size = strlen(program_buffer);

    p = clCreateProgramWithSource(ctx, 1, (const char**)&program_buffer, &program_size, &err);
    if(err < 0) {
        fprintf(stderr, "OpenCL error creating program");
        exit(1);
    }

    std::string compile_opts = "-cl-mad-enable -cl-unsafe-math-optimizations -cl-finite-math-only -cl-fast-relaxed-math "
                               "-DQK4_0=32 -DQR4_0=2 -DQK4_1=32 -DQR4_1=2 -DQK5_0=32 -DQR5_0=2 -DQK5_1=32 -DQR5_1=2 -DQK8_0=32 -DQR8_0=1 "
                               "-DQK_K=256 -DK_QUANTS_PER_ITERATION=" + std::to_string(K_QUANTS_PER_ITERATION);

    err = clBuildProgram(p, 0, NULL, compile_opts.c_str(), NULL, NULL);
    if(err < 0) {

        clGetProgramBuildInfo(p, dev, CL_PROGRAM_BUILD_LOG, 0, NULL, &log_size);
        program_log = (char*) malloc(log_size + 1);
        program_log[log_size] = '\0';
        clGetProgramBuildInfo(p, dev, CL_PROGRAM_BUILD_LOG, log_size + 1, program_log, NULL);
        fprintf(stderr, "ggml_opencl: kernel compile error:\n\n%s\n", program_log);
        free(program_log);
        exit(1);
    }

    return p;
}

void ggml_cl_init(void) {
    cl_int err;

    struct cl_device;
    struct cl_platform {
        cl_platform_id id;
        unsigned number;
        char name[128];
        char vendor[128];
        struct cl_device * devices;
        unsigned n_devices;
        struct cl_device * default_device;
    };

    struct cl_device {
        struct cl_platform * platform;
        cl_device_id id;
        unsigned number;
        cl_device_type type;
        char name[128];
    };

    enum { NPLAT = 16, NDEV = 16 };

    struct cl_platform platforms[NPLAT];
    unsigned n_platforms = 0;
    struct cl_device devices[NDEV];
    unsigned n_devices = 0;
    struct cl_device * default_device = NULL;

    platform = NULL;
    device = NULL;

    cl_platform_id platform_ids[NPLAT];
    CL_CHECK(clGetPlatformIDs(NPLAT, platform_ids, &n_platforms));

    for (unsigned i = 0; i < n_platforms; i++) {
        struct cl_platform * p = &platforms[i];
        p->number = i;
        p->id = platform_ids[i];
        CL_CHECK(clGetPlatformInfo(p->id, CL_PLATFORM_NAME, sizeof(p->name), &p->name, NULL));
        CL_CHECK(clGetPlatformInfo(p->id, CL_PLATFORM_VENDOR, sizeof(p->vendor), &p->vendor, NULL));

        cl_device_id device_ids[NDEV];
        cl_int clGetDeviceIDsError = clGetDeviceIDs(p->id, CL_DEVICE_TYPE_ALL, NDEV, device_ids, &p->n_devices);
        if (clGetDeviceIDsError == CL_DEVICE_NOT_FOUND) {
            p->n_devices = 0;
        } else {
            CL_CHECK(clGetDeviceIDsError);
        }
        p->devices = p->n_devices > 0 ? &devices[n_devices] : NULL;
        p->default_device = NULL;

        for (unsigned j = 0; j < p->n_devices; j++) {
            struct cl_device * d = &devices[n_devices];
            d->number = n_devices++;
            d->id = device_ids[j];
            d->platform = p;
            CL_CHECK(clGetDeviceInfo(d->id, CL_DEVICE_NAME, sizeof(d->name), &d->name, NULL));
            CL_CHECK(clGetDeviceInfo(d->id, CL_DEVICE_TYPE, sizeof(d->type), &d->type, NULL));

            if (p->default_device == NULL && d->type == CL_DEVICE_TYPE_GPU) {
                p->default_device = d;
            }
        }

        if (default_device == NULL && p->default_device != NULL) {
            default_device = p->default_device;
        }
    }

    if (n_devices == 0) {
        fprintf(stderr, "ggml_opencl: could find any OpenCL devices.\n");
        exit(1);
    }

    char * user_platform_string = getenv("GGML_OPENCL_PLATFORM");
    char * user_device_string = getenv("GGML_OPENCL_DEVICE");
    int user_platform_number = -1;
    int user_device_number = -1;

    unsigned n;
    if (user_platform_string != NULL && sscanf(user_platform_string, " %u", &n) == 1 && n < n_platforms) {
        user_platform_number = (int)n;
    }
    if (user_device_string != NULL && sscanf(user_device_string, " %u", &n) == 1 && n < n_devices) {
        user_device_number = (int)n;
    }
    if (user_platform_number != -1 && user_device_number != -1) {
        cl_platform* platform = &platforms[user_platform_number];
        if ((unsigned)user_device_number >= platform->n_devices) {
            fprintf(stderr, "ggml_opencl: invalid device number %d\n", user_device_number);
            exit(1);
        }
        default_device = &platform->devices[user_device_number];
    } else {

        struct cl_device * selected_devices = devices;
        unsigned n_selected_devices = n_devices;

        if (user_platform_number == -1 && user_platform_string != NULL && user_platform_string[0] != 0) {
            for (unsigned i = 0; i < n_platforms; i++) {
                struct cl_platform * p = &platforms[i];
                if (strstr(p->name, user_platform_string) != NULL ||
                    strstr(p->vendor, user_platform_string) != NULL) {
                    user_platform_number = (int)i;
                    break;
                }
            }
            if (user_platform_number == -1) {
                fprintf(stderr, "ggml_opencl: no platform matching '%s' was found.\n", user_platform_string);
                exit(1);
            }
        }
        if (user_platform_number != -1) {
            struct cl_platform * p = &platforms[user_platform_number];
            selected_devices = p->devices;
            n_selected_devices = p->n_devices;
            default_device = p->default_device;
            if (n_selected_devices == 0) {
                fprintf(stderr, "ggml_opencl: selected platform '%s' does not have any devices.\n", p->name);
                exit(1);
            }
        }

        if (user_device_number == -1 && user_device_string != NULL && user_device_string[0] != 0) {
            for (unsigned i = 0; i < n_selected_devices; i++) {
                struct cl_device * d = &selected_devices[i];
                if (strstr(d->name, user_device_string) != NULL) {
                    user_device_number = d->number;
                    break;
                }
            }
            if (user_device_number == -1) {
                fprintf(stderr, "ggml_opencl: no device matching '%s' was found.\n", user_device_string);
                exit(1);
            }
        }
        if (user_device_number != -1) {
            selected_devices = &devices[user_device_number];
            n_selected_devices = 1;
            default_device = &selected_devices[0];
        }

        GGML_ASSERT(n_selected_devices > 0);

        if (default_device == NULL) {
            default_device = &selected_devices[0];
        }
    }

    fprintf(stderr, "ggml_opencl: selecting platform: '%s'\n", default_device->platform->name);
    fprintf(stderr, "ggml_opencl: selecting device: '%s'\n", default_device->name);
    if (default_device->type != CL_DEVICE_TYPE_GPU) {
        fprintf(stderr, "ggml_opencl: warning, not a GPU: '%s'.\n", default_device->name);
    }

    platform = default_device->platform->id;
    device = default_device->id;

    size_t ext_str_size;
    clGetDeviceInfo(device, CL_DEVICE_EXTENSIONS, 0, NULL, &ext_str_size);
    char *ext_buffer = (char *)alloca(ext_str_size + 1);
    clGetDeviceInfo(device, CL_DEVICE_EXTENSIONS, ext_str_size, ext_buffer, NULL);
    ext_buffer[ext_str_size] = '\0'; // ensure it is null terminated
    // Check if ext_buffer contains cl_khr_fp16
    fp16_support = strstr(ext_buffer, "cl_khr_fp16") != NULL;
    fprintf(stderr, "ggml_opencl: device FP16 support: %s\n", fp16_support ? "true" : "false");

    cl_context_properties properties[] = {
        (intptr_t)CL_CONTEXT_PLATFORM, (intptr_t)platform, 0
    };

    CL_CHECK((context = clCreateContext(properties, 1, &device, NULL, NULL, &err), err));

    CL_CHECK((queue = clCreateCommandQueue(context, device, CL_QUEUE_OUT_OF_ORDER_EXEC_MODE_ENABLE, &err),
        (err != CL_INVALID_QUEUE_PROPERTIES && err != CL_INVALID_VALUE ? err :
        (queue = clCreateCommandQueue(context, device, 0, &err), err)
    )));

    const std::string kernel_src = generate_kernels();

    program = build_program_from_source(context, device, kernel_src.c_str());

    // FP16 to FP32 kernel
    CL_CHECK((convert_row_f16_cl = clCreateKernel(program, "convert_row_f16", &err), err));

    // Dequantize kernels
    CL_CHECK((dequantize_row_q4_0_cl = clCreateKernel(program, "dequantize_row_q4_0", &err), err));
    CL_CHECK((dequantize_row_q4_1_cl = clCreateKernel(program, "dequantize_row_q4_1", &err), err));
    CL_CHECK((dequantize_row_q5_0_cl = clCreateKernel(program, "dequantize_row_q5_0", &err), err));
    CL_CHECK((dequantize_row_q5_1_cl = clCreateKernel(program, "dequantize_row_q5_1", &err), err));
    CL_CHECK((dequantize_row_q8_0_cl = clCreateKernel(program, "dequantize_row_q8_0", &err), err));
    CL_CHECK((dequantize_row_q8_0_cl = clCreateKernel(program, "dequantize_row_q8_0", &err), err));
    CL_CHECK((dequantize_block_q2_k_cl = clCreateKernel(program, "dequantize_block_q2_K", &err), err));
    CL_CHECK((dequantize_block_q3_k_cl = clCreateKernel(program, "dequantize_block_q3_K", &err), err));
    CL_CHECK((dequantize_block_q4_k_cl = clCreateKernel(program, "dequantize_block_q4_K", &err), err));
    CL_CHECK((dequantize_block_q5_k_cl = clCreateKernel(program, "dequantize_block_q5_K", &err), err));
    CL_CHECK((dequantize_block_q6_k_cl = clCreateKernel(program, "dequantize_block_q6_K", &err), err));

    // dequant mul mat kernel
    CL_CHECK((dequantize_mul_mat_vec_q4_0_cl = clCreateKernel(program, "dequantize_mul_mat_vec_q4_0", &err), err));
    CL_CHECK((dequantize_mul_mat_vec_q4_1_cl = clCreateKernel(program, "dequantize_mul_mat_vec_q4_1", &err), err));
    CL_CHECK((dequantize_mul_mat_vec_q5_0_cl = clCreateKernel(program, "dequantize_mul_mat_vec_q5_0", &err), err));
    CL_CHECK((dequantize_mul_mat_vec_q5_1_cl = clCreateKernel(program, "dequantize_mul_mat_vec_q5_1", &err), err));
    CL_CHECK((dequantize_mul_mat_vec_q8_0_cl = clCreateKernel(program, "dequantize_mul_mat_vec_q8_0", &err), err));
    CL_CHECK((convert_mul_mat_vec_f16_cl = clCreateKernel(program, "convert_mul_mat_vec_f16", &err), err));
    CL_CHECK((dequantize_mul_mat_vec_q2_K_cl = clCreateKernel(program, "dequantize_mul_mat_vec_q2_K", &err), err));
    CL_CHECK((dequantize_mul_mat_vec_q3_K_cl = clCreateKernel(program, "dequantize_mul_mat_vec_q3_K", &err), err));
    CL_CHECK((dequantize_mul_mat_vec_q4_K_cl = clCreateKernel(program, "dequantize_mul_mat_vec_q4_K", &err), err));
    CL_CHECK((dequantize_mul_mat_vec_q5_K_cl = clCreateKernel(program, "dequantize_mul_mat_vec_q5_K", &err), err));
    CL_CHECK((dequantize_mul_mat_vec_q6_K_cl = clCreateKernel(program, "dequantize_mul_mat_vec_q6_K", &err), err));

    // mul kernel
    CL_CHECK((mul_f32_cl = clCreateKernel(program, "mul_f32", &err), err));
}

static cl_kernel* ggml_get_to_fp32_cl(ggml_type type) {
    switch (type) {
        case GGML_TYPE_Q4_0:
            return &dequantize_row_q4_0_cl;
        case GGML_TYPE_Q4_1:
            return &dequantize_row_q4_1_cl;
        case GGML_TYPE_Q5_0:
            return &dequantize_row_q5_0_cl;
        case GGML_TYPE_Q5_1:
            return &dequantize_row_q5_1_cl;
        case GGML_TYPE_Q8_0:
            return &dequantize_row_q8_0_cl;
        case GGML_TYPE_Q2_K:
            return &dequantize_block_q2_k_cl;
        case GGML_TYPE_Q3_K:
            return &dequantize_block_q3_k_cl;
        case GGML_TYPE_Q4_K:
            return &dequantize_block_q4_k_cl;
        case GGML_TYPE_Q5_K:
            return &dequantize_block_q5_k_cl;
        case GGML_TYPE_Q6_K:
            return &dequantize_block_q6_k_cl;
        case GGML_TYPE_F16:
            return &convert_row_f16_cl;
        default:
            return nullptr;
    }
}

static size_t ggml_cl_global_denom(ggml_type type) {
    switch (type) {
        case GGML_TYPE_Q4_0:
        case GGML_TYPE_Q4_1:
        case GGML_TYPE_Q5_0:
        case GGML_TYPE_Q5_1:
        case GGML_TYPE_Q8_0:
            return 1;
        case GGML_TYPE_Q2_K:
        case GGML_TYPE_Q3_K:
            return 4;
        case GGML_TYPE_Q4_K:
            return 8;
        case GGML_TYPE_Q5_K:
        case GGML_TYPE_Q6_K:
            return 4;
        case GGML_TYPE_F16:
        default:
            return 1;
    }
}

static size_t ggml_cl_local_size(ggml_type type) {
    switch (type) {
        case GGML_TYPE_Q4_0:
        case GGML_TYPE_Q4_1:
        case GGML_TYPE_Q5_0:
        case GGML_TYPE_Q5_1:
        case GGML_TYPE_Q8_0:
            return 0;
        case GGML_TYPE_Q2_K:
        case GGML_TYPE_Q3_K:
            return 64;
        case GGML_TYPE_Q4_K:
            return 32;
        case GGML_TYPE_Q5_K:
        case GGML_TYPE_Q6_K:
            return 64;
        case GGML_TYPE_F16:
        default:
            return 0;
    }
}

static cl_kernel* ggml_get_dequantize_mul_mat_vec_cl(ggml_type type) {
    switch (type) {
        case GGML_TYPE_Q4_0:
            return &dequantize_mul_mat_vec_q4_0_cl;
        case GGML_TYPE_Q4_1:
            return &dequantize_mul_mat_vec_q4_1_cl;
        case GGML_TYPE_Q5_0:
            return &dequantize_mul_mat_vec_q5_0_cl;
        case GGML_TYPE_Q5_1:
            return &dequantize_mul_mat_vec_q5_1_cl;
        case GGML_TYPE_Q8_0:
            return &dequantize_mul_mat_vec_q8_0_cl;
        case GGML_TYPE_F16:
            return &convert_mul_mat_vec_f16_cl;
        case GGML_TYPE_Q2_K:
            return &dequantize_mul_mat_vec_q2_K_cl;
        case GGML_TYPE_Q3_K:
            return &dequantize_mul_mat_vec_q3_K_cl;
        case GGML_TYPE_Q4_K:
            return &dequantize_mul_mat_vec_q4_K_cl;
        case GGML_TYPE_Q5_K:
            return &dequantize_mul_mat_vec_q5_K_cl;
        case GGML_TYPE_Q6_K:
            return &dequantize_mul_mat_vec_q6_K_cl;
        default:
            return nullptr;
    }
}

// buffer pool for cl
#define MAX_CL_BUFFERS 256

struct scoped_spin_lock {
    std::atomic_flag& lock;
    scoped_spin_lock(std::atomic_flag& lock) : lock(lock) {
        while (lock.test_and_set(std::memory_order_acquire)) {
            ; // spin
        }
    }
    ~scoped_spin_lock() {
        lock.clear(std::memory_order_release);
    }
    scoped_spin_lock(const scoped_spin_lock&) = delete;
    scoped_spin_lock& operator=(const scoped_spin_lock&) = delete;
};

struct cl_buffer {
    cl_mem mem;
    size_t size = 0;
};

static cl_buffer g_cl_buffer_pool[MAX_CL_BUFFERS];
static std::atomic_flag g_cl_pool_lock = ATOMIC_FLAG_INIT;

static cl_mem ggml_cl_pool_malloc(size_t size, size_t * actual_size) {
    scoped_spin_lock lock(g_cl_pool_lock);
    cl_int err;

    int best_i = -1;
    size_t best_size = std::numeric_limits<size_t>::max(); //smallest unused buffer that fits our needs
    int worst_i = -1;
    size_t worst_size = 0; //largest unused buffer seen so far
    for (int i = 0; i < MAX_CL_BUFFERS; ++i) {
        cl_buffer &b = g_cl_buffer_pool[i];
        if (b.size > 0 && b.size >= size && b.size < best_size)
        {
            best_i = i;
            best_size = b.size;
        }
        if (b.size > 0 && b.size > worst_size)
        {
            worst_i = i;
            worst_size = b.size;
        }
    }
    if(best_i!=-1) //found the smallest buffer that fits our needs
    {
        cl_buffer& b = g_cl_buffer_pool[best_i];
        cl_mem mem = b.mem;
        *actual_size = b.size;
        b.size = 0;
        return mem;
    }
    if(worst_i!=-1) //no buffer that fits our needs, resize largest one to save memory
    {
         cl_buffer& b = g_cl_buffer_pool[worst_i];
         cl_mem mem = b.mem;
         b.size = 0;
         clReleaseMemObject(mem);
    }
    cl_mem mem;
    CL_CHECK((mem = clCreateBuffer(context, CL_MEM_READ_WRITE, size, NULL, &err), err));
    *actual_size = size;
    return mem;
}

static void ggml_cl_pool_free(cl_mem mem, size_t size) {
    scoped_spin_lock lock(g_cl_pool_lock);

    for (int i = 0; i < MAX_CL_BUFFERS; ++i) {
        cl_buffer& b = g_cl_buffer_pool[i];
        if (b.size == 0) {
            b.mem = mem;
            b.size = size;
            return;
        }
    }
    fprintf(stderr, "WARNING: cl buffer pool full, increase MAX_CL_BUFFERS\n");
    clReleaseMemObject(mem);
}

void ggml_cl_free_data(const struct ggml_tensor* tensor) {
    if (tensor->backend != GGML_BACKEND_GPU) {
        return;
    }

    cl_mem mem = (cl_mem)tensor->extra;
    clReleaseMemObject(mem);
}

static cl_int ggml_cl_h2d_tensor_2d(cl_command_queue queue, cl_mem dst, size_t offset, const struct ggml_tensor * src, uint64_t i3, uint64_t i2, cl_event* ev) {
    cl_int err;
    const uint64_t ne0 = src->ne[0];
    const uint64_t ne1 = src->ne[1];
    const uint64_t nb0 = src->nb[0];
    const uint64_t nb1 = src->nb[1];
    const uint64_t nb2 = src->nb[2];
    const uint64_t nb3 = src->nb[3];
    const enum ggml_type type = src->type;
    const size_t ts = ggml_type_size(type);
    const size_t bs = ggml_blck_size(type);

    const void * x = (const void *) ((const char *) src->data + i2*nb2 + i3*nb3);
    if (nb0 == ts && nb1 == ts*ne0/bs) {
        err = clEnqueueWriteBuffer(queue, dst, CL_FALSE, offset, ne1*nb1, x, 0, NULL, ev);
        return err;
    }
    if (nb0 == ts) {
        const size_t buffer_origin[3] = { offset, 0, 0 };
        const size_t host_origin[3] = { 0, 0, 0 };
        const size_t region[3] = { ts*ne0/bs, ne1, 1 };
        err = clEnqueueWriteBufferRect(queue, dst, CL_FALSE, buffer_origin, host_origin, region, ts*ne0/bs, 0, nb1, 0, x, 0, NULL, ev);
        return err;
    }
    for (uint64_t i1 = 0; i1 < ne1; i1++) {
        // pretend the row is a matrix with cols=1
        const size_t buffer_origin[3] = { offset, i1, 0 };
        const size_t host_origin[3] = { 0, 0, 0 };
        const size_t region[3] = { ts/bs, ne0, 1 };
        err = clEnqueueWriteBufferRect(queue, dst, CL_FALSE, buffer_origin, host_origin, region, 0, 0, nb0, 0, ((const char *)x) + i1*nb0, 0, NULL, ev);
        if (err != CL_SUCCESS) {
            break;
        }
    }
    return err;
}

static void ggml_cl_mul_f32(const ggml_tensor * src0, const ggml_tensor * src1, ggml_tensor * dst) {
    GGML_ASSERT(src1->backend == GGML_BACKEND_GPU);
    const int64_t ne00 = src0->ne[0];
    const int64_t ne01 = src0->ne[1];
    const int64_t ne02 = src0->ne[2];
    const int64_t ne03 = src0->ne[3];
    const int64_t ne0 = ne00 * ne01 * ne02 * ne03;
    const int64_t ne10 = src1->ne[0];
    const int64_t ne11 = src1->ne[1];
    const int64_t ne12 = src1->ne[2];
    const int64_t ne13 = src1->ne[3];
    const int64_t nb10 = src1->nb[0];
    const int nb2  = dst->nb[2];
    const int nb3  = dst->nb[3];
    size_t x_size;
    size_t d_size;

    cl_mem d_X = ggml_cl_pool_malloc(ne0 * sizeof(float), &x_size); // src0
    cl_mem d_Y = (cl_mem) src1->extra; // src1 is already on device, broadcasted.
    cl_mem d_D = ggml_cl_pool_malloc(ne0 * sizeof(float), &d_size); // dst


    for (int64_t i03 = 0; i03 < ne03; i03++) {
        for (int64_t i02 = 0; i02 < ne02; i02++) {
            const int i0 = i03*ne02 + i02;

            cl_event ev;

            // copy src0 to device
            CL_CHECK(ggml_cl_h2d_tensor_2d(queue, d_X, i0, src0, i03, i02, &ev));

            if (nb10 == sizeof(float)) {
                // Contiguous, avoid overhead from queueing many kernel runs
                const int64_t i13 = i03%ne13;
                const int64_t i12 = i02%ne12;
                const int i1 = i13*ne12*ne11 + i12*ne11;

                cl_int x_offset = 0;
                cl_int y_offset = i1*ne10;
                cl_int d_offset = 0;

                size_t global = ne00 * ne01;
                cl_int ky = ne10;
                CL_CHECK(clSetKernelArg(mul_f32_cl, 0, sizeof(cl_mem), &d_X));
                CL_CHECK(clSetKernelArg(mul_f32_cl, 1, sizeof(cl_int), &x_offset));
                CL_CHECK(clSetKernelArg(mul_f32_cl, 2, sizeof(cl_mem), &d_Y));
                CL_CHECK(clSetKernelArg(mul_f32_cl, 3, sizeof(cl_int), &y_offset));
                CL_CHECK(clSetKernelArg(mul_f32_cl, 4, sizeof(cl_mem), &d_D));
                CL_CHECK(clSetKernelArg(mul_f32_cl, 5, sizeof(cl_int), &d_offset));
                CL_CHECK(clSetKernelArg(mul_f32_cl, 6, sizeof(cl_int), &ky));
                CL_CHECK(clEnqueueNDRangeKernel(queue, mul_f32_cl, 1, NULL, &global, NULL, 1, &ev, NULL));
            } else {
                for (int64_t i01 = 0; i01 < ne01; i01++) {
                    const int64_t i13 = i03%ne13;
                    const int64_t i12 = i02%ne12;
                    const int64_t i11 = i01%ne11;
                    const int i1 = i13*ne12*ne11 + i12*ne11 + i11;

                    cl_int x_offset = i01*ne00;
                    cl_int y_offset = i1*ne10;
                    cl_int d_offset = i01*ne00;

                    // compute
                    size_t global = ne00;
                    cl_int ky = ne10;
                    CL_CHECK(clSetKernelArg(mul_f32_cl, 0, sizeof(cl_mem), &d_X));
                    CL_CHECK(clSetKernelArg(mul_f32_cl, 1, sizeof(cl_int), &x_offset));
                    CL_CHECK(clSetKernelArg(mul_f32_cl, 2, sizeof(cl_mem), &d_Y));
                    CL_CHECK(clSetKernelArg(mul_f32_cl, 3, sizeof(cl_int), &y_offset));
                    CL_CHECK(clSetKernelArg(mul_f32_cl, 4, sizeof(cl_mem), &d_D));
                    CL_CHECK(clSetKernelArg(mul_f32_cl, 5, sizeof(cl_int), &d_offset));
                    CL_CHECK(clSetKernelArg(mul_f32_cl, 6, sizeof(cl_int), &ky));
                    CL_CHECK(clEnqueueNDRangeKernel(queue, mul_f32_cl, 1, NULL, &global, NULL, 1, &ev, NULL));
                }
            }

            CL_CHECK(clReleaseEvent(ev));
            CL_CHECK(clFinish(queue));

            // copy dst to host
            float * d = (float *) ((char *) dst->data + i02*nb2 + i03*nb3);
            CL_CHECK(clEnqueueReadBuffer(queue, d_D, true, 0, sizeof(float) * ne00*ne01, d, 0, NULL, NULL));
        }
    }
    ggml_cl_pool_free(d_X, x_size);
    ggml_cl_pool_free(d_D, d_size);
}

void ggml_cl_mul(const struct ggml_tensor * src0, const struct ggml_tensor * src1, struct ggml_tensor * dst) {
    GGML_ASSERT(src0->type == GGML_TYPE_F32 && src1->type == GGML_TYPE_F32 && dst->type == GGML_TYPE_F32);
    ggml_cl_mul_f32(src0, src1, dst);
}

static void ggml_cl_mul_mat_f32(const ggml_tensor * src0, const ggml_tensor * src1, ggml_tensor * dst) {
    const int64_t ne00 = src0->ne[0];
    const int64_t ne01 = src0->ne[1];
    const int64_t ne02 = src0->ne[2];
    const int64_t ne03 = src0->ne[3];

    const int64_t ne10 = src1->ne[0];
    const int64_t ne11 = src1->ne[1];

    const int nb2  = dst->nb[2];
    const int nb3  = dst->nb[3];

    const float alpha = 1.0f;
    const float beta = 0.0f;
    const int x_ne = ne01 * ne00;
    const int y_ne = ne11 * ne10;
    const int d_ne = ne11 * ne01;

    size_t x_size;
    size_t y_size;
    size_t d_size;
    cl_mem d_X;
    if (src0->backend == GGML_BACKEND_GPU) { // NOLINT
        d_X = (cl_mem) src0->extra;
    } else {
        d_X = ggml_cl_pool_malloc(sizeof(float) * x_ne, &x_size);
    }
    cl_mem d_Y = ggml_cl_pool_malloc(sizeof(float) * y_ne, &y_size);
    cl_mem d_D = ggml_cl_pool_malloc(sizeof(float) * d_ne, &d_size);

    for (int64_t i03 = 0; i03 < ne03; i03++) {
        for (int64_t i02 = 0; i02 < ne02; i02++) {
            // copy data to device
            if (src0->backend != GGML_BACKEND_GPU) {
                CL_CHECK(ggml_cl_h2d_tensor_2d(queue, d_X, 0, src0, i03, i02, NULL));
            }
            CL_CHECK(ggml_cl_h2d_tensor_2d(queue, d_Y, 0, src1, i03, i02, NULL));

            CL_CHECK(clFinish(queue));

            // compute
            cl_event ev_sgemm;
            clblast::StatusCode status = clblast::Gemm<cl_float>(clblast::Layout::kColMajor,
                                                       clblast::Transpose::kYes, clblast::Transpose::kNo,
                                                       ne01, ne11, ne10,
                                                       alpha,
                                                       d_X, 0, ne00,
                                                       d_Y, 0, ne10,
                                                       beta,
                                                       d_D, 0, ne01,
                                                       &queue, &ev_sgemm);

            if (status != clblast::StatusCode::kSuccess) {
                GGML_ASSERT(false);
            }

            // copy dst to host
            float * d = (float *) ((char *) dst->data + i02*nb2 + i03*nb3);
            CL_CHECK(clEnqueueReadBuffer(queue, d_D, true, 0, sizeof(float) * d_ne, d, 1, &ev_sgemm, NULL));
        }
    }

    if (src0->backend != GGML_BACKEND_GPU) {
        ggml_cl_pool_free(d_X, x_size);
    }
    ggml_cl_pool_free(d_Y, y_size);
    ggml_cl_pool_free(d_D, d_size);
}

static void ggml_cl_mul_mat_f16(const ggml_tensor * src0, const ggml_tensor * src1, ggml_tensor * dst, void * wdata, size_t /* wsize */) {
    GGML_ASSERT(fp16_support);

    const int64_t ne00 = src0->ne[0];
    const int64_t ne01 = src0->ne[1];
    const int64_t ne02 = src0->ne[2];
    const int64_t ne03 = src0->ne[3];

    const int64_t ne10 = src1->ne[0];
    const int64_t ne11 = src1->ne[1];

    const int nb10 = src1->nb[0];
    const int nb11 = src1->nb[1];
    const int nb12 = src1->nb[2];
    const int nb13 = src1->nb[3];

    const int nb2  = dst->nb[2];
    const int nb3  = dst->nb[3];

    const ggml_fp16_t alpha = ggml_fp32_to_fp16(1.0f);
    const ggml_fp16_t beta = ggml_fp32_to_fp16(0.0f);
    const int x_ne = ne01 * ne00;
    const int y_ne = ne11 * ne10;
    const int d_ne = ne11 * ne01;

    size_t x_size;
    size_t y_size;
    size_t d_size;
    cl_mem d_X;
    if (src0->backend == GGML_BACKEND_GPU) { // NOLINT
        d_X = (cl_mem) src0->extra;
    } else {
        d_X = ggml_cl_pool_malloc(sizeof(ggml_fp16_t) * x_ne, &x_size);
    }
    cl_mem d_Y = ggml_cl_pool_malloc(sizeof(ggml_fp16_t) * y_ne, &y_size);
    cl_mem d_D = ggml_cl_pool_malloc(sizeof(ggml_fp16_t) * d_ne, &d_size);

    bool src1_cont_rows = nb10 == sizeof(float);
    bool src1_cont_cols = (size_t)nb11 == ne11*sizeof(float);

    for (int64_t i03 = 0; i03 < ne03; i03++) {
        for (int64_t i02 = 0; i02 < ne02; i02++) {
            // copy src0 to device
            if (src0->backend != GGML_BACKEND_GPU) {
                CL_CHECK(ggml_cl_h2d_tensor_2d(queue, d_X, 0, src0, i03, i02, NULL));
            }

            // convert src1 to fp16
            // TODO: use multiple threads
            ggml_fp16_t * const tmp = (ggml_fp16_t *) wdata + (ne11 * ne10) * (i03 * ne02 + i02);
            char * src1i = (char *) src1->data + i03*nb13 + i02*nb12;
            if (src1_cont_rows) {
                if (src1_cont_cols) {
                    ggml_fp32_to_fp16_row((float *) src1i, tmp, ne10*ne11);
                }
                else {
                    for (int64_t i01 = 0; i01 < ne11; i01++) {
                        ggml_fp32_to_fp16_row((float *) (src1i + i01*nb11), tmp + i01*ne10, ne10);
                    }
                }
            }
            else {
                for (int64_t i01 = 0; i01 < ne11; i01++) {
                    for (int64_t i00 = 0; i00 < ne10; i00++) {
                        // very slow due to no inlining
                        tmp[i01*ne10 + i00] = ggml_fp32_to_fp16(*(float *) (src1i + i01*nb11 + i00*nb10));
                    }
                }
            }

            // copy src1 to device
            CL_CHECK(clEnqueueWriteBuffer(queue, d_Y, false, 0, sizeof(ggml_fp16_t) * y_ne, tmp, 0, NULL, NULL));

            CL_CHECK(clFinish(queue));

            // compute
            cl_event ev_sgemm;
            clblast::StatusCode status = clblast::Gemm<cl_half>(clblast::Layout::kColMajor,
                                                       clblast::Transpose::kYes, clblast::Transpose::kNo,
                                                       ne01, ne11, ne10,
                                                       alpha,
                                                       d_X, 0, ne00,
                                                       d_Y, 0, ne10,
                                                       beta,
                                                       d_D, 0, ne01,
                                                       &queue, &ev_sgemm);

            if (status != clblast::StatusCode::kSuccess) {
                GGML_ASSERT(false);
            }

            // copy dst to host, then convert to float
            CL_CHECK(clEnqueueReadBuffer(queue, d_D, true, 0, sizeof(ggml_fp16_t) * d_ne, tmp, 1, &ev_sgemm, NULL));

            float * d = (float *) ((char *) dst->data + i02*nb2 + i03*nb3);

            ggml_fp16_to_fp32_row(tmp, d, d_ne);
        }
    }

    if (src0->backend != GGML_BACKEND_GPU) {
        ggml_cl_pool_free(d_X, x_size);
    }
    ggml_cl_pool_free(d_Y, y_size);
    ggml_cl_pool_free(d_D, d_size);
}

static void ggml_cl_mul_mat_q_f32(const ggml_tensor * src0, const ggml_tensor * src1, ggml_tensor * dst) {
    const int64_t ne00 = src0->ne[0];
    const int64_t ne01 = src0->ne[1];
    const int64_t ne02 = src0->ne[2];
    const int64_t ne03 = src0->ne[3];

    const int64_t ne10 = src1->ne[0];
    const int64_t ne11 = src1->ne[1];

    const int nb2  = dst->nb[2];
    const int nb3  = dst->nb[3];
    const ggml_type type = src0->type;
    const bool mul_mat_vec = ne11 == 1;

    const float alpha = 1.0f;
    const float beta = 0.0f;
    const int x_ne = ne01 * ne00;
    const int y_ne = ne11 * ne10;
    const int d_ne = ne11 * ne01;
    const size_t q_sz = ggml_type_size(type) * x_ne / ggml_blck_size(type);

    size_t x_size;
    size_t y_size;
    size_t d_size;
    size_t q_size;
    cl_mem d_X;
    if (!mul_mat_vec) {
        d_X = ggml_cl_pool_malloc(sizeof(float) * x_ne, &x_size);
    }
    cl_mem d_Y = ggml_cl_pool_malloc(sizeof(float) * y_ne, &y_size);
    cl_mem d_D = ggml_cl_pool_malloc(sizeof(float) * d_ne, &d_size);
    cl_mem d_Q;
    if (src0->backend == GGML_BACKEND_CPU) {
        d_Q = ggml_cl_pool_malloc(q_sz, &q_size);
    }

    cl_kernel* to_fp32_cl = ggml_get_to_fp32_cl(type);
    cl_kernel* dmmv = ggml_get_dequantize_mul_mat_vec_cl(type);
    GGML_ASSERT(to_fp32_cl != nullptr);

    const size_t global_denom = ggml_cl_global_denom(type);
    const size_t local = ggml_cl_local_size(type);

    size_t ev_idx = 0;
    std::vector<cl_event> events;

    for (int64_t i03 = 0; i03 < ne03; i03++) {
        for (int64_t i02 = 0; i02 < ne02; i02++) {
            // copy src0 to device if necessary
            if (src0->backend == GGML_BACKEND_CPU) {
                events.emplace_back();
                CL_CHECK(ggml_cl_h2d_tensor_2d(queue, d_Q, 0, src0, i03, i02, events.data() + ev_idx++));
            } else if (src0->backend == GGML_BACKEND_GPU) {
                d_Q = (cl_mem) src0->extra;
            } else {
                GGML_ASSERT(false);
            }
            if (mul_mat_vec) { // specialized dequantize_mul_mat_vec kernel
                // copy src1 to device
                events.emplace_back();
                CL_CHECK(ggml_cl_h2d_tensor_2d(queue, d_Y, 0, src1, i03, i02, events.data() + ev_idx++));

                // compute
                const size_t global = ne01 * CL_DMMV_BLOCK_SIZE;
                const size_t local = CL_DMMV_BLOCK_SIZE;
                const cl_int ncols = ne00;
                events.emplace_back();
                CL_CHECK(clSetKernelArg(*dmmv, 0, sizeof(cl_mem), &d_Q));
                CL_CHECK(clSetKernelArg(*dmmv, 1, sizeof(float) * local, NULL));
                CL_CHECK(clSetKernelArg(*dmmv, 2, sizeof(cl_mem), &d_Y));
                CL_CHECK(clSetKernelArg(*dmmv, 3, sizeof(cl_mem), &d_D));
                CL_CHECK(clSetKernelArg(*dmmv, 4, sizeof(cl_int), &ncols));
                CL_CHECK(clEnqueueNDRangeKernel(queue, *dmmv, 1, NULL, &global, &local, events.size() - 1, events.data(), events.data() + ev_idx++));
            } else { // general dequantization kernel + CLBlast matrix matrix multiplication
                // convert src0 to fp32 on device
                const size_t global = x_ne / global_denom;
                CL_CHECK(clSetKernelArg(*to_fp32_cl, 0, sizeof(cl_mem), &d_Q));
                CL_CHECK(clSetKernelArg(*to_fp32_cl, 1, sizeof(cl_mem), &d_X));
                CL_CHECK(clEnqueueNDRangeKernel(queue, *to_fp32_cl, 1, NULL, &global, local > 0 ? &local : NULL, events.size(), !events.empty() ? events.data() : NULL, NULL));

                // copy src1 to device
                CL_CHECK(ggml_cl_h2d_tensor_2d(queue, d_Y, 0, src1, i03, i02, NULL));

                events.emplace_back();

                // wait for conversion
                CL_CHECK(clFinish(queue));

                // compute
                clblast::StatusCode status = clblast::Gemm<cl_float>(clblast::Layout::kColMajor,
                                                           clblast::Transpose::kYes, clblast::Transpose::kNo,
                                                           ne01, ne11, ne10,
                                                           alpha,
                                                           d_X, 0, ne00,
                                                           d_Y, 0, ne10,
                                                           beta,
                                                           d_D, 0, ne01,
                                                           &queue, events.data() + ev_idx++);

                if (status != clblast::StatusCode::kSuccess) {
                    GGML_ASSERT(false);
                }
            }

            // copy dst to host
            float * d = (float *) ((char *) dst->data + i02*nb2 + i03*nb3);
            CL_CHECK(clEnqueueReadBuffer(queue, d_D, true, 0, sizeof(float) * d_ne, d, 1, &events[events.size() - 1], NULL));
            for (auto *event : events) {
                clReleaseEvent(event);
            }

            ev_idx = 0;
            events.clear();
        }
    }

    if (!mul_mat_vec) {
        ggml_cl_pool_free(d_X, x_size);
    }
    ggml_cl_pool_free(d_Y, y_size);
    ggml_cl_pool_free(d_D, d_size);
    if (src0->backend == GGML_BACKEND_CPU) {
        ggml_cl_pool_free(d_Q, q_size);
    }
}


bool ggml_cl_can_mul_mat(const struct ggml_tensor * src0, const struct ggml_tensor * src1, struct ggml_tensor * dst) {
    const int64_t ne10 = src1->ne[0];

    const int64_t ne0 = dst->ne[0];
    const int64_t ne1 = dst->ne[1];

    // TODO: find the optimal values for these
    if ((src0->type == GGML_TYPE_F32 || src0->type == GGML_TYPE_F16 || ggml_is_quantized(src0->type)) &&
        src1->type == GGML_TYPE_F32 &&
        dst->type == GGML_TYPE_F32 &&
        ((ne0 >= 32 && ne1 >= 32 && ne10 >= 32) || src0->backend == GGML_BACKEND_GPU)) {
        return true;
    }

    return false;
}

<<<<<<< HEAD
static bool ggml_cl_mul_mat_use_f16(
    const struct ggml_tensor * src0, const struct ggml_tensor * src1, struct ggml_tensor * /* dst */
) {
=======
static bool ggml_cl_mul_mat_use_f16(const struct ggml_tensor * src0, const struct ggml_tensor * src1, struct ggml_tensor * /* dst */) {
>>>>>>> bc9d3e39
    // If device doesn't support FP16
    if (!fp16_support) {
        return false;
    }

    size_t src0_sz = ggml_nbytes(src0);
    size_t src1_sz = ggml_nbytes(src1);

    // mul_mat_q: src0 is converted to fp32 on device
    size_t mul_mat_q_transfer = src0_sz + src1_sz;

    // mul_mat_f16: src1 is converted to fp16 on cpu
    size_t mul_mat_f16_transfer = src0_sz + sizeof(ggml_fp16_t) * ggml_nelements(src1);

    // choose the smaller one to transfer to the device
    // TODO: this is not always the best choice due to the overhead of converting to fp16
    return mul_mat_f16_transfer < mul_mat_q_transfer;
}

void ggml_cl_mul_mat(const struct ggml_tensor * src0, const struct ggml_tensor * src1, struct ggml_tensor * dst, void * wdata, size_t wsize) {
    GGML_ASSERT(ggml_cl_can_mul_mat(src0, src1, dst));

    if (src0->type == GGML_TYPE_F32) {
        ggml_cl_mul_mat_f32(src0, src1, dst);
    }
    else if (src0->type == GGML_TYPE_F16) {
        if (ggml_cl_mul_mat_use_f16(src0, src1, dst)) {
            ggml_cl_mul_mat_f16(src0, src1, dst, wdata, wsize);
        }
        else {
            ggml_cl_mul_mat_q_f32(src0, src1, dst);
        }
    }
    else if (ggml_is_quantized(src0->type)) {
        ggml_cl_mul_mat_q_f32(src0, src1, dst);
    }
    else {
        GGML_ASSERT(false);
    }
}

size_t ggml_cl_mul_mat_get_wsize(const struct ggml_tensor * src0, const struct ggml_tensor * src1, struct ggml_tensor * dst) {
    if (ggml_cl_mul_mat_use_f16(src0, src1, dst)) {
        return ggml_nelements(src1) * sizeof(ggml_fp16_t);
    }
    return 0;
}

void ggml_cl_transform_tensor(void * data, ggml_tensor * tensor) {
    const int64_t ne0 = tensor->ne[0];
    const int64_t ne1 = tensor->ne[1];
    const int64_t ne2 = tensor->ne[2];
    const int64_t ne3 = tensor->ne[3];

    const ggml_type type = tensor->type;
    const size_t q_sz = ggml_type_size(type) * ne0 * ne1 * ne2 * ne3 / ggml_blck_size(type);

    size_t q_size;
    cl_mem dst = ggml_cl_pool_malloc(q_sz, &q_size);

    tensor->data = data;
    // copy tensor to device
    for (int64_t i3 = 0; i3 < ne3; i3++) {
        for (int64_t i2 = 0; i2 < ne2; i2++) {
            int i = i3*ne2 + i2;
            CL_CHECK(ggml_cl_h2d_tensor_2d(queue, dst, i*ne0*ne1, tensor, i3, i2, NULL));
        }
    }

    CL_CHECK(clFinish(queue));

    tensor->extra = dst;
    GGML_ASSERT(tensor->backend == GGML_BACKEND_GPU);
}<|MERGE_RESOLUTION|>--- conflicted
+++ resolved
@@ -847,11 +847,7 @@
     "mul_f32", "float"
 };
 
-<<<<<<< HEAD
-static std::string & replace(std::string & s, const std::string & from, const std::string & to) {
-=======
 static std::string& replace(std::string& s, const std::string& from, const std::string& to) {
->>>>>>> bc9d3e39
     size_t pos = 0;
     while ((pos = s.find(from, pos)) != std::string::npos) {
          s.replace(pos, from.length(), to);
@@ -1792,13 +1788,7 @@
     return false;
 }
 
-<<<<<<< HEAD
-static bool ggml_cl_mul_mat_use_f16(
-    const struct ggml_tensor * src0, const struct ggml_tensor * src1, struct ggml_tensor * /* dst */
-) {
-=======
 static bool ggml_cl_mul_mat_use_f16(const struct ggml_tensor * src0, const struct ggml_tensor * src1, struct ggml_tensor * /* dst */) {
->>>>>>> bc9d3e39
     // If device doesn't support FP16
     if (!fp16_support) {
         return false;
